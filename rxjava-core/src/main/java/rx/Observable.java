--- conflicted
+++ resolved
@@ -1580,6 +1580,7 @@
      * @return
      */
     public static <T> Observable<T> takeWhile(final Observable<T> items, Object predicate) {
+        @SuppressWarnings("rawtypes")
         final FuncN _f = Functions.from(predicate);
 
         return takeWhile(items, new Func1<T, Boolean>() {
@@ -1602,6 +1603,7 @@
     }
 
     public static <T> Observable<T> takeWhileWithIndex(final Observable<T> items, Object predicate) {
+        @SuppressWarnings("rawtypes")
         final FuncN _f = Functions.from(predicate);
 
         return create(OperationTake.takeWhileWithIndex(items, new Func2<T, Integer, Boolean>() {
@@ -1710,10 +1712,12 @@
 
     /**
      * Returns the only element of an observable sequence and throws an exception if there is not exactly one element in the observable sequence.
-     *
+     * 
      * @param that
      *            the source Observable
      * @return The single element in the observable sequence.
+     * @throws IllegalStateException
+     *             if there is not exactly one element in the observable sequence
      */
     public static <T> T single(Observable<T> that) {
         return singleOrDefault(that, false, null);
@@ -1721,11 +1725,14 @@
 
     /**
      * Returns the only element of an observable sequence that matches the predicate and throws an exception if there is not exactly one element in the observable sequence.
-     *
+     * 
      * @param that
      *            the source Observable
-     * @param predicate A predicate function to evaluate for elements in the sequence.
+     * @param predicate
+     *            A predicate function to evaluate for elements in the sequence.
      * @return The single element in the observable sequence.
+     * @throws IllegalStateException
+     *             if there is not exactly one element in the observable sequence that matches the predicate
      */
     public static <T> T single(Observable<T> that, Func1<T, Boolean> predicate) {
         return single(that.filter(predicate));
@@ -1733,13 +1740,17 @@
 
     /**
      * Returns the only element of an observable sequence that matches the predicate and throws an exception if there is not exactly one element in the observable sequence.
-     *
+     * 
      * @param that
      *            the source Observable
-     * @param predicate A predicate function to evaluate for elements in the sequence.
+     * @param predicate
+     *            A predicate function to evaluate for elements in the sequence.
      * @return The single element in the observable sequence.
+     * @throws IllegalStateException
+     *             if there is not exactly one element in the observable sequence that matches the predicate
      */
     public static <T> T single(Observable<T> that, Object predicate) {
+        @SuppressWarnings("rawtypes")
         final FuncN _f = Functions.from(predicate);
 
         return single(that, new Func1<T, Boolean>() {
@@ -1752,10 +1763,11 @@
 
     /**
      * Returns the only element of an observable sequence, or a default value if the observable sequence is empty.
-     *
+     * 
      * @param that
      *            the source Observable
-     * @param defaultValue default value for a sequence.
+     * @param defaultValue
+     *            default value for a sequence.
      * @return The single element in the observable sequence, or a default value if no value is found.
      */
     public static <T> T singleOrDefault(Observable<T> that, T defaultValue) {
@@ -1764,10 +1776,13 @@
 
     /**
      * Returns the only element of an observable sequence that matches the predicate, or a default value if no value is found.
+     * 
      * @param that
      *            the source Observable
-     * @param defaultValue default value for a sequence.
-     * @param predicate A predicate function to evaluate for elements in the sequence.
+     * @param defaultValue
+     *            default value for a sequence.
+     * @param predicate
+     *            A predicate function to evaluate for elements in the sequence.
      * @return The single element in the observable sequence, or a default value if no value is found.
      */
     public static <T> T singleOrDefault(Observable<T> that, T defaultValue, Func1<T, Boolean> predicate) {
@@ -1776,14 +1791,17 @@
 
     /**
      * Returns the only element of an observable sequence that matches the predicate, or a default value if no value is found.
-     *
+     * 
      * @param that
      *            the source Observable
-     * @param defaultValue default value for a sequence.
-     * @param predicate    A predicate function to evaluate for elements in the sequence.
+     * @param defaultValue
+     *            default value for a sequence.
+     * @param predicate
+     *            A predicate function to evaluate for elements in the sequence.
      * @return The single element in the observable sequence, or a default value if no value is found.
      */
     public static <T> T singleOrDefault(Observable<T> that, T defaultValue, Object predicate) {
+        @SuppressWarnings("rawtypes")
         final FuncN _f = Functions.from(predicate);
 
         return singleOrDefault(that, defaultValue, new Func1<T, Boolean>() {
@@ -1812,7 +1830,6 @@
 
         return result;
     }
-
 
     /**
      * Converts an Iterable sequence to an Observable sequence.
@@ -2997,7 +3014,6 @@
         }
 
         @Test
-<<<<<<< HEAD
         public void testLastOrDefault1() {
             Observable<String> observable = toObservable("one", "two", "three");
             assertEquals("three", observable.lastOrDefault("default"));
@@ -3044,7 +3060,8 @@
             });
 
             assertEquals(-1, last);
-=======
+        }
+        
         public void testSingle() {
             Observable<String> observable = toObservable("one");
             assertEquals("one", observable.single());
@@ -3111,7 +3128,6 @@
                     return args.length() == 3;
                 }
             });
->>>>>>> 3cfc1567
         }
 
         private static class TestException extends RuntimeException {
