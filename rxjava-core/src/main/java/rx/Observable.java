/**
 * Copyright 2013 Netflix, Inc.
 * 
 * Licensed under the Apache License, Version 2.0 (the "License"); you may not
 * use this file except in compliance with the License. You may obtain a copy of
 * the License at
 * 
 * http://www.apache.org/licenses/LICENSE-2.0
 * 
 * Unless required by applicable law or agreed to in writing, software
 * distributed under the License is distributed on an "AS IS" BASIS, WITHOUT
 * WARRANTIES OR CONDITIONS OF ANY KIND, either express or implied. See the
 * License for the specific language governing permissions and limitations
 * under the License.
 */
package rx;

import static rx.util.functions.Functions.*;

import java.util.ArrayList;
import java.util.Arrays;
import java.util.Collection;
import java.util.Comparator;
import java.util.List;
import java.util.Map;
import java.util.concurrent.ConcurrentHashMap;
import java.util.concurrent.Future;
import java.util.concurrent.TimeUnit;

import rx.concurrency.Schedulers;
import rx.joins.Pattern2;
import rx.joins.Plan0;
import rx.observables.BlockingObservable;
import rx.observables.ConnectableObservable;
import rx.observables.GroupedObservable;
import rx.operators.OperationAll;
import rx.operators.OperationAmb;
import rx.operators.OperationAny;
import rx.operators.OperationAverage;
import rx.operators.OperationBuffer;
import rx.operators.OperationCache;
import rx.operators.OperationCast;
import rx.operators.OperationCombineLatest;
import rx.operators.OperationConcat;
import rx.operators.OperationDebounce;
import rx.operators.OperationDefaultIfEmpty;
import rx.operators.OperationDefer;
import rx.operators.OperationDelay;
import rx.operators.OperationDematerialize;
import rx.operators.OperationDistinct;
import rx.operators.OperationDistinctUntilChanged;
import rx.operators.OperationDoOnEach;
import rx.operators.OperationElementAt;
import rx.operators.OperationFilter;
import rx.operators.OperationFinally;
import rx.operators.OperationFirstOrDefault;
import rx.operators.OperationGroupBy;
import rx.operators.OperationGroupByUntil;
import rx.operators.OperationGroupJoin;
import rx.operators.OperationInterval;
import rx.operators.OperationJoin;
import rx.operators.OperationJoinPatterns;
import rx.operators.OperationLast;
import rx.operators.OperationMap;
import rx.operators.OperationMaterialize;
import rx.operators.OperationMerge;
import rx.operators.OperationMergeDelayError;
import rx.operators.OperationMinMax;
import rx.operators.OperationMulticast;
import rx.operators.OperationObserveOn;
import rx.operators.OperationOnErrorResumeNextViaFunction;
import rx.operators.OperationOnErrorResumeNextViaObservable;
import rx.operators.OperationOnErrorReturn;
import rx.operators.OperationOnExceptionResumeNextViaObservable;
import rx.operators.OperationParallel;
import rx.operators.OperationParallelMerge;
import rx.operators.OperationRetry;
import rx.operators.OperationSample;
import rx.operators.OperationScan;
import rx.operators.OperationSkip;
import rx.operators.OperationSkipLast;
import rx.operators.OperationSkipUntil;
import rx.operators.OperationSkipWhile;
import rx.operators.OperationSubscribeOn;
import rx.operators.OperationSum;
import rx.operators.OperationSwitch;
import rx.operators.OperationSynchronize;
import rx.operators.OperationTake;
import rx.operators.OperationTakeLast;
import rx.operators.OperationTakeUntil;
import rx.operators.OperationTakeWhile;
import rx.operators.OperationThrottleFirst;
import rx.operators.OperationTimeInterval;
import rx.operators.OperationTimeout;
import rx.operators.OperationTimer;
import rx.operators.OperationTimestamp;
import rx.operators.OperationToMap;
import rx.operators.OperationToMultimap;
import rx.operators.OperationToObservableFuture;
import rx.operators.OperationToObservableIterable;
import rx.operators.OperationToObservableList;
import rx.operators.OperationToObservableSortedList;
import rx.operators.OperationUsing;
import rx.operators.OperationWindow;
import rx.operators.OperationZip;
import rx.operators.SafeObservableSubscription;
import rx.operators.SafeObserver;
import rx.plugins.RxJavaErrorHandler;
import rx.plugins.RxJavaObservableExecutionHook;
import rx.plugins.RxJavaPlugins;
import rx.subjects.AsyncSubject;
import rx.subjects.PublishSubject;
import rx.subjects.ReplaySubject;
import rx.subjects.Subject;
import rx.subscriptions.Subscriptions;
import rx.util.Closing;
import rx.util.OnErrorNotImplementedException;
import rx.util.Opening;
import rx.util.Range;
import rx.util.TimeInterval;
import rx.util.Timestamped;
import rx.util.functions.Action0;
import rx.util.functions.Action1;
import rx.util.functions.Func0;
import rx.util.functions.Func1;
import rx.util.functions.Func2;
import rx.util.functions.Func3;
import rx.util.functions.Func4;
import rx.util.functions.Func5;
import rx.util.functions.Func6;
import rx.util.functions.Func7;
import rx.util.functions.Func8;
import rx.util.functions.Func9;
import rx.util.functions.FuncN;
import rx.util.functions.Function;
import rx.util.functions.Functions;

/**
 * The Observable interface that implements the Reactive Pattern.
 * <p>
 * This interface provides overloaded methods for subscribing as well as
 * delegate methods to the various operators.
 * <p>
 * The documentation for this interface makes use of marble diagrams. The
 * following legend explains these diagrams:
 * <p>
 * <img width="640" src="https://raw.github.com/wiki/Netflix/RxJava/images/rx-operators/legend.png">
 * <p>
 * For more information see the
 * <a href="https://github.com/Netflix/RxJava/wiki/Observable">RxJava Wiki</a>
 * 
 * @param <T> the type of the item emitted by the Observable
 */
public class Observable<T> {

    private final static ConcurrentHashMap<Class, Boolean> internalClassMap = new ConcurrentHashMap<Class, Boolean>();

    /**
     * Executed when 'subscribe' is invoked.
     */
    private final OnSubscribeFunc<T> onSubscribe;

    /**
     * Function interface for work to be performed when an {@link Observable}
     * is subscribed to via {@link Observable#subscribe(Observer)}
     * 
     * @param <T>
     */
    public static interface OnSubscribeFunc<T> extends Function {

        public Subscription onSubscribe(Observer<? super T> t1);

    }

    /**
     * Observable with Function to execute when subscribed to.
     * <p>
     * NOTE: Use {@link #create(OnSubscribeFunc)} to create an Observable
     * instead of this constructor unless you specifically have a need for
     * inheritance.
     * 
     * @param onSubscribe {@link OnSubscribeFunc} to be executed when
     *                    {@link #subscribe(Observer)} is called
     */
    protected Observable(OnSubscribeFunc<T> onSubscribe) {
        this.onSubscribe = onSubscribe;
    }

    private final static RxJavaObservableExecutionHook hook = RxJavaPlugins.getInstance().getObservableExecutionHook();

    /**
     * An {@link Observer} must call an Observable's {@code subscribe} method in
     * order to receive items and notifications from the Observable.
     * <p>
     * A typical implementation of {@code subscribe} does the following:
     * <ol>
     * <li>It stores a reference to the Observer in a collection object, such as
     *     a {@code List<T>} object.</li>
     * <li>It returns a reference to the {@link Subscription} interface. This
     *     enables Observers to unsubscribe, that is, to stop receiving items
     *     and notifications before the Observable stops sending them, which
     *     also invokes the Observer's {@link Observer#onCompleted onCompleted}
     *     method.</li>
     * </ol><p>
     * An <code>Observable&lt;T&gt;</code> instance is responsible for accepting
     * all subscriptions and notifying all Observers. Unless the documentation
     * for a particular <code>Observable&lt;T&gt;</code> implementation
     * indicates otherwise, Observers should make no assumptions about the order
     * in which multiple Observers will receive their notifications.
     * <p>
     * For more information see the
     * <a href="https://github.com/Netflix/RxJava/wiki/Observable">RxJava Wiki</a>
     * 
     * @param observer the Observer
     * @return a {@link Subscription} reference with which the {@link Observer}
     *         can stop receiving items before the Observable has finished
     *         sending them
     * @throws IllegalArgumentException if the {@link Observer} provided as the
     *                                  argument to {@code subscribe()} is
     *                                  {@code null}
     */
    public Subscription subscribe(Observer<? super T> observer) {
        // allow the hook to intercept and/or decorate
        OnSubscribeFunc<T> onSubscribeFunction = hook.onSubscribeStart(this, onSubscribe);
        // validate and proceed
        if (observer == null) {
            throw new IllegalArgumentException("observer can not be null");
        }
        if (onSubscribeFunction == null) {
            throw new IllegalStateException("onSubscribe function can not be null.");
            // the subscribe function can also be overridden but generally that's not the appropriate approach so I won't mention that in the exception
        }
        try {
            /**
             * See https://github.com/Netflix/RxJava/issues/216 for discussion on "Guideline 6.4: Protect calls to user code from within an operator"
             */
            if (isInternalImplementation(observer)) {
                Subscription s = onSubscribeFunction.onSubscribe(observer);
                if (s == null) {
                    // this generally shouldn't be the case on a 'trusted' onSubscribe but in case it happens
                    // we want to gracefully handle it the same as AtomicObservableSubscription does
                    return hook.onSubscribeReturn(this, Subscriptions.empty());
                } else {
                    return hook.onSubscribeReturn(this, s);
                }
            } else {
                SafeObservableSubscription subscription = new SafeObservableSubscription();
                subscription.wrap(onSubscribeFunction.onSubscribe(new SafeObserver<T>(subscription, observer)));
                return hook.onSubscribeReturn(this, subscription);
            }
        } catch (OnErrorNotImplementedException e) {
            // special handling when onError is not implemented ... we just rethrow
            throw e;
        } catch (Throwable e) {
            // if an unhandled error occurs executing the onSubscribe we will propagate it
            try {
                observer.onError(hook.onSubscribeError(this, e));
            } catch (OnErrorNotImplementedException e2) {
                // special handling when onError is not implemented ... we just rethrow
                throw e2;
            } catch (Throwable e2) {
                // if this happens it means the onError itself failed (perhaps an invalid function implementation)
                // so we are unable to propagate the error correctly and will just throw
                RuntimeException r = new RuntimeException("Error occurred attempting to subscribe [" + e.getMessage() + "] and then again while trying to pass to onError.", e2);
                hook.onSubscribeError(this, r);
                throw r;
            }
            return Subscriptions.empty();
        }
    }

    /**
     * An {@link Observer} must call an Observable's {@code subscribe} method in
     * order to receive items and notifications from the Observable.
     * <p>
     * A typical implementation of {@code subscribe} does the following:
     * <ol>
     * <li>It stores a reference to the Observer in a collection object, such as
     *     a {@code List<T>} object.</li>
     * <li>It returns a reference to the {@link Subscription} interface. This
     *     enables Observers to unsubscribe, that is, to stop receiving items
     *     and notifications before the Observable stops sending them, which
     *     also invokes the Observer's {@link Observer#onCompleted onCompleted}
     *     method.</li>
     * </ol><p>
     * An {@code Observable<T>} instance is responsible for accepting all
     * subscriptions and notifying all Observers. Unless the documentation for a
     * particular {@code Observable<T>} implementation indicates otherwise,
     * Observers should make no assumptions about the order in which multiple
     * Observers will receive their notifications.
     * <p>
     * For more information see the
     * <a href="https://github.com/Netflix/RxJava/wiki/Observable">RxJava Wiki</a>
     * 
     * @param observer the Observer
     * @param scheduler the {@link Scheduler} on which Observers subscribe to
     *                  the Observable
     * @return a {@link Subscription} reference with which Observers can stop
     *         receiving items and notifications before the Observable has
     *         finished sending them
     * @throws IllegalArgumentException if an argument to {@code subscribe()}
     *                                  is {@code null}
     */
    public Subscription subscribe(Observer<? super T> observer, Scheduler scheduler) {
        return subscribeOn(scheduler).subscribe(observer);
    }

    /**
     * Protects against errors being thrown from Observer implementations and
     * ensures onNext/onError/onCompleted contract compliance.
     * <p>
     * See https://github.com/Netflix/RxJava/issues/216 for a discussion on
     * "Guideline 6.4: Protect calls to user code from within an operator"
     */
    private Subscription protectivelyWrapAndSubscribe(Observer<? super T> o) {
        SafeObservableSubscription subscription = new SafeObservableSubscription();
        return subscription.wrap(subscribe(new SafeObserver<T>(subscription, o)));
    }

    /**
     * Subscribe and ignore all events.
     *  
     * @return 
     */
    public Subscription subscribe() {
        return protectivelyWrapAndSubscribe(new Observer<T>() {

            @Override
            public void onCompleted() {
                // do nothing
            }

            @Override
            public void onError(Throwable e) {
                handleError(e);
                throw new OnErrorNotImplementedException(e);
            }

            @Override
            public void onNext(T args) {
                // do nothing
            }

        });
    }
    
    /**
     * An {@link Observer} must call an Observable's {@code subscribe} method
     * in order to receive items and notifications from the Observable.
     * 
     * @param onNext
     * @return 
     */
    public Subscription subscribe(final Action1<? super T> onNext) {
        if (onNext == null) {
            throw new IllegalArgumentException("onNext can not be null");
        }

        /**
         * Wrapping since raw functions provided by the user are being invoked.
         * 
         * See https://github.com/Netflix/RxJava/issues/216 for discussion on "Guideline 6.4: Protect calls to user code from within an operator"
         */
        return protectivelyWrapAndSubscribe(new Observer<T>() {

            @Override
            public void onCompleted() {
                // do nothing
            }

            @Override
            public void onError(Throwable e) {
                handleError(e);
                throw new OnErrorNotImplementedException(e);
            }

            @Override
            public void onNext(T args) {
                onNext.call(args);
            }

        });
    }

    /**
     * An {@link Observer} must call an Observable's {@code subscribe} method in
     * order to receive items and notifications from the Observable.
     * 
     * @param onNext
     * @param scheduler
     * @return
     */
    public Subscription subscribe(final Action1<? super T> onNext, Scheduler scheduler) {
        return subscribeOn(scheduler).subscribe(onNext);
    }

    /**
     * An {@link Observer} must call an Observable's {@code subscribe} method in
     * order to receive items and notifications from the Observable.
     * 
     * @param onNext
     * @param onError
     * @return
     */
    public Subscription subscribe(final Action1<? super T> onNext, final Action1<Throwable> onError) {
        if (onNext == null) {
            throw new IllegalArgumentException("onNext can not be null");
        }
        if (onError == null) {
            throw new IllegalArgumentException("onError can not be null");
        }

        /**
         * Wrapping since raw functions provided by the user are being invoked.
         * 
         * See https://github.com/Netflix/RxJava/issues/216 for discussion on "Guideline 6.4: Protect calls to user code from within an operator"
         */
        return protectivelyWrapAndSubscribe(new Observer<T>() {

            @Override
            public void onCompleted() {
                // do nothing
            }

            @Override
            public void onError(Throwable e) {
                handleError(e);
                onError.call(e);
            }

            @Override
            public void onNext(T args) {
                onNext.call(args);
            }

        });
    }

    /**
     * An {@link Observer} must call an Observable's {@code subscribe} method in
     * order to receive items and notifications from the Observable.
     * 
     * @param onNext
     * @param onError
     * @param scheduler
     * @return
     */
    public Subscription subscribe(final Action1<? super T> onNext, final Action1<Throwable> onError, Scheduler scheduler) {
        return subscribeOn(scheduler).subscribe(onNext, onError);
    }

    /**
     * An {@link Observer} must call an Observable's {@code subscribe} method in
     * order to receive items and notifications from the Observable.
     * 
     * @param onNext
     * @param onError
     * @param onComplete
     * @return
     */
    public Subscription subscribe(final Action1<? super T> onNext, final Action1<Throwable> onError, final Action0 onComplete) {
        if (onNext == null) {
            throw new IllegalArgumentException("onNext can not be null");
        }
        if (onError == null) {
            throw new IllegalArgumentException("onError can not be null");
        }
        if (onComplete == null) {
            throw new IllegalArgumentException("onComplete can not be null");
        }

        /**
         * Wrapping since raw functions provided by the user are being invoked.
         * 
         * See https://github.com/Netflix/RxJava/issues/216 for discussion on "Guideline 6.4: Protect calls to user code from within an operator"
         */
        return protectivelyWrapAndSubscribe(new Observer<T>() {

            @Override
            public void onCompleted() {
                onComplete.call();
            }

            @Override
            public void onError(Throwable e) {
                handleError(e);
                onError.call(e);
            }

            @Override
            public void onNext(T args) {
                onNext.call(args);
            }

        });
    }

    /**
     * An {@link Observer} must call an Observable's {@code subscribe} method in
     * order to receive items and notifications from the Observable.
     * 
     * @param onNext
     * @param onError
     * @param onComplete
     * @param scheduler
     * @return
     */
    public Subscription subscribe(final Action1<? super T> onNext, final Action1<Throwable> onError, final Action0 onComplete, Scheduler scheduler) {
        return subscribeOn(scheduler).subscribe(onNext, onError, onComplete);
    }

    /**
     * Returns a {@link ConnectableObservable} that upon connection causes the
     * source Observable to push results into the specified subject.
     * 
     * @param subject the {@link Subject} for the {@link ConnectableObservable}
     *                to push source items into
     * @param <R> result type
     * @return a {@link ConnectableObservable} that upon connection causes the
     *         source Observable to push results into the specified
     *         {@link Subject}
     * @see <a href="https://github.com/Netflix/RxJava/wiki/Connectable-Observable-Operators#observablepublish-and-observablemulticast">RxJava Wiki: Observable.publish() and Observable.multicast()</a>
     */
    public <R> ConnectableObservable<R> multicast(Subject<? super T, ? extends R> subject) {
        return OperationMulticast.multicast(this, subject);
    }

    /**
     * Allow the {@link RxJavaErrorHandler} to receive the exception from
     * onError.
     * 
     * @param e
     */
    private void handleError(Throwable e) {
        // onError should be rare so we'll only fetch when needed
        RxJavaPlugins.getInstance().getErrorHandler().handleError(e);
    }

    /**
     * An Observable that never sends any information to an {@link Observer}.
     * 
     * This Observable is useful primarily for testing purposes.
     * 
     * @param <T> the type of item emitted by the Observable
     */
    private static class NeverObservable<T> extends Observable<T> {
        public NeverObservable() {
            super(new OnSubscribeFunc<T>() {

                @Override
                public Subscription onSubscribe(Observer<? super T> t1) {
                    return Subscriptions.empty();
                }

            });
        }
    }

    /**
     * An Observable that invokes {@link Observer#onError onError} when the
     * {@link Observer} subscribes to it.
     * 
     * @param <T> the type of item emitted by the Observable
     */
    private static class ThrowObservable<T> extends Observable<T> {

        public ThrowObservable(final Throwable exception) {
            super(new OnSubscribeFunc<T>() {

                /**
                 * Accepts an {@link Observer} and calls its
                 * {@link Observer#onError onError} method.
                 * 
                 * @param observer an {@link Observer} of this Observable
                 * @return a reference to the subscription
                 */
                @Override
                public Subscription onSubscribe(Observer<? super T> observer) {
                    observer.onError(exception);
                    return Subscriptions.empty();
                }

            });
        }

    }

    /**
     * Creates an Observable that will execute the given function when an
     * {@link Observer} subscribes to it.
     * <p>
     * <img width="640" src="https://raw.github.com/wiki/Netflix/RxJava/images/rx-operators/create.png">
     * <p>
     * Write the function you pass to <code>create</code> so that it behaves as
     * an Observable: It should invoke the Observer's
     * {@link Observer#onNext onNext}, {@link Observer#onError onError}, and
     * {@link Observer#onCompleted onCompleted} methods appropriately.
     * <p>
     * A well-formed Observable must invoke either the Observer's
     * <code>onCompleted</code> method exactly once or its <code>onError</code>
     * method exactly once.
     * <p>
     * See <a href="http://go.microsoft.com/fwlink/?LinkID=205219">Rx Design
     * Guidelines (PDF)</a> for detailed information.
     * 
     * @param <T> the type of the items that this Observable emits
     * @param func a function that accepts an {@code Observer<T>}, invokes its
     *             {@code onNext}, {@code onError}, and {@code onCompleted}
     *             methods as appropriate, and returns a {@link Subscription} to
     *             allow the Observer to cancel the subscription
     * @return an Observable that, when an {@link Observer} subscribes to it,
     *         will execute the given function
     * @see <a href="https://github.com/Netflix/RxJava/wiki/Creating-Observables#create">RxJava Wiki: create()</a>
     */
    public static <T> Observable<T> create(OnSubscribeFunc<T> func) {
        return new Observable<T>(func);
    }

    /**
     * Returns an Observable that emits no data to the {@link Observer} and
     * immediately invokes its {@link Observer#onCompleted onCompleted} method.
     * <p>
     * <img width="640" src="https://raw.github.com/wiki/Netflix/RxJava/images/rx-operators/empty.png">
     * 
     * @param <T> the type of the items (ostensibly) emitted by the Observable
     * @return an Observable that returns no data to the {@link Observer} and
     *         immediately invokes the {@link Observer}'s
     *         {@link Observer#onCompleted() onCompleted} method
     * @see <a href="https://github.com/Netflix/RxJava/wiki/Creating-Observables#empty-error-and-never">RxJava Wiki: empty()</a>
     * @see <a href="http://msdn.microsoft.com/en-us/library/hh229670.aspx">MSDN: Observable.Empty Method</a>
     */
    public static <T> Observable<T> empty() {
        return from(new ArrayList<T>());
    }

    /**
     * Returns an Observable that emits no data to the {@link Observer} and
     * immediately invokes its {@link Observer#onCompleted onCompleted} method
     * with the specified scheduler.
     * <p>
     * <img width="640" src="https://raw.github.com/wiki/Netflix/RxJava/images/rx-operators/empty.s.png">
     * 
     * @param scheduler the scheduler to call the
                        {@link Observer#onCompleted onCompleted} method
     * @param <T> the type of the items (ostensibly) emitted by the Observable
     * @return an Observable that returns no data to the {@link Observer} and
     *         immediately invokes the {@link Observer}'s
     *         {@link Observer#onCompleted() onCompleted} method with the
     *         specified scheduler
     * @see <a href="https://github.com/Netflix/RxJava/wiki/Creating-Observables#empty-error-and-never">RxJava Wiki: empty()</a>
     * @see <a href="http://msdn.microsoft.com/en-us/library/hh229066.aspx">MSDN: Observable.Empty Method (IScheduler)</a>
     */
    public static <T> Observable<T> empty(Scheduler scheduler) {
        return Observable.<T> empty().subscribeOn(scheduler);
    }

    /**
     * Returns an Observable that invokes an {@link Observer}'s
     * {@link Observer#onError onError} method when the Observer subscribes to
     * it.
     * <p>
     * <img width="640" src="https://raw.github.com/wiki/Netflix/RxJava/images/rx-operators/error.png">
     * 
     * @param exception the particular error to report
     * @param <T> the type of the items (ostensibly) emitted by the Observable
     * @return an Observable that invokes the {@link Observer}'s
     *         {@link Observer#onError onError} method when the Observer
     *         subscribes to it
     * @see <a href="https://github.com/Netflix/RxJava/wiki/Creating-Observables#empty-error-and-never">RxJava Wiki: error()</a>
     * @see <a href="http://msdn.microsoft.com/en-us/library/hh244299.aspx">MSDN: Observable.Throw Method</a>
     */
    public static <T> Observable<T> error(Throwable exception) {
        return new ThrowObservable<T>(exception);
    }

    /**
     * Returns an Observable that invokes an {@link Observer}'s
     * {@link Observer#onError onError} method with the specified scheduler.
     * <p>
     * <img width="640" src="https://raw.github.com/wiki/Netflix/RxJava/images/rx-operators/error.s.png">
     * 
     * @param exception the particular error to report
     * @param scheduler the scheduler to call the
     *                  {@link Observer#onError onError} method
     * @param <T> the type of the items (ostensibly) emitted by the Observable
     * @return an Observable that invokes the {@link Observer}'s
     *         {@link Observer#onError onError} method with the specified
     *         scheduler
     * @see <a href="https://github.com/Netflix/RxJava/wiki/Creating-Observables#empty-error-and-never">RxJava Wiki: error()</a>
     * @see <a href="http://msdn.microsoft.com/en-us/library/hh211711.aspx">MSDN: Observable.Throw Method</a>
     */
    public static <T> Observable<T> error(Throwable exception, Scheduler scheduler) {
        return Observable.<T> error(exception).subscribeOn(scheduler);
    }

    /**
     * Converts an {@link Iterable} sequence into an Observable.
     * <p>
     * <img width="640" src="https://raw.github.com/wiki/Netflix/RxJava/images/rx-operators/from.png">
     * <p>
     * Note: the entire iterable sequence is immediately emitted each time an
     * {@link Observer} subscribes. Since this occurs before the
     * {@link Subscription} is returned, it is not possible to unsubscribe from
     * the sequence before it completes.
     * 
     * @param iterable the source {@link Iterable} sequence
     * @param <T> the type of items in the {@link Iterable} sequence and the
     *            type of items to be emitted by the resulting Observable
     * @return an Observable that emits each item in the source {@link Iterable}
     *         sequence
     * @see <a href="https://github.com/Netflix/RxJava/wiki/Creating-Observables#from">RxJava Wiki: from()</a>
     */
    public static <T> Observable<T> from(Iterable<? extends T> iterable) {
        return create(OperationToObservableIterable.toObservableIterable(iterable));
    }

    /**
     * Converts an {@link Iterable} sequence into an Observable with the specified scheduler.
     * <p>
     * <img width="640" src="https://raw.github.com/wiki/Netflix/RxJava/images/rx-operators/from.s.png">
     * 
     * @param iterable the source {@link Iterable} sequence
     * @param scheduler the scheduler to emit the items of the iterable
     * @param <T> the type of items in the {@link Iterable} sequence and the
     *            type of items to be emitted by the resulting Observable
     * @return an Observable that emits each item in the source {@link Iterable}
     *         sequence with the specified scheduler
     * @see <a href="https://github.com/Netflix/RxJava/wiki/Creating-Observables#from">RxJava Wiki: from()</a>
     * @see <a href="http://msdn.microsoft.com/en-us/library/hh212140.aspx">MSDN: Observable.ToObservable</a>
     */
    public static <T> Observable<T> from(Iterable<? extends T> iterable, Scheduler scheduler) {
        return from(iterable).observeOn(scheduler);
    }

    /**
     * Converts an Array into an Observable.
     * <p>
     * <img width="640" src="https://raw.github.com/wiki/Netflix/RxJava/images/rx-operators/from.png">
     * <p>
     * Note: the entire array is immediately emitted each time an
     * {@link Observer} subscribes. Since this occurs before the
     * {@link Subscription} is returned, it is not possible to unsubscribe from
     * the sequence before it completes.
     * 
     * @param items the source sequence
     * @param <T> the type of items in the Array and the type of items to be
     *            emitted by the resulting Observable
     * @return an Observable that emits each item in the source Array
     * @see <a href="https://github.com/Netflix/RxJava/wiki/Creating-Observables#from">RxJava Wiki: from()</a>
     */
    public static <T> Observable<T> from(T[] items) {
        return create(OperationToObservableIterable.toObservableIterable(Arrays.asList(items)));
    }

    /**
     * Converts an item into an Observable that emits that item.
     * <p>
     * <img width="640" src="https://raw.github.com/wiki/Netflix/RxJava/images/rx-operators/from.png">
     * <p>
     * Note: the item is immediately emitted each time an {@link Observer}
     * subscribes. Since this occurs before the {@link Subscription} is
     * returned, it is not possible to unsubscribe from the sequence before it
     * completes.
     * 
     * @param t1 the item
     * @param <T> the type of the item, and the type of the item to be
     *            emitted by the resulting Observable
     * @return an Observable that emits the item
     * @see <a href="https://github.com/Netflix/RxJava/wiki/Creating-Observables#from">RxJava Wiki: from()</a>
     */
    @SuppressWarnings("unchecked")
    // suppress unchecked because we are using varargs inside the method
    public static <T> Observable<T> from(T t1) {
        return from(Arrays.asList(t1));
    }

    /**
     * Converts a series of items into an Observable.
     * <p>
     * <img width="640" src="https://raw.github.com/wiki/Netflix/RxJava/images/rx-operators/from.png">
     * <p>
     * Note: the items will be immediately emitted each time an {@link Observer}
     * subscribes. Since this occurs before the {@link Subscription} is
     * returned, it is not possible to unsubscribe from the sequence before it
     * completes.
     * 
     * @param t1 first item
     * @param t2 second item
     * @param <T> the type of items, and the type of items to be emitted by the
     *            resulting Observable
     * @return an Observable that emits each item
     * @see <a href="https://github.com/Netflix/RxJava/wiki/Creating-Observables#from">RxJava Wiki: from()</a>
     */
    @SuppressWarnings("unchecked")
    // suppress unchecked because we are using varargs inside the method
    public static <T> Observable<T> from(T t1, T t2) {
        return from(Arrays.asList(t1, t2));
    }

    /**
     * Converts a series of items into an Observable.
     * <p>
     * <img width="640" src="https://raw.github.com/wiki/Netflix/RxJava/images/rx-operators/from.png">
     * <p>
     * Note: the items will be immediately emitted each time an {@link Observer}
     * subscribes. Since this occurs before the {@link Subscription} is
     * returned, it is not possible to unsubscribe from the sequence before it
     * completes.
     * 
     * @param t1 first item
     * @param t2 second item
     * @param t3 third item
     * @param <T> the type of items, and the type of items to be emitted by the
     *            resulting Observable
     * @return an Observable that emits each item
     * @see <a href="https://github.com/Netflix/RxJava/wiki/Creating-Observables#from">RxJava Wiki: from()</a>
     */
    @SuppressWarnings("unchecked")
    // suppress unchecked because we are using varargs inside the method
    public static <T> Observable<T> from(T t1, T t2, T t3) {
        return from(Arrays.asList(t1, t2, t3));
    }

    /**
     * Converts a series of items into an Observable.
     * <p>
     * <img width="640" src="https://raw.github.com/wiki/Netflix/RxJava/images/rx-operators/from.png">
     * <p>
     * Note: the items will be immediately emitted each time an {@link Observer}
     * subscribes. Since this occurs before the {@link Subscription} is
     * returned, it is not possible to unsubscribe from the sequence before it
     * completes.
     * 
     * @param t1 first item
     * @param t2 second item
     * @param t3 third item
     * @param t4 fourth item
     * @param <T> the type of items, and the type of items to be emitted by the
     *            resulting Observable
     * @return an Observable that emits each item
     * @see <a href="https://github.com/Netflix/RxJava/wiki/Creating-Observables#from">RxJava Wiki: from()</a>
     */
    @SuppressWarnings("unchecked")
    // suppress unchecked because we are using varargs inside the method
    public static <T> Observable<T> from(T t1, T t2, T t3, T t4) {
        return from(Arrays.asList(t1, t2, t3, t4));
    }

    /**
     * Converts a series of items into an Observable.
     * <p>
     * <img width="640" src="https://raw.github.com/wiki/Netflix/RxJava/images/rx-operators/from.png">
     * <p>
     * Note: the items will be immediately emitted each time an {@link Observer}
     * subscribes. Since this occurs before the {@link Subscription} is
     * returned, it is not possible to unsubscribe from the sequence before it
     * completes.
     * 
     * @param t1 first item
     * @param t2 second item
     * @param t3 third item
     * @param t4 fourth item
     * @param t5 fifth item
     * @param <T> the type of items, and the type of items to be emitted by the
     *            resulting Observable
     * @return an Observable that emits each item
     * @see <a href="https://github.com/Netflix/RxJava/wiki/Creating-Observables#from">RxJava Wiki: from()</a>
     */
    @SuppressWarnings("unchecked")
    // suppress unchecked because we are using varargs inside the method
    public static <T> Observable<T> from(T t1, T t2, T t3, T t4, T t5) {
        return from(Arrays.asList(t1, t2, t3, t4, t5));
    }

    /**
     * Converts a series of items into an Observable.
     * <p>
     * <img width="640" src="https://raw.github.com/wiki/Netflix/RxJava/images/rx-operators/from.png">
     * <p>
     * Note: the items will be immediately emitted each time an {@link Observer}
     * subscribes. Since this occurs before the {@link Subscription} is
     * returned, it is not possible to unsubscribe from the sequence before it
     * completes.
     * 
     * @param t1 first item
     * @param t2 second item
     * @param t3 third item
     * @param t4 fourth item
     * @param t5 fifth item
     * @param t6 sixth item
     * @param <T> the type of items, and the type of items to be emitted by the
     *            resulting Observable
     * @return an Observable that emits each item
     * @see <a href="https://github.com/Netflix/RxJava/wiki/Creating-Observables#from">RxJava Wiki: from()</a>
     */
    @SuppressWarnings("unchecked")
    // suppress unchecked because we are using varargs inside the method
    public static <T> Observable<T> from(T t1, T t2, T t3, T t4, T t5, T t6) {
        return from(Arrays.asList(t1, t2, t3, t4, t5, t6));
    }

    /**
     * Converts a series of items into an Observable.
     * <p>
     * <img width="640" src="https://raw.github.com/wiki/Netflix/RxJava/images/rx-operators/from.png">
     * <p>
     * Note: the items will be immediately emitted each time an {@link Observer}
     * subscribes. Since this occurs before the {@link Subscription} is
     * returned, it is not possible to unsubscribe from the sequence before it
     * completes.
     * 
     * @param t1 first item
     * @param t2 second item
     * @param t3 third item
     * @param t4 fourth item
     * @param t5 fifth item
     * @param t6 sixth item
     * @param t7 seventh item
     * @param <T> the type of items, and the type of items to be emitted by the
     *            resulting Observable
     * @return an Observable that emits each item
     * @see <a href="https://github.com/Netflix/RxJava/wiki/Creating-Observables#from">RxJava Wiki: from()</a>
     */
    @SuppressWarnings("unchecked")
    // suppress unchecked because we are using varargs inside the method
    public static <T> Observable<T> from(T t1, T t2, T t3, T t4, T t5, T t6, T t7) {
        return from(Arrays.asList(t1, t2, t3, t4, t5, t6, t7));
    }

    /**
     * Converts a series of items into an Observable.
     * <p>
     * <img width="640" src="https://raw.github.com/wiki/Netflix/RxJava/images/rx-operators/from.png">
     * <p>
     * Note: the items will be immediately emitted each time an {@link Observer}
     * subscribes. Since this occurs before the {@link Subscription} is
     * returned, it is not possible to unsubscribe from the sequence before it
     * completes.
     * 
     * @param t1 first item
     * @param t2 second item
     * @param t3 third item
     * @param t4 fourth item
     * @param t5 fifth item
     * @param t6 sixth item
     * @param t7 seventh item
     * @param t8 eighth item
     * @param <T> the type of items, and the type of items to be emitted by the
     *            resulting Observable
     * @return an Observable that emits each item
     * @see <a href="https://github.com/Netflix/RxJava/wiki/Creating-Observables#from">RxJava Wiki: from()</a>
     */
    @SuppressWarnings("unchecked")
    // suppress unchecked because we are using varargs inside the method
    public static <T> Observable<T> from(T t1, T t2, T t3, T t4, T t5, T t6, T t7, T t8) {
        return from(Arrays.asList(t1, t2, t3, t4, t5, t6, t7, t8));
    }

    /**
     * Converts a series of items into an Observable.
     * <p>
     * <img width="640" src="https://raw.github.com/wiki/Netflix/RxJava/images/rx-operators/from.png">
     * <p>
     * Note: the items will be immediately emitted each time an {@link Observer}
     * subscribes. Since this occurs before the {@link Subscription} is
     * returned, it is not possible to unsubscribe from the sequence before it
     * completes.
     * 
     * @param t1 first item
     * @param t2 second item
     * @param t3 third item
     * @param t4 fourth item
     * @param t5 fifth item
     * @param t6 sixth item
     * @param t7 seventh item
     * @param t8 eighth item
     * @param t9 ninth item
     * @param <T> the type of items, and the type of items to be emitted by the
     *            resulting Observable
     * @return an Observable that emits each item
     * @see <a href="https://github.com/Netflix/RxJava/wiki/Creating-Observables#from">RxJava Wiki: from()</a>
     */
    @SuppressWarnings("unchecked")
    // suppress unchecked because we are using varargs inside the method
    public static <T> Observable<T> from(T t1, T t2, T t3, T t4, T t5, T t6, T t7, T t8, T t9) {
        return from(Arrays.asList(t1, t2, t3, t4, t5, t6, t7, t8, t9));
    }

    /**
     * Converts a series of items into an Observable.
     * <p>
     * <img width="640" src="https://raw.github.com/wiki/Netflix/RxJava/images/rx-operators/from.png">
     * <p>
     * Note: the items will be immediately emitted each time an {@link Observer}
     * subscribes. Since this occurs before the {@link Subscription} is
     * returned, it is not possible to unsubscribe from the sequence before it
     * completes.
     * 
     * @param t1 first item
     * @param t2 second item
     * @param t3 third item
     * @param t4 fourth item
     * @param t5 fifth item
     * @param t6 sixth item
     * @param t7 seventh item
     * @param t8 eighth item
     * @param t9 ninth item
     * @param t10 tenth item
     * @param <T> the type of items, and the type of items to be emitted by the
     *            resulting Observable
     * @return an Observable that emits each item
     * @see <a href="https://github.com/Netflix/RxJava/wiki/Creating-Observables#from">RxJava Wiki: from()</a>
     */
    @SuppressWarnings("unchecked")
    // suppress unchecked because we are using varargs inside the method
    public static <T> Observable<T> from(T t1, T t2, T t3, T t4, T t5, T t6, T t7, T t8, T t9, T t10) {
        return from(Arrays.asList(t1, t2, t3, t4, t5, t6, t7, t8, t9, t10));
    }

    /**
     * Generates an Observable that emits a sequence of integers within a
     * specified range.
     * <p>
     * <img width="640" src="https://raw.github.com/wiki/Netflix/RxJava/images/rx-operators/range.png">
     * <p>
     * Note: the entire range is immediately emitted each time an
     * {@link Observer} subscribes. Since this occurs before the
     * {@link Subscription} is returned, it is not possible to unsubscribe from
     * the sequence before it completes.
     * 
     * @param start the value of the first integer in the sequence
     * @param count the number of sequential integers to generate
     * @return an Observable that emits a range of sequential integers
     * @see <a href="https://github.com/Netflix/RxJava/wiki/Creating-Observables#range">RxJava Wiki: range()</a>
     * @see <a href="http://msdn.microsoft.com/en-us/library/hh229460.aspx">Observable.Range Method (Int32, Int32)</a>
     */
    public static Observable<Integer> range(int start, int count) {
        return from(Range.createWithCount(start, count));
    }

    /**
     * Generates an Observable that emits a sequence of integers within a
     * specified range with the specified scheduler.
     * <p>
     * <img width="640" src="https://raw.github.com/wiki/Netflix/RxJava/images/rx-operators/range.s.png">
     * @param start the value of the first integer in the sequence
     * @param count the number of sequential integers to generate
     * @param scheduler the scheduler to run the generator loop on
     * @return an Observable that emits a range of sequential integers
     * @see <a href="https://github.com/Netflix/RxJava/wiki/Creating-Observables#range">RxJava Wiki: range()</a>
     * @see <a href="http://msdn.microsoft.com/en-us/library/hh211896.aspx">Observable.Range Method (Int32, Int32, IScheduler)</a>
     */
    public static Observable<Integer> range(int start, int count, Scheduler scheduler) {
        return range(start, count).observeOn(scheduler);
    }

    /**
     * Returns an Observable that calls an Observable factory to create its
     * Observable for each new Observer that subscribes. That is, for each
     * subscriber, the actuall Observable is determined by the factory function.
     * <p>
     * <img width="640" src="https://raw.github.com/wiki/Netflix/RxJava/images/rx-operators/defer.png">
     * <p>
     * The defer operator allows you to defer or delay emitting items from an
     * Observable until such time as an Observer subscribes to the Observable.
     * This allows an {@link Observer} to easily obtain updates or a refreshed
     * version of the sequence.
     * 
     * @param observableFactory the Observable factory function to invoke for
     *                          each {@link Observer} that subscribes to the
     *                          resulting Observable
     * @param <T> the type of the items emitted by the Observable
     * @return an Observable whose {@link Observer}s trigger an invocation of
     *         the given Observable factory function
     * @see <a href="https://github.com/Netflix/RxJava/wiki/Creating-Observables#defer">RxJava Wiki: defer()</a>
     */
    public static <T> Observable<T> defer(Func0<? extends Observable<? extends T>> observableFactory) {
        return create(OperationDefer.defer(observableFactory));
    }

    /**
     * Returns an Observable that emits a single item and then completes.
     * <p>
     * <img width="640" src="https://raw.github.com/wiki/Netflix/RxJava/images/rx-operators/just.png">
     * <p>
     * To convert any object into an Observable that emits that object, pass
     * that object into the <code>just</code> method.
     * <p>
     * This is similar to the {@link #from(java.lang.Object[])} method, except
     * that <code>from()</code> will convert an {@link Iterable} object into an
     * Observable that emits each of the items in the Iterable, one at a time,
     * while the <code>just()</code> method converts an Iterable into an
     * Observable that emits the entire Iterable as a single item.
     * 
     * @param value the item to pass to the {@link Observer}'s
     *              {@link Observer#onNext onNext} method
     * @param <T> the type of that item
     * @return an Observable that emits a single item and then completes
     * @see <a href="https://github.com/Netflix/RxJava/wiki/Creating-Observables#just">RxJava Wiki: just()</a>
     */
    public static <T> Observable<T> just(T value) {
        List<T> list = new ArrayList<T>();
        list.add(value);

        return from(list);
    }

    /**
     * Returns an Observable that emits a single item and then completes on a
     * specified scheduler.
     * <p>
     * <img width="640" src="https://raw.github.com/wiki/Netflix/RxJava/images/rx-operators/just.s.png">
     * <p>
     * This is a scheduler version of {@link Observable#just(Object)}.
     * 
     * @param value the item to pass to the {@link Observer}'s
     *              {@link Observer#onNext onNext} method
     * @param <T> the type of that item
     * @param scheduler the scheduler to send the single element on
     * @return an Observable that emits a single item and then completes on a
     *         specified scheduler
     * @see <a href="https://github.com/Netflix/RxJava/wiki/Creating-Observables#just">RxJava Wiki: just()</a>
     */
    public static <T> Observable<T> just(T value, Scheduler scheduler) {
        return just(value).observeOn(scheduler);
    }

    /**
     * Flattens a sequence of Observables emitted by an Observable into one
     * Observable, without any transformation.
     * <p>
     * <img width="640" src="https://raw.github.com/wiki/Netflix/RxJava/images/rx-operators/merge.png">
     * <p>
     * You can combine the items emitted by multiple Observables so that they
     * act like a single Observable, by using the {@code merge} method.
     * 
     * @param source an Observable that emits Observables
     * @return an Observable that emits items that are the result of flattening
     *         the items emitted by the Observables emitted by the
     *         {@code source} Observable
     * @see <a href="https://github.com/Netflix/RxJava/wiki/Combining-Observables#merge">RxJava Wiki: merge()</a>
     * @see <a href="http://msdn.microsoft.com/en-us/library/hh229099.aspx">MSDN: Observable.Merge Method</a>
     */
    public static <T> Observable<T> merge(Observable<? extends Observable<? extends T>> source) {
        return create(OperationMerge.merge(source));
    }

    /**
     * Flattens a series of Observables into one Observable, without any
     * transformation.
     * <p>
     * <img width="640" src="https://raw.github.com/wiki/Netflix/RxJava/images/rx-operators/merge.png">
     * <p>
     * You can combine items emitted by multiple Observables so that they act
     * like a single Observable, by using the {@code merge} method.
     * 
     * @param t1 an Observable to be merged
     * @param t2 an Observable to be merged
     * @return an Observable that emits items that are the result of flattening
     *         the items emitted by the {@code source} Observables
     * @see <a href="https://github.com/Netflix/RxJava/wiki/Combining-Observables#merge">RxJava Wiki: merge()</a>
     * @see <a href="http://msdn.microsoft.com/en-us/library/hh229099.aspx">MSDN: Observable.Merge Method</a>
     */
    @SuppressWarnings("unchecked")
    // suppress because the types are checked by the method signature before using a vararg
    public static <T> Observable<T> merge(Observable<? extends T> t1, Observable<? extends T> t2) {
        return create(OperationMerge.merge(t1, t2));
    }

    /**
     * Flattens a series of Observables into one Observable, without any
     * transformation.
     * <p>
     * <img width="640" src="https://raw.github.com/wiki/Netflix/RxJava/images/rx-operators/merge.png">
     * <p>
     * You can combine items emitted by multiple Observables so that they act
     * like a single Observable, by using the {@code merge} method.
     * 
     * @param t1 an Observable to be merged
     * @param t2 an Observable to be merged
     * @param t3 an Observable to be merged
     * @return an Observable that emits items that are the result of flattening
     *         the items emitted by the {@code source} Observables
     * @see <a href="https://github.com/Netflix/RxJava/wiki/Combining-Observables#merge">RxJava Wiki: merge()</a>
     * @see <a href="http://msdn.microsoft.com/en-us/library/hh229099.aspx">MSDN: Observable.Merge Method</a>
     */
    @SuppressWarnings("unchecked")
    // suppress because the types are checked by the method signature before using a vararg
    public static <T> Observable<T> merge(Observable<? extends T> t1, Observable<? extends T> t2, Observable<? extends T> t3) {
        return create(OperationMerge.merge(t1, t2, t3));
    }

    /**
     * Flattens a series of Observables into one Observable, without any
     * transformation.
     * <p>
     * <img width="640" src="https://raw.github.com/wiki/Netflix/RxJava/images/rx-operators/merge.png">
     * <p>
     * You can combine items emitted by multiple Observables so that they act
     * like a single Observable, by using the {@code merge} method.
     * 
     * @param t1 an Observable to be merged
     * @param t2 an Observable to be merged
     * @param t3 an Observable to be merged
     * @param t4 an Observable to be merged
     * @return an Observable that emits items that are the result of flattening
     *         the items emitted by the {@code source} Observables
     * @see <a href="https://github.com/Netflix/RxJava/wiki/Combining-Observables#merge">RxJava Wiki: merge()</a>
     * @see <a href="http://msdn.microsoft.com/en-us/library/hh229099.aspx">MSDN: Observable.Merge Method</a>
     */
    @SuppressWarnings("unchecked")
    // suppress because the types are checked by the method signature before using a vararg
    public static <T> Observable<T> merge(Observable<? extends T> t1, Observable<? extends T> t2, Observable<? extends T> t3, Observable<? extends T> t4) {
        return create(OperationMerge.merge(t1, t2, t3, t4));
    }

    /**
     * Flattens a series of Observables into one Observable, without any
     * transformation.
     * <p>
     * <img width="640" src="https://raw.github.com/wiki/Netflix/RxJava/images/rx-operators/merge.png">
     * <p>
     * You can combine items emitted by multiple Observables so that they act
     * like a single Observable, by using the {@code merge} method.
     * 
     * @param t1 an Observable to be merged
     * @param t2 an Observable to be merged
     * @param t3 an Observable to be merged
     * @param t4 an Observable to be merged
     * @param t5 an Observable to be merged
     * @return an Observable that emits items that are the result of flattening
     *         the items emitted by the {@code source} Observables
     * @see <a href="https://github.com/Netflix/RxJava/wiki/Combining-Observables#merge">RxJava Wiki: merge()</a>
     * @see <a href="http://msdn.microsoft.com/en-us/library/hh229099.aspx">MSDN: Observable.Merge Method</a>
     */
    @SuppressWarnings("unchecked")
    // suppress because the types are checked by the method signature before using a vararg
    public static <T> Observable<T> merge(Observable<? extends T> t1, Observable<? extends T> t2, Observable<? extends T> t3, Observable<? extends T> t4, Observable<? extends T> t5) {
        return create(OperationMerge.merge(t1, t2, t3, t4, t5));
    }

    /**
     * Flattens a series of Observables into one Observable, without any
     * transformation.
     * <p>
     * <img width="640" src="https://raw.github.com/wiki/Netflix/RxJava/images/rx-operators/merge.png">
     * <p>
     * You can combine items emitted by multiple Observables so that they act
     * like a single Observable, by using the {@code merge} method.
     * 
     * @param t1 an Observable to be merged
     * @param t2 an Observable to be merged
     * @param t3 an Observable to be merged
     * @param t4 an Observable to be merged
     * @param t5 an Observable to be merged
     * @param t6 an Observable to be merged
     * @return an Observable that emits items that are the result of flattening
     *         the items emitted by the {@code source} Observables
     * @see <a href="https://github.com/Netflix/RxJava/wiki/Combining-Observables#merge">RxJava Wiki: merge()</a>
     * @see <a href="http://msdn.microsoft.com/en-us/library/hh229099.aspx">MSDN: Observable.Merge Method</a>
     */
    @SuppressWarnings("unchecked")
    // suppress because the types are checked by the method signature before using a vararg
    public static <T> Observable<T> merge(Observable<? extends T> t1, Observable<? extends T> t2, Observable<? extends T> t3, Observable<? extends T> t4, Observable<? extends T> t5, Observable<? extends T> t6) {
        return create(OperationMerge.merge(t1, t2, t3, t4, t5, t6));
    }

    /**
     * Flattens a series of Observables into one Observable, without any
     * transformation.
     * <p>
     * <img width="640" src="https://raw.github.com/wiki/Netflix/RxJava/images/rx-operators/merge.png">
     * <p>
     * You can combine items emitted by multiple Observables so that they act
     * like a single Observable, by using the {@code merge} method.
     * 
     * @param t1 an Observable to be merged
     * @param t2 an Observable to be merged
     * @param t3 an Observable to be merged
     * @param t4 an Observable to be merged
     * @param t5 an Observable to be merged
     * @param t6 an Observable to be merged
     * @param t7 an Observable to be merged
     * @return an Observable that emits items that are the result of flattening
     *         the items emitted by the {@code source} Observables
     * @see <a href="https://github.com/Netflix/RxJava/wiki/Combining-Observables#merge">RxJava Wiki: merge()</a>
     * @see <a href="http://msdn.microsoft.com/en-us/library/hh229099.aspx">MSDN: Observable.Merge Method</a>
     */
    @SuppressWarnings("unchecked")
    // suppress because the types are checked by the method signature before using a vararg
    public static <T> Observable<T> merge(Observable<? extends T> t1, Observable<? extends T> t2, Observable<? extends T> t3, Observable<? extends T> t4, Observable<? extends T> t5, Observable<? extends T> t6, Observable<? extends T> t7) {
        return create(OperationMerge.merge(t1, t2, t3, t4, t5, t6, t7));
    }

    /**
     * Flattens a series of Observables into one Observable, without any
     * transformation.
     * <p>
     * <img width="640" src="https://raw.github.com/wiki/Netflix/RxJava/images/rx-operators/merge.png">
     * <p>
     * You can combine items emitted by multiple Observables so that they act
     * like a single Observable, by using the {@code merge} method.
     * 
     * @param t1 an Observable to be merged
     * @param t2 an Observable to be merged
     * @param t3 an Observable to be merged
     * @param t4 an Observable to be merged
     * @param t5 an Observable to be merged
     * @param t6 an Observable to be merged
     * @param t7 an Observable to be merged
     * @param t8 an Observable to be merged
     * @return an Observable that emits items that are the result of flattening
     *         the items emitted by the {@code source} Observables
     * @see <a href="https://github.com/Netflix/RxJava/wiki/Combining-Observables#merge">RxJava Wiki: merge()</a>
     * @see <a href="http://msdn.microsoft.com/en-us/library/hh229099.aspx">MSDN: Observable.Merge Method</a>
     */
    @SuppressWarnings("unchecked")
    // suppress because the types are checked by the method signature before using a vararg
    public static <T> Observable<T> merge(Observable<? extends T> t1, Observable<? extends T> t2, Observable<? extends T> t3, Observable<? extends T> t4, Observable<? extends T> t5, Observable<? extends T> t6, Observable<? extends T> t7, Observable<? extends T> t8) {
        return create(OperationMerge.merge(t1, t2, t3, t4, t5, t6, t7, t8));
    }

    /**
     * Flattens a series of Observables into one Observable, without any
     * transformation.
     * <p>
     * <img width="640" src="https://raw.github.com/wiki/Netflix/RxJava/images/rx-operators/merge.png">
     * <p>
     * You can combine items emitted by multiple Observables so that they act
     * like a single Observable, by using the {@code merge} method.
     * 
     * @param t1 an Observable to be merged
     * @param t2 an Observable to be merged
     * @param t3 an Observable to be merged
     * @param t4 an Observable to be merged
     * @param t5 an Observable to be merged
     * @param t6 an Observable to be merged
     * @param t7 an Observable to be merged
     * @param t8 an Observable to be merged
     * @param t9 an Observable to be merged
     * @return an Observable that emits items that are the result of flattening
     *         the items emitted by the {@code source} Observables
     * @see <a href="https://github.com/Netflix/RxJava/wiki/Combining-Observables#merge">RxJava Wiki: merge()</a>
     * @see <a href="http://msdn.microsoft.com/en-us/library/hh229099.aspx">MSDN: Observable.Merge Method</a>
     */
    @SuppressWarnings("unchecked")
    // suppress because the types are checked by the method signature before using a vararg
    public static <T> Observable<T> merge(Observable<? extends T> t1, Observable<? extends T> t2, Observable<? extends T> t3, Observable<? extends T> t4, Observable<? extends T> t5, Observable<? extends T> t6, Observable<? extends T> t7, Observable<? extends T> t8, Observable<? extends T> t9) {
        return create(OperationMerge.merge(t1, t2, t3, t4, t5, t6, t7, t8, t9));
    }

    /**
     * Returns an Observable that emits the items emitted by two or more
     * Observables, one after the other.
     * <p>
     * <img width="640" src="https://raw.github.com/wiki/Netflix/RxJava/images/rx-operators/concat.png">
     * 
     * @param observables an Observable that emits Observables
     * @return an Observable that emits items that are the result of combining
     *         the items emitted by the {@code source} Observables, one after
     *         the other
     * @see <a href="https://github.com/Netflix/RxJava/wiki/Combining-Observables#concat">RxJava Wiki: concat()</a>
     * @see <a href="http://msdn.microsoft.com/en-us/library/system.reactive.linq.observable.concat.aspx">MSDN: Observable.Concat Method</a>
     */
    public static <T> Observable<T> concat(Observable<? extends Observable<? extends T>> observables) {
        return create(OperationConcat.concat(observables));
    }

    /**
     * Returns an Observable that emits the items emitted by two Observables,
     * one after the other.
     * <p>
     * <img width="640" src="https://raw.github.com/wiki/Netflix/RxJava/images/rx-operators/concat.png">
     * 
     * @param t1 an Observable to be concatenated
     * @param t2 an Observable to be concatenated
     * @return an Observable that emits items that are the result of combining
     *         the items emitted by the {@code source} Observables, one after
     *         the other
     * @see <a href="https://github.com/Netflix/RxJava/wiki/Combining-Observables#concat">RxJava Wiki: concat()</a>
     * @see <a href="http://msdn.microsoft.com/en-us/library/system.reactive.linq.observable.concat.aspx">MSDN: Observable.Concat Method</a>
     */
    @SuppressWarnings("unchecked")
    // suppress because the types are checked by the method signature before using a vararg
    public static <T> Observable<T> concat(Observable<? extends T> t1, Observable<? extends T> t2) {
        return create(OperationConcat.concat(t1, t2));
    }

    /**
     * Returns an Observable that emits the items emitted by three Observables,
     * one after the other.
     * <p>
     * <img width="640" src="https://raw.github.com/wiki/Netflix/RxJava/images/rx-operators/concat.png">
     * 
     * @param t1 an Observable to be concatenated
     * @param t2 an Observable to be concatenated
     * @param t3 an Observable to be concatenated
     * @return an Observable that emits items that are the result of combining
     *         the items emitted by the {@code source} Observables, one after
     *         the other
     * @see <a href="https://github.com/Netflix/RxJava/wiki/Combining-Observables#concat">RxJava Wiki: concat()</a>
     * @see <a href="http://msdn.microsoft.com/en-us/library/system.reactive.linq.observable.concat.aspx">MSDN: Observable.Concat Method</a>
     */
    @SuppressWarnings("unchecked")
    // suppress because the types are checked by the method signature before using a vararg
    public static <T> Observable<T> concat(Observable<? extends T> t1, Observable<? extends T> t2, Observable<? extends T> t3) {
        return create(OperationConcat.concat(t1, t2, t3));
    }

    /**
     * Returns an Observable that emits the items emitted by four Observables,
     * one after the other.
     * <p>
     * <img width="640" src="https://raw.github.com/wiki/Netflix/RxJava/images/rx-operators/concat.png">
     * 
     * @param t1 an Observable to be concatenated
     * @param t2 an Observable to be concatenated
     * @param t3 an Observable to be concatenated
     * @param t4 an Observable to be concatenated
     * @return an Observable that emits items that are the result of combining
     *         the items emitted by the {@code source} Observables, one after
     *         the other
     * @see <a href="https://github.com/Netflix/RxJava/wiki/Combining-Observables#concat">RxJava Wiki: concat()</a>
     * @see <a href="http://msdn.microsoft.com/en-us/library/system.reactive.linq.observable.concat.aspx">MSDN: Observable.Concat Method</a>
     */
    @SuppressWarnings("unchecked")
    // suppress because the types are checked by the method signature before using a vararg
    public static <T> Observable<T> concat(Observable<? extends T> t1, Observable<? extends T> t2, Observable<? extends T> t3, Observable<? extends T> t4) {
        return create(OperationConcat.concat(t1, t2, t3, t4));
    }

    /**
     * Returns an Observable that emits the items emitted by five Observables,
     * one after the other.
     * <p>
     * <img width="640" src="https://raw.github.com/wiki/Netflix/RxJava/images/rx-operators/concat.png">
     * 
     * @param t1 an Observable to be concatenated
     * @param t2 an Observable to be concatenated
     * @param t3 an Observable to be concatenated
     * @param t4 an Observable to be concatenated
     * @param t5 an Observable to be concatenated
     * @return an Observable that emits items that are the result of combining
     *         the items emitted by the {@code source} Observables, one after
     *         the other
     * @see <a href="https://github.com/Netflix/RxJava/wiki/Combining-Observables#concat">RxJava Wiki: concat()</a>
     * @see <a href="http://msdn.microsoft.com/en-us/library/system.reactive.linq.observable.concat.aspx">MSDN: Observable.Concat Method</a>
     */
    @SuppressWarnings("unchecked")
    // suppress because the types are checked by the method signature before using a vararg
    public static <T> Observable<T> concat(Observable<? extends T> t1, Observable<? extends T> t2, Observable<? extends T> t3, Observable<? extends T> t4, Observable<? extends T> t5) {
        return create(OperationConcat.concat(t1, t2, t3, t4, t5));
    }

    /**
     * Returns an Observable that emits the items emitted by six Observables,
     * one after the other.
     * <p>
     * <img width="640" src="https://raw.github.com/wiki/Netflix/RxJava/images/rx-operators/concat.png">
     * 
     * @param t1 an Observable to be concatenated
     * @param t2 an Observable to be concatenated
     * @param t3 an Observable to be concatenated
     * @param t4 an Observable to be concatenated
     * @param t5 an Observable to be concatenated
     * @param t6 an Observable to be concatenated
     * @return an Observable that emits items that are the result of combining
     *         the items emitted by the {@code source} Observables, one after
     *         the other
     * @see <a href="https://github.com/Netflix/RxJava/wiki/Combining-Observables#concat">RxJava Wiki: concat()</a>
     * @see <a href="http://msdn.microsoft.com/en-us/library/system.reactive.linq.observable.concat.aspx">MSDN: Observable.Concat Method</a>
     */
    @SuppressWarnings("unchecked")
    // suppress because the types are checked by the method signature before using a vararg
    public static <T> Observable<T> concat(Observable<? extends T> t1, Observable<? extends T> t2, Observable<? extends T> t3, Observable<? extends T> t4, Observable<? extends T> t5, Observable<? extends T> t6) {
        return create(OperationConcat.concat(t1, t2, t3, t4, t5, t6));
    }

    /**
     * Returns an Observable that emits the items emitted by secven Observables,
     * one after the other.
     * <p>
     * <img width="640" src="https://raw.github.com/wiki/Netflix/RxJava/images/rx-operators/concat.png">
     * 
     * @param t1 an Observable to be concatenated
     * @param t2 an Observable to be concatenated
     * @param t3 an Observable to be concatenated
     * @param t4 an Observable to be concatenated
     * @param t5 an Observable to be concatenated
     * @param t6 an Observable to be concatenated
     * @param t7 an Observable to be concatenated
     * @return an Observable that emits items that are the result of combining
     *         the items emitted by the {@code source} Observables, one after
     *         the other
     * @see <a href="https://github.com/Netflix/RxJava/wiki/Combining-Observables#concat">RxJava Wiki: concat()</a>
     * @see <a href="http://msdn.microsoft.com/en-us/library/system.reactive.linq.observable.concat.aspx">MSDN: Observable.Concat Method</a>
     */
    @SuppressWarnings("unchecked")
    // suppress because the types are checked by the method signature before using a vararg
    public static <T> Observable<T> concat(Observable<? extends T> t1, Observable<? extends T> t2, Observable<? extends T> t3, Observable<? extends T> t4, Observable<? extends T> t5, Observable<? extends T> t6, Observable<? extends T> t7) {
        return create(OperationConcat.concat(t1, t2, t3, t4, t5, t6, t7));
    }

    /**
     * Returns an Observable that emits the items emitted by eight Observables,
     * one after the other.
     * <p>
     * <img width="640" src="https://raw.github.com/wiki/Netflix/RxJava/images/rx-operators/concat.png">
     * 
     * @param t1 an Observable to be concatenated
     * @param t2 an Observable to be concatenated
     * @param t3 an Observable to be concatenated
     * @param t4 an Observable to be concatenated
     * @param t5 an Observable to be concatenated
     * @param t6 an Observable to be concatenated
     * @param t7 an Observable to be concatenated
     * @param t8 an Observable to be concatenated
     * @return an Observable that emits items that are the result of combining
     *         the items emitted by the {@code source} Observables, one after
     *         the other
     * @see <a href="https://github.com/Netflix/RxJava/wiki/Combining-Observables#concat">RxJava Wiki: concat()</a>
     * @see <a href="http://msdn.microsoft.com/en-us/library/system.reactive.linq.observable.concat.aspx">MSDN: Observable.Concat Method</a>
     */
    @SuppressWarnings("unchecked")
    // suppress because the types are checked by the method signature before using a vararg
    public static <T> Observable<T> concat(Observable<? extends T> t1, Observable<? extends T> t2, Observable<? extends T> t3, Observable<? extends T> t4, Observable<? extends T> t5, Observable<? extends T> t6, Observable<? extends T> t7, Observable<? extends T> t8) {
        return create(OperationConcat.concat(t1, t2, t3, t4, t5, t6, t7, t8));
    }

    /**
     * Returns an Observable that emits the items emitted by nine Observables,
     * one after the other.
     * <p>
     * <img width="640" src="https://raw.github.com/wiki/Netflix/RxJava/images/rx-operators/concat.png">
     * 
     * @param t1 an Observable to be concatenated
     * @param t2 an Observable to be concatenated
     * @param t3 an Observable to be concatenated
     * @param t4 an Observable to be concatenated
     * @param t5 an Observable to be concatenated
     * @param t6 an Observable to be concatenated
     * @param t7 an Observable to be concatenated
     * @param t8 an Observable to be concatenated
     * @param t9 an Observable to be concatenated
     * @return an Observable that emits items that are the result of combining
     *         the items emitted by the {@code source} Observables, one after
     *         the other
     * @see <a href="https://github.com/Netflix/RxJava/wiki/Combining-Observables#concat">RxJava Wiki: concat()</a>
     * @see <a href="http://msdn.microsoft.com/en-us/library/system.reactive.linq.observable.concat.aspx">MSDN: Observable.Concat Method</a>
     */
    @SuppressWarnings("unchecked")
    // suppress because the types are checked by the method signature before using a vararg
    public static <T> Observable<T> concat(Observable<? extends T> t1, Observable<? extends T> t2, Observable<? extends T> t3, Observable<? extends T> t4, Observable<? extends T> t5, Observable<? extends T> t6, Observable<? extends T> t7, Observable<? extends T> t8, Observable<? extends T> t9) {
        return create(OperationConcat.concat(t1, t2, t3, t4, t5, t6, t7, t8, t9));
    }

    /**
     * This behaves like {@link #merge(Observable)} except that if any of the
     * merged Observables notify of an error via
     * {@link Observer#onError onError}, {@code mergeDelayError} will refrain
     * from propagating that error notification until all of the merged
     * Observables have finished emitting items.
     * <p>
     * <img width="640" src="https://raw.github.com/wiki/Netflix/RxJava/images/rx-operators/mergeDelayError.png">
     * <p>
     * Even if multiple merged Observables send {@code onError} notifications,
     * {@code mergeDelayError} will only invoke the {@code onError} method of
     * its Observers once.
     * <p>
     * This method allows an Observer to receive all successfully emitted items
     * from all of the source Observables without being interrupted by an error
     * notification from one of them.
     * 
     * @param source an Observable that emits Observables
     * @return an Observable that emits items that are the result of flattening
     *         the items emitted by the Observables emitted by the
     *         {@code source} Observable
     * @see <a href="https://github.com/Netflix/RxJava/wiki/Combining-Observables#mergedelayerror">RxJava Wiki: mergeDelayError()</a>
     * @see <a href="http://msdn.microsoft.com/en-us/library/hh229099.aspx">MSDN: Observable.Merge Method</a>
     */
    public static <T> Observable<T> mergeDelayError(Observable<? extends Observable<? extends T>> source) {
        return create(OperationMergeDelayError.mergeDelayError(source));
    }

    /**
     * This behaves like {@link #merge(Observable, Observable)} except that if
     * any of the merged Observables notify of an error via
     * {@link Observer#onError onError}, {@code mergeDelayError} will refrain
     * from propagating that error notification until all of the merged
     * Observables have finished emitting items.
     * <p>
     * <img width="640" src="https://raw.github.com/wiki/Netflix/RxJava/images/rx-operators/mergeDelayError.png">
     * <p>
     * Even if multiple merged Observables send {@code onError} notifications,
     * {@code mergeDelayError} will only invoke the {@code onError} method of
     * its Observers once.
     * <p>
     * This method allows an Observer to receive all successfully emitted items
     * from all of the source Observables without being interrupted by an error
     * notification from one of them.
     * 
     * @param t1 an Observable to be merged
     * @param t2 an Observable to be merged
     * @return an Observable that emits items that are the result of flattening
     *         the items emitted by the {@code source} Observables
     * @see <a href="https://github.com/Netflix/RxJava/wiki/Combining-Observables#mergedelayerror">RxJava Wiki: mergeDelayError()</a>
     * @see <a href="http://msdn.microsoft.com/en-us/library/hh229099.aspx">MSDN: Observable.Merge Method</a>
     */
    @SuppressWarnings("unchecked")
    // suppress because the types are checked by the method signature before using a vararg
    public static <T> Observable<T> mergeDelayError(Observable<? extends T> t1, Observable<? extends T> t2) {
        return create(OperationMergeDelayError.mergeDelayError(t1, t2));
    }

    /**
     * This behaves like {@link #merge(Observable, Observable, Observable)}
     * except that if any of the merged Observables notify of an error via
     * {@link Observer#onError onError}, {@code mergeDelayError} will refrain
     * from propagating that error notification until all of the merged
     * Observables have finished emitting items.
     * <p>
     * <img width="640" src="https://raw.github.com/wiki/Netflix/RxJava/images/rx-operators/mergeDelayError.png">
     * <p>
     * Even if multiple merged Observables send {@code onError} notifications,
     * {@code mergeDelayError} will only invoke the {@code onError} method of
     * its Observers once.
     * <p>
     * This method allows an Observer to receive all successfully emitted items
     * from all of the source Observables without being interrupted by an error
     * notification from one of them.
     * 
     * @param t1 an Observable to be merged
     * @param t2 an Observable to be merged
     * @param t3 an Observable to be merged
     * @return an Observable that emits items that are the result of flattening
     *         the items emitted by the {@code source} Observables
     * @see <a href="https://github.com/Netflix/RxJava/wiki/Combining-Observables#mergedelayerror">RxJava Wiki: mergeDelayError()</a>
     * @see <a href="http://msdn.microsoft.com/en-us/library/hh229099.aspx">MSDN: Observable.Merge Method</a>
     */
    @SuppressWarnings("unchecked")
    // suppress because the types are checked by the method signature before using a vararg
    public static <T> Observable<T> mergeDelayError(Observable<? extends T> t1, Observable<? extends T> t2, Observable<? extends T> t3) {
        return create(OperationMergeDelayError.mergeDelayError(t1, t2, t3));
    }

    /**
     * This behaves like
     * {@link #merge(Observable, Observable, Observable, Observable)} except
     * that if any of the merged Observables notify of an error via
     * {@link Observer#onError onError}, {@code mergeDelayError} will refrain
     * from propagating that error notification until all of the merged
     * Observables have finished emitting items.
     * <p>
     * <img width="640" src="https://raw.github.com/wiki/Netflix/RxJava/images/rx-operators/mergeDelayError.png">
     * <p>
     * Even if multiple merged Observables send {@code onError} notifications,
     * {@code mergeDelayError} will only invoke the {@code onError} method of
     * its Observers once.
     * <p>
     * This method allows an Observer to receive all successfully emitted items
     * from all of the source Observables without being interrupted by an error
     * notification from one of them.
     * 
     * @param t1 an Observable to be merged
     * @param t2 an Observable to be merged
     * @param t3 an Observable to be merged
     * @param t4 an Observable to be merged
     * @return an Observable that emits items that are the result of flattening
     *         the items emitted by the {@code source} Observables
     * @see <a href="https://github.com/Netflix/RxJava/wiki/Combining-Observables#mergedelayerror">RxJava Wiki: mergeDelayError()</a>
     * @see <a href="http://msdn.microsoft.com/en-us/library/hh229099.aspx">MSDN: Observable.Merge Method</a>
     */
    @SuppressWarnings("unchecked")
    // suppress because the types are checked by the method signature before using a vararg
    public static <T> Observable<T> mergeDelayError(Observable<? extends T> t1, Observable<? extends T> t2, Observable<? extends T> t3, Observable<? extends T> t4) {
        return create(OperationMergeDelayError.mergeDelayError(t1, t2, t3, t4));
    }

    /**
     * This behaves like {@link #merge(Observable, Observable, Observable, Observable, Observable)}
     * except that if any of the merged Observables notify of an error via
     * {@link Observer#onError onError}, {@code mergeDelayError} will refrain
     * from propagating that error notification until all of the merged
     * Observables have finished emitting items.
     * <p>
     * <img width="640" src="https://raw.github.com/wiki/Netflix/RxJava/images/rx-operators/mergeDelayError.png">
     * <p>
     * Even if multiple merged Observables send {@code onError} notifications,
     * {@code mergeDelayError} will only invoke the {@code onError} method of
     * its Observers once.
     * <p>
     * This method allows an Observer to receive all successfully emitted items
     * from all of the source Observables without being interrupted by an error
     * notification from one of them.
     * 
     * @param t1 an Observable to be merged
     * @param t2 an Observable to be merged
     * @param t3 an Observable to be merged
     * @param t4 an Observable to be merged
     * @param t5 an Observable to be merged
     * @return an Observable that emits items that are the result of flattening
     *         the items emitted by the {@code source} Observables
     * @see <a href="https://github.com/Netflix/RxJava/wiki/Combining-Observables#mergedelayerror">RxJava Wiki: mergeDelayError()</a>
     * @see <a href="http://msdn.microsoft.com/en-us/library/hh229099.aspx">MSDN: Observable.Merge Method</a>
     */
    @SuppressWarnings("unchecked")
    // suppress because the types are checked by the method signature before using a vararg
    public static <T> Observable<T> mergeDelayError(Observable<? extends T> t1, Observable<? extends T> t2, Observable<? extends T> t3, Observable<? extends T> t4, Observable<? extends T> t5) {
        return create(OperationMergeDelayError.mergeDelayError(t1, t2, t3, t4, t5));
    }

    /**
     * This behaves like {@link #merge(Observable, Observable, Observable, Observable, Observable, Observable)}
     * except that if any of the merged Observables notify of an error via
     * {@link Observer#onError onError}, {@code mergeDelayError} will refrain
     * from propagating that error notification until all of the merged
     * Observables have finished emitting items.
     * <p>
     * <img width="640" src="https://raw.github.com/wiki/Netflix/RxJava/images/rx-operators/mergeDelayError.png">
     * <p>
     * Even if multiple merged Observables send {@code onError} notifications,
     * {@code mergeDelayError} will only invoke the {@code onError} method of
     * its Observers once.
     * <p>
     * This method allows an Observer to receive all successfully emitted items
     * from all of the source Observables without being interrupted by an error
     * notification from one of them.
     * 
     * @param t1 an Observable to be merged
     * @param t2 an Observable to be merged
     * @param t3 an Observable to be merged
     * @param t4 an Observable to be merged
     * @param t5 an Observable to be merged
     * @param t6 an Observable to be merged
     * @return an Observable that emits items that are the result of flattening
     *         the items emitted by the {@code source} Observables
     * @see <a href="https://github.com/Netflix/RxJava/wiki/Combining-Observables#mergedelayerror">RxJava Wiki: mergeDelayError()</a>
     * @see <a href="http://msdn.microsoft.com/en-us/library/hh229099.aspx">MSDN: Observable.Merge Method</a>
     */
    @SuppressWarnings("unchecked")
    // suppress because the types are checked by the method signature before using a vararg
    public static <T> Observable<T> mergeDelayError(Observable<? extends T> t1, Observable<? extends T> t2, Observable<? extends T> t3, Observable<? extends T> t4, Observable<? extends T> t5, Observable<? extends T> t6) {
        return create(OperationMergeDelayError.mergeDelayError(t1, t2, t3, t4, t5, t6));
    }

    /**
     * This behaves like {@link #merge(Observable, Observable, Observable, Observable, Observable, Observable, Observable)}
     * except that if any of the merged Observables notify of an error via
     * {@link Observer#onError onError}, {@code mergeDelayError} will refrain
     * from propagating that error notification until all of the merged
     * Observables have finished emitting items.
     * <p>
     * <img width="640" src="https://raw.github.com/wiki/Netflix/RxJava/images/rx-operators/mergeDelayError.png">
     * <p>
     * Even if multiple merged Observables send {@code onError} notifications,
     * {@code mergeDelayError} will only invoke the {@code onError} method of
     * its Observers once.
     * <p>
     * This method allows an Observer to receive all successfully emitted items
     * from all of the source Observables without being interrupted by an error
     * notification from one of them.
     * 
     * @param t1 an Observable to be merged
     * @param t2 an Observable to be merged
     * @param t3 an Observable to be merged
     * @param t4 an Observable to be merged
     * @param t5 an Observable to be merged
     * @param t6 an Observable to be merged
     * @param t7 an Observable to be merged
     * @return an Observable that emits items that are the result of flattening
     *         the items emitted by the {@code source} Observables
     * @see <a href="https://github.com/Netflix/RxJava/wiki/Combining-Observables#mergedelayerror">RxJava Wiki: mergeDelayError()</a>
     * @see <a href="http://msdn.microsoft.com/en-us/library/hh229099.aspx">MSDN: Observable.Merge Method</a>
     */
    @SuppressWarnings("unchecked")
    // suppress because the types are checked by the method signature before using a vararg
    public static <T> Observable<T> mergeDelayError(Observable<? extends T> t1, Observable<? extends T> t2, Observable<? extends T> t3, Observable<? extends T> t4, Observable<? extends T> t5, Observable<? extends T> t6, Observable<? extends T> t7) {
        return create(OperationMergeDelayError.mergeDelayError(t1, t2, t3, t4, t5, t6, t7));
    }

    /**
     * This behaves like {@link #merge(Observable, Observable, Observable, Observable, Observable, Observable, Observable, Observable)}
     * except that if any of the merged Observables notify of an error via
     * {@link Observer#onError onError}, {@code mergeDelayError} will refrain
     * from propagating that error notification until all of the merged
     * Observables have finished emitting items.
     * <p>
     * <img width="640" src="https://raw.github.com/wiki/Netflix/RxJava/images/rx-operators/mergeDelayError.png">
     * <p>
     * Even if multiple merged Observables send {@code onError} notifications,
     * {@code mergeDelayError} will only invoke the {@code onError} method of
     * its Observers once.
     * <p>
     * This method allows an Observer to receive all successfully emitted items
     * from all of the source Observables without being interrupted by an error
     * notification from one of them.
     * 
     * @param t1 an Observable to be merged
     * @param t2 an Observable to be merged
     * @param t3 an Observable to be merged
     * @param t4 an Observable to be merged
     * @param t5 an Observable to be merged
     * @param t6 an Observable to be merged
     * @param t7 an Observable to be merged
     * @param t8 an Observable to be merged
     * @return an Observable that emits items that are the result of flattening
     *         the items emitted by the {@code source} Observables
     * @see <a href="https://github.com/Netflix/RxJava/wiki/Combining-Observables#mergedelayerror">RxJava Wiki: mergeDelayError()</a>
     * @see <a href="http://msdn.microsoft.com/en-us/library/hh229099.aspx">MSDN: Observable.Merge Method</a>
     */
    @SuppressWarnings("unchecked")
    // suppress because the types are checked by the method signature before using a vararg
    public static <T> Observable<T> mergeDelayError(Observable<? extends T> t1, Observable<? extends T> t2, Observable<? extends T> t3, Observable<? extends T> t4, Observable<? extends T> t5, Observable<? extends T> t6, Observable<? extends T> t7, Observable<? extends T> t8) {
        return create(OperationMergeDelayError.mergeDelayError(t1, t2, t3, t4, t5, t6, t7, t8));
    }

    /**
     * This behaves like {@link #merge(Observable, Observable, Observable, Observable, Observable, Observable, Observable, Observable, Observable)}
     * except that if any of the merged Observables notify of an error via
     * {@link Observer#onError onError}, {@code mergeDelayError} will refrain
     * from propagating that error notification until all of the merged
     * Observables have finished emitting items.
     * <p>
     * <img width="640" src="https://raw.github.com/wiki/Netflix/RxJava/images/rx-operators/mergeDelayError.png">
     * <p>
     * Even if multiple merged Observables send {@code onError} notifications,
     * {@code mergeDelayError} will only invoke the {@code onError} method of
     * its Observers once.
     * <p>
     * This method allows an Observer to receive all successfully emitted items
     * from all of the source Observables without being interrupted by an error
     * notification from one of them.
     * 
     * @param t1 an Observable to be merged
     * @param t2 an Observable to be merged
     * @param t3 an Observable to be merged
     * @param t4 an Observable to be merged
     * @param t5 an Observable to be merged
     * @param t6 an Observable to be merged
     * @param t7 an Observable to be merged
     * @param t8 an Observable to be merged
     * @param t9 an Observable to be merged
     * @return an Observable that emits items that are the result of flattening
     *         the items emitted by the {@code source} Observables
     * @see <a href="https://github.com/Netflix/RxJava/wiki/Combining-Observables#mergedelayerror">RxJava Wiki: mergeDelayError()</a>
     * @see <a href="http://msdn.microsoft.com/en-us/library/hh229099.aspx">MSDN: Observable.Merge Method</a>
     */
    @SuppressWarnings("unchecked")
    // suppress because the types are checked by the method signature before using a vararg
    public static <T> Observable<T> mergeDelayError(Observable<? extends T> t1, Observable<? extends T> t2, Observable<? extends T> t3, Observable<? extends T> t4, Observable<? extends T> t5, Observable<? extends T> t6, Observable<? extends T> t7, Observable<? extends T> t8, Observable<? extends T> t9) {
        return create(OperationMergeDelayError.mergeDelayError(t1, t2, t3, t4, t5, t6, t7, t8, t9));
    }

    /**
     * Returns an Observable that never sends any items or notifications to an
     * {@link Observer}.
     * <p>
     * <img width="640" src="https://raw.github.com/wiki/Netflix/RxJava/images/rx-operators/never.png">
     * <p>
     * This Observable is useful primarily for testing purposes.
     * 
     * @param <T> the type of items (not) emitted by the Observable
     * @return an Observable that never sends any items or notifications to an
     *         {@link Observer}
     * @see <a href="https://github.com/Netflix/RxJava/wiki/Creating-Observables#empty-error-and-never">RxJava Wiki: never()</a>
     */
    public static <T> Observable<T> never() {
        return new NeverObservable<T>();
    }

    /**
     * Given an Observable that emits Observables, creates a single Observable
     * that emits the items emitted by the most recently published of those
     * Observables.
     * <p>
     * <img width="640" src="https://raw.github.com/wiki/Netflix/RxJava/images/rx-operators/switchDo.png">
     * 
     * @param sequenceOfSequences the source Observable that emits Observables
     * @return an Observable that emits only the items emitted by the most
     *         recently published Observable
     * @see <a href="https://github.com/Netflix/RxJava/wiki/Combining-Observables#switchonnext">RxJava Wiki: switchOnNext()</a>
     * @deprecated use {@link #switchOnNext}
     */
    @Deprecated
    public static <T> Observable<T> switchDo(Observable<? extends Observable<? extends T>> sequenceOfSequences) {
        return create(OperationSwitch.switchDo(sequenceOfSequences));
    }

    /**
     * Given an Observable that emits Observables, creates a single Observable
     * that emits the items emitted by the most recently published of those
     * Observables.
     * <p>
     * <img width="640" src="https://raw.github.com/wiki/Netflix/RxJava/images/rx-operators/switchDo.png">
     * 
     * @param sequenceOfSequences the source Observable that emits Observables
     * @return an Observable that emits only the items emitted by the most
     *         recently published Observable
     * @see <a href="https://github.com/Netflix/RxJava/wiki/Combining-Observables#switchonnext">RxJava Wiki: switchOnNext()</a>
     */
    public static <T> Observable<T> switchOnNext(Observable<? extends Observable<? extends T>> sequenceOfSequences) {
        return create(OperationSwitch.switchDo(sequenceOfSequences));
    }

    /**
     * Accepts an Observable and wraps it in another Observable that ensures
     * that the resulting Observable is chronologically well-behaved.
     * <p>
     * <img width="640" src="https://raw.github.com/wiki/Netflix/RxJava/images/rx-operators/synchronize.png">
     * <p>
     * A well-behaved Observable does not interleave its invocations of the
     * {@link Observer#onNext onNext}, {@link Observer#onCompleted onCompleted},
     * and {@link Observer#onError onError} methods of its {@link Observer}s; it
     * invokes {@code onCompleted} or {@code onError} only once; and it never
     * invokes {@code onNext} after invoking either {@code onCompleted} or
     * {@code onError}. {@code synchronize} enforces this, and the Observable it
     * returns invokes {@code onNext} and {@code onCompleted} or {@code onError}
     * synchronously.
     * 
     * @return an Observable that is a chronologically well-behaved version of
     *         the source Observable, and that synchronously notifies its
     *         {@link Observer}s
     * @see <a href="https://github.com/Netflix/RxJava/wiki/Observable-Utility-Operators#synchronize">RxJava Wiki: synchronize()</a>
     */
    public Observable<T> synchronize() {
        return create(OperationSynchronize.synchronize(this));
    }

    /**
     * Accepts an Observable and wraps it in another Observable that ensures
     * that the resulting Observable is chronologically well-behaved. This is
     * accomplished by acquiring a mutual-exclusion lock for the object
     * provided as the lock parameter.
     * <p>
     * <img width="640" src="https://raw.github.com/wiki/Netflix/RxJava/images/rx-operators/synchronize.png">
     * <p>
     * A well-behaved Observable does not interleave its invocations of the
     * {@link Observer#onNext onNext}, {@link Observer#onCompleted onCompleted},
     * and {@link Observer#onError onError} methods of its {@link Observer}s; it
     * invokes {@code onCompleted} or {@code onError} only once; and it never
     * invokes {@code onNext} after invoking either {@code onCompleted} or
     * {@code onError}. {@code synchronize} enforces this, and the Observable it
     * returns invokes {@code onNext} and {@code onCompleted} or {@code onError}
     * synchronously.
     * 
     * @param lock the lock object to synchronize each observer call on
     * @return an Observable that is a chronologically well-behaved version of
     *         the source Observable, and that synchronously notifies its
     *         {@link Observer}s
     * @see <a href="https://github.com/Netflix/RxJava/wiki/Observable-Utility-Operators#synchronize">RxJava Wiki: synchronize()</a>
     */
    public Observable<T> synchronize(Object lock) {
        return create(OperationSynchronize.synchronize(this, lock));
    }

    /**
     * @deprecated use {@link #synchronize()} or {@link #synchronize(Object)}
     */
    @Deprecated
    public static <T> Observable<T> synchronize(Observable<T> source) {
        return create(OperationSynchronize.synchronize(source));
    }

    /**
     * Emits an item each time interval (containing a sequential number).
     * <p>
     * <img width="640" src="https://raw.github.com/wiki/Netflix/RxJava/images/rx-operators/interval.png">
     * 
     * @param interval interval size in time units (see below)
     * @param unit time units to use for the interval size
     * @return an Observable that emits an item each time interval
     * @see <a href="https://github.com/Netflix/RxJava/wiki/Creating-Observables#interval">RxJava Wiki: interval()</a>
     * @see <a href="http://msdn.microsoft.com/en-us/library/hh229027.aspx">MSDN: Observable.Interval</a>
     */
    public static Observable<Long> interval(long interval, TimeUnit unit) {
        return create(OperationInterval.interval(interval, unit));
    }

    /**
     * Emits an item each time interval (containing a sequential number).
     * <p>
     * <img width="640" src="https://raw.github.com/wiki/Netflix/RxJava/images/rx-operators/interval.s.png">
     * 
     * @param interval interval size in time units (see below)
     * @param unit time units to use for the interval size
     * @param scheduler the scheduler to use for scheduling the items
     * @return an Observable that emits an item each time interval
     * @see <a href="https://github.com/Netflix/RxJava/wiki/Creating-Observables#interval">RxJava Wiki: interval()</a>
     * @see <a href="http://msdn.microsoft.com/en-us/library/hh228911.aspx">MSDN: Observable.Interval</a>
     */
    public static Observable<Long> interval(long interval, TimeUnit unit, Scheduler scheduler) {
        return create(OperationInterval.interval(interval, unit, scheduler));
    }

    /**
<<<<<<< HEAD
     * TODO
     * 
     * @param delay
     * @param unit
     * @return
     */
    public static Observable<Long> timer(long interval, TimeUnit unit) {
        return create(OperationTimer.timer(interval, unit));
    }
    
    /**
     * TODO
     *
     * @param interval
     * @param unit
     * @param scheduler
     * @return
     */
    public static Observable<Long> timer(long interval, TimeUnit unit, Scheduler scheduler) {
        return create(OperationTimer.timer(interval, unit, scheduler));
    }
    
    /**
     * Debounces by dropping all values that are followed by newer values before the timeout value expires. The timer resets on each `onNext` call.
=======
     * Drops items emitted by an Observable that are followed by newer items
     * before a timeout value expires. The timer resets on each emission.
>>>>>>> 6a4a3d05
     * <p>
     * Note: If events keep firing faster than the timeout then no data will be
     * emitted.
     * <p>
     * <img width="640" src="https://raw.github.com/wiki/Netflix/RxJava/images/rx-operators/debounce.png">
     * <p>
     * Information on debounce vs throttle:
     * <p>
     * <ul>
     * <li><a href="http://drupalmotion.com/article/debounce-and-throttle-visual-explanation">Debounce and Throttle: visual explanation</a></li>
     * <li><a href="http://unscriptable.com/2009/03/20/debouncing-javascript-methods/">Debouncing: javascript methods</a></li>
     * <li><a href="http://www.illyriad.co.uk/blog/index.php/2011/09/javascript-dont-spam-your-server-debounce-and-throttle/">Javascript - don't spam your server: debounce and throttle</a></li>
     * </ul>
     * 
     * @param timeout the time each value has to be "the most recent" of the
     *                {@link Observable} to ensure that it's not dropped
     * @param unit the {@link TimeUnit} for the timeout 
     * @return an {@link Observable} that filters out items that are too
     *         quickly followed by newer items
     * @see <a href="https://github.com/Netflix/RxJava/wiki/Filtering-Observables#throttlewithtimeout-or-debounce">RxJava Wiki: debounce()</a>
     * @see #throttleWithTimeout(long, TimeUnit)
     */
    public Observable<T> debounce(long timeout, TimeUnit unit) {
        return create(OperationDebounce.debounce(this, timeout, unit));
    }

    /**
     * Drops items emitted by an Observable that are followed by newer items
     * before a timeout value expires. The timer resets on each emission.
     * <p>
     * Note: If events keep firing faster than the timeout then no data will be
     * emitted.
     * <p>
     * <img width="640" src="https://raw.github.com/wiki/Netflix/RxJava/images/rx-operators/debounce.s.png">
     * <p>
     * Information on debounce vs throttle:
     * <p>
     * <ul>
     * <li><a href="http://drupalmotion.com/article/debounce-and-throttle-visual-explanation">Debounce and Throttle: visual explanation</a></li>
     * <li><a href="http://unscriptable.com/2009/03/20/debouncing-javascript-methods/">Debouncing: javascript methods</a></li>
     * <li><a href="http://www.illyriad.co.uk/blog/index.php/2011/09/javascript-dont-spam-your-server-debounce-and-throttle/">Javascript - don't spam your server: debounce and throttle</a></li>
     * </ul>
     * 
     * @param timeout the time each value has to be "the most recent" of the
     *                {@link Observable} to ensure that it's not dropped
     * @param unit the unit of time for the specified timeout
     * @param scheduler the {@link Scheduler} to use internally to manage the
     *                  timers that handle the timeout for each event
     * @return an {@link Observable} that filters out items that are too
     *         quickly followed by newer items
     * @see <a href="https://github.com/Netflix/RxJava/wiki/Filtering-Observables#throttlewithtimeout-or-debounce">RxJava Wiki: debounce()</a>
     * @see #throttleWithTimeout(long, TimeUnit, Scheduler)
     */
    public Observable<T> debounce(long timeout, TimeUnit unit, Scheduler scheduler) {
        return create(OperationDebounce.debounce(this, timeout, unit, scheduler));
    }

    /**
     * Drops items emitted by an Observable that are followed by newer items
     * before a timeout value expires. The timer resets on each emission.
     * <p>
     * Note: If events keep firing faster than the timeout then no data will be
     * emitted.
     * <p>
     * <img width="640" src="https://raw.github.com/wiki/Netflix/RxJava/images/rx-operators/throttleWithTimeout.png">
     * <p>
     * Information on debounce vs throttle:
     * <p>
     * <ul>
     * <li><a href="http://drupalmotion.com/article/debounce-and-throttle-visual-explanation">Debounce and Throttle: visual explanation</a></li>
     * <li><a href="http://unscriptable.com/2009/03/20/debouncing-javascript-methods/">Debouncing: javascript methods</a></li>
     * <li><a href="http://www.illyriad.co.uk/blog/index.php/2011/09/javascript-dont-spam-your-server-debounce-and-throttle/">Javascript - don't spam your server: debounce and throttle</a></li>
     * </ul>
     * 
     * @param timeout the time each value has to be "the most recent" of the
     *                {@link Observable} to ensure that it's not dropped
     * @param unit the {@link TimeUnit} for the timeout
     * @return an {@link Observable} that filters out items that are too
     *         quickly followed by newer items
     * @see <a href="https://github.com/Netflix/RxJava/wiki/Filtering-Observables#throttlewithtimeout-or-debounce">RxJava Wiki: throttleWithTimeout()</a>
     * @see #debounce(long, TimeUnit)
     */
    public Observable<T> throttleWithTimeout(long timeout, TimeUnit unit) {
        return create(OperationDebounce.debounce(this, timeout, unit));
    }

    /**
     * Drops items emitted by an Observable that are followed by newer items
     * before a timeout value expires. The timer resets on each emission.
     * <p>
     * Note: If events keep firing faster than the timeout then no data will be
     * emitted.
     * <p>
     * <img width="640" src="https://raw.github.com/wiki/Netflix/RxJava/images/rx-operators/throttleWithTimeout.s.png">
     * <p>
     * Information on debounce vs throttle:
     * <p>
     * <ul>
     * <li><a href="http://drupalmotion.com/article/debounce-and-throttle-visual-explanation">Debounce and Throttle: visual explanation</a></li>
     * <li><a href="http://unscriptable.com/2009/03/20/debouncing-javascript-methods/">Debouncing: javascript methods</a></li>
     * <li><a href="http://www.illyriad.co.uk/blog/index.php/2011/09/javascript-dont-spam-your-server-debounce-and-throttle/">Javascript - don't spam your server: debounce and throttle</a></li>
     * </ul>
     * 
     * @param timeout the time each value has to be "the most recent" of the
     *                {@link Observable} to ensure that it's not dropped
     * @param unit the {@link TimeUnit} for the timeout
     * @param scheduler the {@link Scheduler} to use internally to manage the
     *                  timers that handle the timeout for each event
     * @return an {@link Observable} that filters out items that are too
     *         quickly followed by newer items
     * @see <a href="https://github.com/Netflix/RxJava/wiki/Filtering-Observables#throttlewithtimeout-or-debounce">RxJava Wiki: throttleWithTimeout()</a>
     * @see #debounce(long, TimeUnit, Scheduler)
     */
    public Observable<T> throttleWithTimeout(long timeout, TimeUnit unit, Scheduler scheduler) {
        return create(OperationDebounce.debounce(this, timeout, unit, scheduler));
    }

    /**
     * Throttles by skipping items until "skipDuration" passes and then emits
     * the next received item.
     * <p>
     * This differs from {@link #throttleLast} in that this only tracks passage
     * of time whereas {@link #throttleLast} ticks at scheduled intervals.
     * <p>
     * <img width="640" src="https://raw.github.com/wiki/Netflix/RxJava/images/rx-operators/throttleFirst.png">
     * 
     * @param windowDuration time to wait before sending another item after
     *                       emitting the last item
     * @param unit the unit of time for the specified timeout
     * @return an Observable that performs the throttle operation
     * @see <a href="https://github.com/Netflix/RxJava/wiki/Filtering-Observables#throttlefirst">RxJava Wiki: throttleFirst()</a>
     */
    public Observable<T> throttleFirst(long windowDuration, TimeUnit unit) {
        return create(OperationThrottleFirst.throttleFirst(this, windowDuration, unit));
    }

    /**
     * Throttles by skipping items until "skipDuration" passes and then emits
     * the next received item.
     * <p>
     * This differs from {@link #throttleLast} in that this only tracks passage
     * of time whereas {@link #throttleLast} ticks at scheduled intervals.
     * <p>
     * <img width="640" src="https://raw.github.com/wiki/Netflix/RxJava/images/rx-operators/throttleFirst.s.png">
     * 
     * @param skipDuration time to wait before sending another item after
     *                     emitting the last item
     * @param unit the unit of time for the specified timeout
     * @param scheduler the {@link Scheduler} to use internally to manage the
     *                  timers that handle timeout for each event
     * @return an Observable that performs the throttle operation
     * @see <a href="https://github.com/Netflix/RxJava/wiki/Filtering-Observables#throttlefirst">RxJava Wiki: throttleFirst()</a>
     */
    public Observable<T> throttleFirst(long skipDuration, TimeUnit unit, Scheduler scheduler) {
        return create(OperationThrottleFirst.throttleFirst(this, skipDuration, unit, scheduler));
    }

    /**
     * Throttles by emitting the last item in each interval defined by
     * <code>intervalDuration</code>.
     * <p>
     * This differs from {@link #throttleFirst} in that this ticks along at a
     * scheduled interval whereas {@link #throttleFirst} does not tick, it just
     * tracks passage of time.
     * <p>
     * <img width="640" src="https://raw.github.com/wiki/Netflix/RxJava/images/rx-operators/throttleLast.png">
     * 
     * @param intervalDuration duration of windows within which the last item
     *                         will be emitted
     * @param unit the unit of time for the specified interval
     * @return an Observable that performs the throttle operation
     * @see <a href="https://github.com/Netflix/RxJava/wiki/Filtering-Observables#takelast">RxJava Wiki: throttleLast()</a>
     * @see #sample(long, TimeUnit)
     */
    public Observable<T> throttleLast(long intervalDuration, TimeUnit unit) {
        return sample(intervalDuration, unit);
    }

    /**
     * Throttles by emitting the last item in each interval defined by
     * <code>intervalDuration</code>.
     * <p>
     * This differs from {@link #throttleFirst} in that this ticks along at a
     * scheduled interval whereas {@link #throttleFirst} does not tick, it just
     * tracks passage of time.
     * <p>
     * <img width="640" src="https://raw.github.com/wiki/Netflix/RxJava/images/rx-operators/throttleLast.s.png">
     * 
     * @param intervalDuration duration of windows within which the last item
     *                         will be emitted
     * @param unit the unit of time for the specified interval
     * @param scheduler the {@link Scheduler} to use internally to manage the
     *                  timers that handle timeout for each event
     * @return an Observable that performs the throttle operation
     * @see <a href="https://github.com/Netflix/RxJava/wiki/Filtering-Observables#takelast">RxJava Wiki: throttleLast()</a>
     * @see #sample(long, TimeUnit, Scheduler)
     */
    public Observable<T> throttleLast(long intervalDuration, TimeUnit unit, Scheduler scheduler) {
        return sample(intervalDuration, unit, scheduler);
    }

    /**
     * Wraps each item emitted by a source Observable in a {@link Timestamped}
     * object.
     * <p>
     * <img width="640" src="https://raw.github.com/wiki/Netflix/RxJava/images/rx-operators/timestamp.png">
     * 
     * @return an Observable that emits timestamped items from the source
     *         Observable
     * @see <a href="https://github.com/Netflix/RxJava/wiki/Observable-Utility-Operators#timestamp">RxJava Wiki: timestamp()</a>
     * @see <a href="http://msdn.microsoft.com/en-us/library/hh229003.aspx">MSDN: Observable.Timestamp</a>
     */
    public Observable<Timestamped<T>> timestamp() {
        return create(OperationTimestamp.timestamp(this));
    }

    /**
     * Wraps each item emitted by a source Observable in a {@link Timestamped}
     * object with timestamps provided by the given Scheduler.
     * <p>
     * <img width="640" src="https://raw.github.com/wiki/Netflix/RxJava/images/rx-operators/timestamp.s.png">
     * 
     * @param scheduler the {@link Scheduler} to use as a time source.
     * @return an Observable that emits timestamped items from the source
     *         Observable with timestamps provided by the given Scheduler
     * @see <a href="https://github.com/Netflix/RxJava/wiki/Observable-Utility-Operators#timestamp">RxJava Wiki: timestamp()</a>
     * @see <a href="http://msdn.microsoft.com/en-us/library/hh229003.aspx">MSDN: Observable.Timestamp</a>
     */
    public Observable<Timestamped<T>> timestamp(Scheduler scheduler) {
        return create(OperationTimestamp.timestamp(this, scheduler));
    }

    /**
     * Converts a {@link Future} into an Observable.
     * <p>
     * <img width="640" src="https://raw.github.com/wiki/Netflix/RxJava/images/rx-operators/from.Future.png">
     * <p>
     * You can convert any object that supports the {@link Future} interface
     * into an Observable that emits the return value of the {@link Future#get}
     * method of that object, by passing the object into the {@code from}
     * method.
     * <p>
     * <em>Important note:</em> This Observable is blocking; you cannot
     * unsubscribe from it.
     * 
     * @param future the source {@link Future}
     * @param <T> the type of object that the {@link Future} returns, and also
     *            the type of item to be emitted by the resulting Observable
     * @return an Observable that emits the item from the source Future
     * @see <a href="https://github.com/Netflix/RxJava/wiki/Creating-Observables#from">RxJava Wiki: from()</a>
     */
    public static <T> Observable<T> from(Future<? extends T> future) {
        return create(OperationToObservableFuture.toObservableFuture(future));
    }

    /**
     * Converts a {@link Future} into an Observable.
     * <p>
     * <img width="640" src="https://raw.github.com/wiki/Netflix/RxJava/images/rx-operators/from.Future.s.png">
     * <p>
     * You can convert any object that supports the {@link Future} interface
     * into an Observable that emits the return value of the {@link Future#get}
     * method of that object, by passing the object into the {@code from}
     * method.
     * <p>
     * 
     * @param future the source {@link Future}
     * @param scheduler the {@link Scheduler} to wait for the Future on. Use a
     *                  Scheduler such as {@link Schedulers#threadPoolForIO()}
     *                  that can block and wait on the future.
     * @param <T> the type of object that the {@link Future} returns, and also
     *            the type of item to be emitted by the resulting Observable
     * @return an Observable that emits the item from the source Future
     * @see <a href="https://github.com/Netflix/RxJava/wiki/Creating-Observables#from">RxJava Wiki: from()</a>
     */
    public static <T> Observable<T> from(Future<? extends T> future, Scheduler scheduler) {
        return create(OperationToObservableFuture.toObservableFuture(future)).subscribeOn(scheduler);
    }

    /**
     * Converts a {@link Future} into an Observable with timeout.
     * <p>
     * <img width="640" src="https://raw.github.com/wiki/Netflix/RxJava/images/rx-operators/from.Future.png">
     * <p>
     * You can convert any object that supports the {@link Future} interface
     * into an Observable that emits the return value of the {link Future#get}
     * method of that object, by passing the object into the {@code from}
     * method.
     * <p>
     * <em>Important note:</em> This Observable is blocking; you cannot
     * unsubscribe from it.
     * 
     * @param future the source {@link Future}
     * @param timeout the maximum time to wait before calling <code>get()</code>
     * @param unit the {@link TimeUnit} of the <code>timeout</code> argument
     * @param <T> the type of object that the {@link Future} returns, and also
     *            the type of item to be emitted by the resulting Observable
     * @return an Observable that emits the item from the source {@link Future}
     * @see <a href="https://github.com/Netflix/RxJava/wiki/Creating-Observables#from">RxJava Wiki: from()</a>
     */
    public static <T> Observable<T> from(Future<? extends T> future, long timeout, TimeUnit unit) {
        return create(OperationToObservableFuture.toObservableFuture(future, timeout, unit));
    }

    /**
     * Returns an Observable that emits Boolean values that indicate whether the
     * pairs of items emitted by two source Observables are equal.
     * <p>
     * <img width="640" src="https://raw.github.com/wiki/Netflix/RxJava/images/rx-operators/sequenceEqual.png">
     * 
     * @param first the first Observable to compare
     * @param second the second Observable to compare
     * @param <T> the type of items emitted by each Observable
     * @return an Observable that emits Booleans that indicate whether the
     *         corresponding items emitted by the source Observables are equal
     * @see <a href="https://github.com/Netflix/RxJava/wiki/Observable-Utility-Operators#sequenceequal">RxJava Wiki: sequenceEqual()</a>
     */
    public static <T> Observable<Boolean> sequenceEqual(Observable<? extends T> first, Observable<? extends T> second) {
        return sequenceEqual(first, second, new Func2<T, T, Boolean>() {
            @Override
            public Boolean call(T first, T second) {
                return first.equals(second);
            }
        });
    }

    /**
     * Returns an Observable that emits Boolean values that indicate whether the
     * pairs of items emitted by two source Observables are equal based on the
     * results of a specified equality function.
     * <p>
     * <img width="640" src="https://raw.github.com/wiki/Netflix/RxJava/images/rx-operators/sequenceEqual.png">
     * 
     * @param first the first Observable to compare
     * @param second the second Observable to compare
     * @param equality a function used to compare items emitted by both
     *                 Observables
     * @param <T> the type of items emitted by each Observable
     * @return an Observable that emits Booleans that indicate whether the
     *         corresponding items emitted by the source Observables are equal
     * @see <a href="https://github.com/Netflix/RxJava/wiki/Observable-Utility-Operators#sequenceequal">RxJava Wiki: sequenceEqual()</a>
     */
    public static <T> Observable<Boolean> sequenceEqual(Observable<? extends T> first, Observable<? extends T> second, Func2<? super T, ? super T, Boolean> equality) {
        return zip(first, second, equality);
    }

    /**
     * Returns an Observable that emits the results of a function of your
     * choosing applied to combinations of two items emitted, in sequence, by
     * two other Observables.
     * <p>
     * <img width="640" src="https://raw.github.com/wiki/Netflix/RxJava/images/rx-operators/zip.png">
     * <p>
     * {@code zip} applies this function in strict sequence, so the first item
     * emitted by the new Observable will be the result of the function applied
     * to the first item emitted by {@code o1} and the first item emitted by
     * {@code o2}; the second item emitted by the new Observable will be the
     * result of the function applied to the second item emitted by {@code o1}
     * and the second item emitted by {@code o2}; and so forth.
     * <p>
     * The resulting {@code Observable<R>} returned from {@code zip} will
     * invoke {@link Observer#onNext onNext} as many times as the number of
     * {@code onNext} invocations of the source Observable that emits the fewest
     * items.
     * 
     * @param o1 the first source Observable
     * @param o2 another source Observable
     * @param zipFunction a function that, when applied to an item emitted by
     *            each of the source Observables, results in an item that will
     *            be emitted by the resulting Observable
     * @return an Observable that emits the zipped results
     * @see <a href="https://github.com/Netflix/RxJava/wiki/Combining-Observables#zip">RxJava Wiki: zip()</a>
     */
    public static <T1, T2, R> Observable<R> zip(Observable<? extends T1> o1, Observable<? extends T2> o2, Func2<? super T1, ? super T2, ? extends R> zipFunction) {
        return create(OperationZip.zip(o1, o2, zipFunction));
    }

    /**
     * Returns an Observable that emits the results of a function of your
     * choosing applied to combinations of three items emitted, in sequence, by
     * three other Observables.
     * <p>
     * <img width="640" src="https://raw.github.com/wiki/Netflix/RxJava/images/rx-operators/zip.png">
     * <p>
     * {@code zip} applies this function in strict sequence, so the first item
     * emitted by the new Observable will be the result of the function applied
     * to the first item emitted by {@code o1}, the first item emitted by
     * {@code o2}, and the first item emitted by {@code o3}; the second item
     * emitted by the new Observable will be the result of the function applied
     * to the second item emitted by {@code o1}, the second item emitted by
     * {@code o2}, and the second item emitted by {@code o3}; and so forth.
     * <p>
     * The resulting {@code Observable<R>} returned from {@code zip} will
     * invoke {@link Observer#onNext onNext} as many times as the number of
     * {@code onNext} invocations of the source Observable that emits the fewest
     * items.
     * 
     * @param o1 the first source Observable
     * @param o2 a second source Observable
     * @param o3 a third source Observable
     * @param zipFunction a function that, when applied to an item emitted by
     *                    each of the source Observables, results in an item
     *                    that will be emitted by the resulting Observable
     * @return an Observable that emits the zipped results
     * @see <a href="https://github.com/Netflix/RxJava/wiki/Combining-Observables#zip">RxJava Wiki: zip()</a>
     */
    public static <T1, T2, T3, R> Observable<R> zip(Observable<? extends T1> o1, Observable<? extends T2> o2, Observable<? extends T3> o3, Func3<? super T1, ? super T2, ? super T3, ? extends R> zipFunction) {
        return create(OperationZip.zip(o1, o2, o3, zipFunction));
    }

    /**
     * Returns an Observable that emits the results of a function of your
     * choosing applied to combinations of four items emitted, in sequence, by
     * four other Observables.
     * <p>
     * <img width="640" src="https://raw.github.com/wiki/Netflix/RxJava/images/rx-operators/zip.png">
     * <p>
     * {@code zip} applies this function in strict sequence, so the first item
     * emitted by the new Observable will be the result of the function applied
     * to the first item emitted by {@code o1}, the first item emitted by
     * {@code o2}, the first item emitted by {@code o3}, and the first item
     * emitted by {@code 04}; the second item emitted by the new Observable will
     * be the result of the function applied to the second item emitted by each
     * of those Observables; and so forth.
     * <p>
     * The resulting {@code Observable<R>} returned from {@code zip} will
     * invoke {@link Observer#onNext onNext} as many times as the number of
     * {@code onNext} invocations of the source Observable that emits the fewest
     * items.
     * 
     * @param o1 one source Observable
     * @param o2 a second source Observable
     * @param o3 a third source Observable
     * @param o4 a fourth source Observable
     * @param zipFunction a function that, when applied to an item emitted by
     *            each of the source Observables, results in an item that will
     *            be emitted by the resulting Observable
     * @return an Observable that emits the zipped results
     * @see <a href="https://github.com/Netflix/RxJava/wiki/Combining-Observables#zip">RxJava Wiki: zip()</a>
     */
    public static <T1, T2, T3, T4, R> Observable<R> zip(Observable<? extends T1> o1, Observable<? extends T2> o2, Observable<? extends T3> o3, Observable<? extends T4> o4, Func4<? super T1, ? super T2, ? super T3, ? super T4, ? extends R> zipFunction) {
        return create(OperationZip.zip(o1, o2, o3, o4, zipFunction));
    }

    /**
     * Returns an Observable that emits the results of a function of your
     * choosing applied to combinations of five items emitted, in sequence, by
     * five other Observables.
     * <p>
     * <img width="640" src="https://raw.github.com/wiki/Netflix/RxJava/images/rx-operators/zip.png">
     * <p>
     * {@code zip} applies this function in strict sequence, so the first item
     * emitted by the new Observable will be the result of the function applied
     * to the first item emitted by {@code o1}, the first item emitted by
     * {@code o2}, the first item emitted by {@code o3}, the first item emitted
     * by {@code o4}, and the first item emitted by {@code o5}; the second item
     * emitted by the new Observable will be the result of the function applied
     * to the second item emitted by each of those Observables; and so forth.
     * <p>
     * The resulting {@code Observable<R>} returned from {@code zip} will
     * invoke {@link Observer#onNext onNext} as many times as the number of
     * {@code onNext} invocations of the source Observable that emits the fewest
     * items.
     * 
     * @param o1 the first source Observable
     * @param o2 a second source Observable
     * @param o3 a third source Observable
     * @param o4 a fourth source Observable
     * @param o5 a fifth source Observable
     * @param zipFunction a function that, when applied to an item emitted by
     *                    each of the source Observables, results in an item
     *                    that will be emitted by the resulting Observable
     * @return an Observable that emits the zipped results
     * @see <a href="https://github.com/Netflix/RxJava/wiki/Combining-Observables#zip">RxJava Wiki: zip()</a>
     */
    public static <T1, T2, T3, T4, T5, R> Observable<R> zip(Observable<? extends T1> o1, Observable<? extends T2> o2, Observable<? extends T3> o3, Observable<? extends T4> o4, Observable<? extends T5> o5, Func5<? super T1, ? super T2, ? super T3, ? super T4, ? super T5, ? extends R> zipFunction) {
        return create(OperationZip.zip(o1, o2, o3, o4, o5, zipFunction));
    }

    /**
     * Returns an Observable that emits the results of a function of your
     * choosing applied to combinations of six items emitted, in sequence, by
     * six other Observables.
     * <p>
     * <img width="640" src="https://raw.github.com/wiki/Netflix/RxJava/images/rx-operators/zip.png">
     * <p>
     * {@code zip} applies this function in strict sequence, so the first item
     * emitted by the new Observable will be the result of the function applied
     * to the first item emitted each source Observable, the second item emitted
     * by the new Observable will be the result of the function applied to the
     * second item emitted by each of those Observables, and so forth.
     * <p>
     * The resulting {@code Observable<R>} returned from {@code zip} will
     * invoke {@link Observer#onNext onNext} as many times as the number of
     * {@code onNext} invocations of the source Observable that emits the fewest
     * items.
     * 
     * @param o1 the first source Observable
     * @param o2 a second source Observable
     * @param o3 a third source Observable
     * @param o4 a fourth source Observable
     * @param o5 a fifth source Observable
     * @param o6 a sixth source Observable
     * @param zipFunction a function that, when applied to an item emitted by
     *                    each of the source Observables, results in an item
     *                    that will be emitted by the resulting Observable
     * @return an Observable that emits the zipped results
     * @see <a href="https://github.com/Netflix/RxJava/wiki/Combining-Observables#zip">RxJava Wiki: zip()</a>
     */
    public static <T1, T2, T3, T4, T5, T6, R> Observable<R> zip(Observable<? extends T1> o1, Observable<? extends T2> o2, Observable<? extends T3> o3, Observable<? extends T4> o4, Observable<? extends T5> o5, Observable<? extends T6> o6,
            Func6<? super T1, ? super T2, ? super T3, ? super T4, ? super T5, ? super T6, ? extends R> zipFunction) {
        return create(OperationZip.zip(o1, o2, o3, o4, o5, o6, zipFunction));
    }

    /**
     * Returns an Observable that emits the results of a function of your
     * choosing applied to combinations of seven items emitted, in sequence, by
     * seven other Observables.
     * <p>
     * <img width="640" src="https://raw.github.com/wiki/Netflix/RxJava/images/rx-operators/zip.png">
     * <p>
     * {@code zip} applies this function in strict sequence, so the first item
     * emitted by the new Observable will be the result of the function applied
     * to the first item emitted each source Observable, the second item emitted
     * by the new Observable will be the result of the function applied to the
     * second item emitted by each of those Observables, and so forth.
     * <p>
     * The resulting {@code Observable<R>} returned from {@code zip} will
     * invoke {@link Observer#onNext onNext} as many times as the number of
     * {@code onNext} invocations of the source Observable that emits the fewest
     * items.
     * 
     * @param o1 the first source Observable
     * @param o2 a second source Observable
     * @param o3 a third source Observable
     * @param o4 a fourth source Observable
     * @param o5 a fifth source Observable
     * @param o6 a sixth source Observable
     * @param o7 a seventh source Observable
     * @param zipFunction a function that, when applied to an item emitted by
     *                    each of the source Observables, results in an item
     *                    that will be emitted by the resulting Observable
     * @return an Observable that emits the zipped results
     * @see <a href="https://github.com/Netflix/RxJava/wiki/Combining-Observables#zip">RxJava Wiki: zip()</a>
     */
    public static <T1, T2, T3, T4, T5, T6, T7, R> Observable<R> zip(Observable<? extends T1> o1, Observable<? extends T2> o2, Observable<? extends T3> o3, Observable<? extends T4> o4, Observable<? extends T5> o5, Observable<? extends T6> o6, Observable<? extends T7> o7,
            Func7<? super T1, ? super T2, ? super T3, ? super T4, ? super T5, ? super T6, ? super T7, ? extends R> zipFunction) {
        return create(OperationZip.zip(o1, o2, o3, o4, o5, o6, o7, zipFunction));
    }

    /**
     * Returns an Observable that emits the results of a function of your
     * choosing applied to combinations of eight items emitted, in sequence, by
     * eight other Observables.
     * <p>
     * <img width="640" src="https://raw.github.com/wiki/Netflix/RxJava/images/rx-operators/zip.png">
     * <p>
     * {@code zip} applies this function in strict sequence, so the first item
     * emitted by the new Observable will be the result of the function applied
     * to the first item emitted each source Observable, the second item emitted
     * by the new Observable will be the result of the function applied to the
     * second item emitted by each of those Observables, and so forth.
     * <p>
     * The resulting {@code Observable<R>} returned from {@code zip} will
     * invoke {@link Observer#onNext onNext} as many times as the number of
     * {@code onNext} invocations of the source Observable that emits the fewest
     * items.
     * 
     * @param o1 the first source Observable
     * @param o2 a second source Observable
     * @param o3 a third source Observable
     * @param o4 a fourth source Observable
     * @param o5 a fifth source Observable
     * @param o6 a sixth source Observable
     * @param o7 a seventh source Observable
     * @param o8 an eighth source Observable
     * @param zipFunction a function that, when applied to an item emitted by
     *                    each of the source Observables, results in an item
     *                    that will be emitted by the resulting Observable
     * @return an Observable that emits the zipped results
     * @see <a href="https://github.com/Netflix/RxJava/wiki/Combining-Observables#zip">RxJava Wiki: zip()</a>
     */
    public static <T1, T2, T3, T4, T5, T6, T7, T8, R> Observable<R> zip(Observable<? extends T1> o1, Observable<? extends T2> o2, Observable<? extends T3> o3, Observable<? extends T4> o4, Observable<? extends T5> o5, Observable<? extends T6> o6, Observable<? extends T7> o7, Observable<? extends T8> o8,
            Func8<? super T1, ? super T2, ? super T3, ? super T4, ? super T5, ? super T6, ? super T7, ? super T8, ? extends R> zipFunction) {
        return create(OperationZip.zip(o1, o2, o3, o4, o5, o6, o7, o8, zipFunction));
    }

    /**
     * Returns an Observable that emits the results of a function of your
     * choosing applied to combinations of nine items emitted, in sequence, by
     * nine other Observables.
     * <p>
     * <img width="640" src="https://raw.github.com/wiki/Netflix/RxJava/images/rx-operators/zip.png">
     * <p>
     * {@code zip} applies this function in strict sequence, so the first item
     * emitted by the new Observable will be the result of the function applied
     * to the first item emitted each source Observable, the second item emitted
     * by the new Observable will be the result of the function applied to the
     * second item emitted by each of those Observables, and so forth.
     * <p>
     * The resulting {@code Observable<R>} returned from {@code zip} will
     * invoke {@link Observer#onNext onNext} as many times as the number of
     * {@code onNext} invocations of the source Observable that emits the fewest
     * items.
     * 
     * @param o1 the first source Observable
     * @param o2 a second source Observable
     * @param o3 a third source Observable
     * @param o4 a fourth source Observable
     * @param o5 a fifth source Observable
     * @param o6 a sixth source Observable
     * @param o7 a seventh source Observable
     * @param o8 an eighth source Observable
     * @param o9 a ninth source Observable
     * @param zipFunction a function that, when applied to an item emitted by
     *                    each of the source Observables, results in an item
     *                    that will be emitted by the resulting Observable
     * @return an Observable that emits the zipped results
     * @see <a href="https://github.com/Netflix/RxJava/wiki/Combining-Observables#zip">RxJava Wiki: zip()</a>
     */
    public static <T1, T2, T3, T4, T5, T6, T7, T8, T9, R> Observable<R> zip(Observable<? extends T1> o1, Observable<? extends T2> o2, Observable<? extends T3> o3, Observable<? extends T4> o4, Observable<? extends T5> o5, Observable<? extends T6> o6, Observable<? extends T7> o7, Observable<? extends T8> o8,
            Observable<? extends T9> o9, Func9<? super T1, ? super T2, ? super T3, ? super T4, ? super T5, ? super T6, ? super T7, ? super T8, ? super T9, ? extends R> zipFunction) {
        return create(OperationZip.zip(o1, o2, o3, o4, o5, o6, o7, o8, o9, zipFunction));
    }

    /**
     * Combines the given Observables, emitting an event containing an
     * aggregation of the latest values of each of the source observables each
     * time an event is received from one of the source observables, where the
     * aggregation is defined by the given function.
     * <p>
     * <img width="640" src="https://raw.github.com/wiki/Netflix/RxJava/images/rx-operators/combineLatest.png">
     * 
     * @param o1 the first source Observable
     * @param o2 the second source Observable
     * @param combineFunction the aggregation function used to combine the
     *                        source observable values
     * @return an Observable that combines the source Observables with the
     *         given combine function
     * @see <a href="https://github.com/Netflix/RxJava/wiki/Combining-Observables#combinelatest">RxJava Wiki: combineLatest()</a>
     */
    public static <T1, T2, R> Observable<R> combineLatest(Observable<? extends T1> o1, Observable<? extends T2> o2, Func2<? super T1, ? super T2, ? extends R> combineFunction) {
        return create(OperationCombineLatest.combineLatest(o1, o2, combineFunction));
    }

    /**
     * Combines the given Observables, emitting an event containing an
     * aggregation of the latest values of each of the source observables each
     * time an event is received from one of the source observables, where the
     * aggregation is defined by the given function.
     * <p>
     * <img width="640" src="https://raw.github.com/wiki/Netflix/RxJava/images/rx-operators/combineLatest.png">
     * 
     * @param o1 the first source Observable
     * @param o2 the second source Observable
     * @param o3 the third source Observable
     * @param combineFunction the aggregation function used to combine the
     *                        source observable values
     * @return an Observable that combines the source Observables with the
     *         given combine function
     * @see <a href="https://github.com/Netflix/RxJava/wiki/Combining-Observables#combinelatest">RxJava Wiki: combineLatest()</a>
     */
    public static <T1, T2, T3, R> Observable<R> combineLatest(Observable<? extends T1> o1, Observable<? extends T2> o2, Observable<? extends T3> o3, Func3<? super T1, ? super T2, ? super T3, ? extends R> combineFunction) {
        return create(OperationCombineLatest.combineLatest(o1, o2, o3, combineFunction));
    }

    /**
     * Combines the given Observables, emitting an event containing an
     * aggregation of the latest values of each of the source observables each
     * time an event is received from one of the source observables, where the
     * aggregation is defined by the given function.
     * <p>
     * <img width="640" src="https://raw.github.com/wiki/Netflix/RxJava/images/rx-operators/combineLatest.png">
     * 
     * @param o1 the first source Observable
     * @param o2 the second source Observable
     * @param o3 the third source Observable
     * @param o4 the fourth source Observable
     * @param combineFunction the aggregation function used to combine the
     *                        source observable values
     * @return an Observable that combines the source Observables with the
     *         given combine function
     * @see <a href="https://github.com/Netflix/RxJava/wiki/Combining-Observables#combinelatest">RxJava Wiki: combineLatest()</a>
     */
    public static <T1, T2, T3, T4, R> Observable<R> combineLatest(Observable<? extends T1> o1, Observable<? extends T2> o2, Observable<? extends T3> o3, Observable<? extends T4> o4,
            Func4<? super T1, ? super T2, ? super T3, ? super T4, ? extends R> combineFunction) {
        return create(OperationCombineLatest.combineLatest(o1, o2, o3, o4, combineFunction));
    }

    /**
     * Combines the given Observables, emitting an event containing an
     * aggregation of the latest values of each of the source observables each
     * time an event is received from one of the source observables, where the
     * aggregation is defined by the given function.
     * <p>
     * <img width="640" src="https://raw.github.com/wiki/Netflix/RxJava/images/rx-operators/combineLatest.png">
     * 
     * @param o1 the first source Observable
     * @param o2 the second source Observable
     * @param o3 the third source Observable
     * @param o4 the fourth source Observable
     * @param o5 the fifth source Observable
     * @param combineFunction the aggregation function used to combine the
     *                        source observable values
     * @return an Observable that combines the source Observables with the
     *         given combine function
     * @see <a href="https://github.com/Netflix/RxJava/wiki/Combining-Observables#combinelatest">RxJava Wiki: combineLatest()</a>
     */
    public static <T1, T2, T3, T4, T5, R> Observable<R> combineLatest(Observable<? extends T1> o1, Observable<? extends T2> o2, Observable<? extends T3> o3, Observable<? extends T4> o4, Observable<? extends T5> o5,
            Func5<? super T1, ? super T2, ? super T3, ? super T4, ? super T5, ? extends R> combineFunction) {
        return create(OperationCombineLatest.combineLatest(o1, o2, o3, o4, o5, combineFunction));
    }

    /**
     * Combines the given Observables, emitting an event containing an
     * aggregation of the latest values of each of the source observables each
     * time an event is received from one of the source observables, where the
     * aggregation is defined by the given function.
     * <p>
     * <img width="640" src="https://raw.github.com/wiki/Netflix/RxJava/images/rx-operators/combineLatest.png">
     * 
     * @param o1 the first source Observable
     * @param o2 the second source Observable
     * @param o3 the third source Observable
     * @param o4 the fourth source Observable
     * @param o5 the fifth source Observable
     * @param o6 the sixth source Observable
     * @param combineFunction the aggregation function used to combine the
     *                        source observable values
     * @return an Observable that combines the source Observables with the
     *         given combine function
     * @see <a href="https://github.com/Netflix/RxJava/wiki/Combining-Observables#combinelatest">RxJava Wiki: combineLatest()</a>
     */
    public static <T1, T2, T3, T4, T5, T6, R> Observable<R> combineLatest(Observable<? extends T1> o1, Observable<? extends T2> o2, Observable<? extends T3> o3, Observable<? extends T4> o4, Observable<? extends T5> o5, Observable<? extends T6> o6,
            Func6<? super T1, ? super T2, ? super T3, ? super T4, ? super T5, ? super T6, ? extends R> combineFunction) {
        return create(OperationCombineLatest.combineLatest(o1, o2, o3, o4, o5, o6, combineFunction));
    }

    /**
     * Combines the given Observables, emitting an event containing an
     * aggregation of the latest values of each of the source observables each
     * time an event is received from one of the source observables, where the
     * aggregation is defined by the given function.
     * <p>
     * <img width="640" src="https://raw.github.com/wiki/Netflix/RxJava/images/rx-operators/combineLatest.png">
     * 
     * @param o1 the first source Observable
     * @param o2 the second source Observable
     * @param o3 the third source Observable
     * @param o4 the fourth source Observable
     * @param o5 the fifth source Observable
     * @param o6 the sixth source Observable
     * @param o7 the seventh source Observable
     * @param combineFunction the aggregation function used to combine the
     *                        source observable values
     * @return an Observable that combines the source Observables with the
     *         given combine function
     * @see <a href="https://github.com/Netflix/RxJava/wiki/Combining-Observables#combinelatest">RxJava Wiki: combineLatest()</a>
     */
    public static <T1, T2, T3, T4, T5, T6, T7, R> Observable<R> combineLatest(Observable<? extends T1> o1, Observable<? extends T2> o2, Observable<? extends T3> o3, Observable<? extends T4> o4, Observable<? extends T5> o5, Observable<? extends T6> o6, Observable<? extends T7> o7,
            Func7<? super T1, ? super T2, ? super T3, ? super T4, ? super T5, ? super T6, ? super T7, ? extends R> combineFunction) {
        return create(OperationCombineLatest.combineLatest(o1, o2, o3, o4, o5, o6, o7, combineFunction));
    }

    /**
     * Combines the given Observables, emitting an event containing an
     * aggregation of the latest values of each of the source observables each
     * time an event is received from one of the source observables, where the
     * aggregation is defined by the given function.
     * <p>
     * <img width="640" src="https://raw.github.com/wiki/Netflix/RxJava/images/rx-operators/combineLatest.png">
     * 
     * @param o1 the first source Observable
     * @param o2 the second source Observable
     * @param o3 the third source Observable
     * @param o4 the fourth source Observable
     * @param o5 the fifth source Observable
     * @param o6 the sixth source Observable
     * @param o7 the seventh source Observable
     * @param o8 the eighth source Observable
     * @param combineFunction the aggregation function used to combine the
     *                        source observable values
     * @return an Observable that combines the source Observables with the
     *         given combine function
     * @see <a href="https://github.com/Netflix/RxJava/wiki/Combining-Observables#combinelatest">RxJava Wiki: combineLatest()</a>
     */
    public static <T1, T2, T3, T4, T5, T6, T7, T8, R> Observable<R> combineLatest(Observable<? extends T1> o1, Observable<? extends T2> o2, Observable<? extends T3> o3, Observable<? extends T4> o4, Observable<? extends T5> o5, Observable<? extends T6> o6, Observable<? extends T7> o7, Observable<? extends T8> o8,
            Func8<? super T1, ? super T2, ? super T3, ? super T4, ? super T5, ? super T6, ? super T7, ? super T8, ? extends R> combineFunction) {
        return create(OperationCombineLatest.combineLatest(o1, o2, o3, o4, o5, o6, o7, o8, combineFunction));
    }

    /**
     * Combines the given Observables, emitting an event containing an
     * aggregation of the latest values of each of the source observables each
     * time an event is received from one of the source observables, where the
     * aggregation is defined by the given function.
     * <p>
     * <img width="640" src="https://raw.github.com/wiki/Netflix/RxJava/images/rx-operators/combineLatest.png">
     * 
     * @param o1 the first source Observable
     * @param o2 the second source Observable
     * @param o3 the third source Observable
     * @param o4 the fourth source Observable
     * @param o5 the fifth source Observable
     * @param o6 the sixth source Observable
     * @param o7 the seventh source Observable
     * @param o8 the eighth source Observable
     * @param o9 the ninth source Observable
     * @param combineFunction the aggregation function used to combine the
     *                        source observable values
     * @return an Observable that combines the source Observables with the
     *         given combine function
     * @see <a href="https://github.com/Netflix/RxJava/wiki/Combining-Observables#combinelatest">RxJava Wiki: combineLatest()</a>
     */
    public static <T1, T2, T3, T4, T5, T6, T7, T8, T9, R> Observable<R> combineLatest(Observable<? extends T1> o1, Observable<? extends T2> o2, Observable<? extends T3> o3, Observable<? extends T4> o4, Observable<? extends T5> o5, Observable<? extends T6> o6, Observable<? extends T7> o7, Observable<? extends T8> o8, Observable<? extends T9> o9,
            Func9<? super T1, ? super T2, ? super T3, ? super T4, ? super T5, ? super T6, ? super T7, ? super T8, ? super T9, ? extends R> combineFunction) {
        return create(OperationCombineLatest.combineLatest(o1, o2, o3, o4, o5, o6, o7, o8, o9, combineFunction));
    }

    /**
     * Creates an Observable that produces buffers of collected items.
     * <p>
     * <img width="640" src="https://raw.github.com/wiki/Netflix/RxJava/images/rx-operators/buffer1.png">
     * <p>
     * This Observable produces connected, non-overlapping buffers. The current
     * buffer is emitted and replaced with a new buffer when the Observable
     * produced by the specified <code>bufferClosingSelector</code> produces a
     * {@link rx.util.Closing} object. The <code>bufferClosingSelector</code>
     * will then be used to create a new Observable to listen for the end of
     * the next buffer.
     * 
     * @param bufferClosingSelector the {@link Func0} which is used to produce
     *                              an {@link Observable} for every buffer
     *                              created. When this {@link Observable}
     *                              produces a {@link rx.util.Closing} object,
     *                              the associated buffer is emitted and
     *                              replaced with a new one.
     * @return an {@link Observable} which produces connected, non-overlapping
     *         buffers, which are emitted when the current {@link Observable}
     *         created with the {@link Func0} argument produces a
     *         {@link rx.util.Closing} object
     * @see <a href="https://github.com/Netflix/RxJava/wiki/Transforming-Observables#buffer">RxJava Wiki: buffer()</a>
     */
    public Observable<List<T>> buffer(Func0<? extends Observable<? extends Closing>> bufferClosingSelector) {
        return create(OperationBuffer.buffer(this, bufferClosingSelector));
    }

    /**
     * Creates an Observable which produces buffers of collected values.
     * <p>
     * <img width="640" src="https://raw.github.com/wiki/Netflix/RxJava/images/rx-operators/buffer2.png">
     * <p>
     * This Observable produces buffers. Buffers are created when the specified
     * <code>bufferOpenings</code> Observable produces a {@link rx.util.Opening}
     * object. Additionally the <code>bufferClosingSelector</code> argument is
     * used to create an Observable which produces {@link rx.util.Closing}
     * objects. When this Observable produces such an object, the associated
     * buffer is emitted.
     * 
     * @param bufferOpenings the {@link Observable} that, when it produces a
     *                       {@link rx.util.Opening} object, will cause another
     *                       buffer to be created
     * @param bufferClosingSelector the {@link Func1} that is used to produce
     *                              an {@link Observable} for every buffer
     *                              created. When this {@link Observable}
     *                              produces a {@link rx.util.Closing} object,
     *                              the associated buffer is emitted.
     * @return an {@link Observable} that produces buffers that are created and
     *         emitted when the specified {@link Observable}s publish certain
     *         objects
     * @see <a href="https://github.com/Netflix/RxJava/wiki/Transforming-Observables#buffer">RxJava Wiki: buffer()</a>
     */
    public Observable<List<T>> buffer(Observable<? extends Opening> bufferOpenings, Func1<Opening, ? extends Observable<? extends Closing>> bufferClosingSelector) {
        return create(OperationBuffer.buffer(this, bufferOpenings, bufferClosingSelector));
    }

    /**
     * Creates an Observable that produces buffers of collected items.
     * <p>
     * <img width="640" src="https://raw.github.com/wiki/Netflix/RxJava/images/rx-operators/buffer3.png">
     * <p>
     * This Observable produces connected, non-overlapping buffers, each
     * containing <code>count</code> items. When the source Observable completes
     * or encounters an error, the current buffer is emitted, and the event is
     * propagated.
     * 
     * @param count the maximum size of each buffer before it should be emitted
     * @return an {@link Observable} that produces connected, non-overlapping
     *         buffers containing at most "count" items
     * @see <a href="https://github.com/Netflix/RxJava/wiki/Transforming-Observables#buffer">RxJava Wiki: buffer()</a>
     */
    public Observable<List<T>> buffer(int count) {
        return create(OperationBuffer.buffer(this, count));
    }

    /**
     * Creates an Observable which produces buffers of collected items.
     * <p>
     * <img width="640" src="https://raw.github.com/wiki/Netflix/RxJava/images/rx-operators/buffer4.png">
     * <p>
     * This Observable produces buffers every <code>skip</code> items, each
     * containing <code>count</code> items. When the source Observable
     * completes or encounters an error, the current buffer is emitted, and the
     * event is propagated.
     * 
     * @param count the maximum size of each buffer before it should be emitted
     * @param skip how many produced items need to be skipped before starting a
     *             new buffer. Note that when <code>skip</code> and
     *             <code>count</code> are equal, this is the same operation as
     *             {@link Observable#buffer(int)}.
     * @return an {@link Observable} that produces buffers every
     *         <code>skip</code> item containing at most <code>count</code>
     *         items
     * @see <a href="https://github.com/Netflix/RxJava/wiki/Transforming-Observables#buffer">RxJava Wiki: buffer()</a>
     */
    public Observable<List<T>> buffer(int count, int skip) {
        return create(OperationBuffer.buffer(this, count, skip));
    }

    /**
     * Creates an Observable that produces buffers of collected values.
     * <p>
     * <img width="640" src="https://raw.github.com/wiki/Netflix/RxJava/images/rx-operators/buffer5.png">
     * <p>
     * This Observable produces connected, non-overlapping buffers, each of a
     * fixed duration specified by the <code>timespan</code> argument. When the
     * source Observable completes or encounters an error, the current buffer is
     * emitted and the event is propagated.
     * 
     * @param timespan the period of time each buffer collects values before it
     *                 should be emitted and replaced with a new buffer
     * @param unit the unit of time which applies to the <code>timespan</code>
     *             argument
     * @return an {@link Observable} that produces connected, non-overlapping
     *         buffers with a fixed duration
     * @see <a href="https://github.com/Netflix/RxJava/wiki/Transforming-Observables#buffer">RxJava Wiki: buffer()</a>
     */
    public Observable<List<T>> buffer(long timespan, TimeUnit unit) {
        return create(OperationBuffer.buffer(this, timespan, unit));
    }

    /**
     * Creates an Observable that produces buffers of collected values.
     * <p>
     * <img width="640" src="https://raw.github.com/wiki/Netflix/RxJava/images/rx-operators/buffer5.s.png">
     * <p>
     * This Observable produces connected, non-overlapping buffers, each of a
     * fixed duration specified by the <code>timespan</code> argument. When the
     * source Observable completes or encounters an error, the current buffer is
     * emitted and the event is propagated.
     * 
     * @param timespan the period of time each buffer collects values before it
     *                 should be emitted and replaced with a new buffer
     * @param unit the unit of time which applies to the <code>timespan</code>
     *             argument
     * @param scheduler the {@link Scheduler} to use when determining the end
     *                  and start of a buffer
     * @return an {@link Observable} that produces connected, non-overlapping
     *         buffers with a fixed duration
     * @see <a href="https://github.com/Netflix/RxJava/wiki/Transforming-Observables#buffer">RxJava Wiki: buffer()</a>
     */
    public Observable<List<T>> buffer(long timespan, TimeUnit unit, Scheduler scheduler) {
        return create(OperationBuffer.buffer(this, timespan, unit, scheduler));
    }

    /**
     * Creates an Observable that produces buffers of collected items. This
     * Observable produces connected, non-overlapping buffers, each of a fixed
     * duration specified by the <code>timespan</code> argument or a maximum
     * size specified by the <code>count</code> argument (whichever is reached
     * first). When the source Observable completes or encounters an error, the
     * current buffer is emitted and the event is propagated.
     * <p>
     * <img width="640" src="https://raw.github.com/wiki/Netflix/RxJava/images/rx-operators/buffer6.png">
     * 
     * @param timespan the period of time each buffer collects values before it
     *                 should be emitted and replaced with a new buffer
     * @param unit the unit of time which applies to the <code>timespan</code>
     *             argument
     * @param count the maximum size of each buffer before it should be emitted
     * @return an {@link Observable} that produces connected, non-overlapping
     *         buffers that are emitted after a fixed duration or when the
     *         buffer reaches maximum capacity (whichever occurs first)
     * @see <a href="https://github.com/Netflix/RxJava/wiki/Transforming-Observables#buffer">RxJava Wiki: buffer()</a>
     */
    public Observable<List<T>> buffer(long timespan, TimeUnit unit, int count) {
        return create(OperationBuffer.buffer(this, timespan, unit, count));
    }

    /**
     * Creates an Observable that produces buffers of collected items. This
     * Observable produces connected, non-overlapping buffers, each of a fixed
     * duration specified by the <code>timespan</code> argument or a maximum
     * size specified by the <code>count</code> argument (whichever is reached
     * first). When the source Observable completes or encounters an error, the
     * current buffer is emitted and the event is propagated.
     * <p>
     * <img width="640" src="https://raw.github.com/wiki/Netflix/RxJava/images/rx-operators/buffer6.s.png">
     * 
     * @param timespan the period of time each buffer collects values before it
     *                 should be emitted and replaced with a new buffer
     * @param unit the unit of time which applies to the <code>timespan</code>
     *             argument
     * @param count the maximum size of each buffer before it should be emitted
     * @param scheduler the {@link Scheduler} to use when determining the end
                        and start of a buffer
     * @return an {@link Observable} that produces connected, non-overlapping
     *         buffers that are emitted after a fixed duration or when the
     *         buffer has reached maximum capacity (whichever occurs first)
     * @see <a href="https://github.com/Netflix/RxJava/wiki/Transforming-Observables#buffer">RxJava Wiki: buffer()</a>
     */
    public Observable<List<T>> buffer(long timespan, TimeUnit unit, int count, Scheduler scheduler) {
        return create(OperationBuffer.buffer(this, timespan, unit, count, scheduler));
    }

    /**
     * Creates an Observable that produces buffers of collected items. This
     * Observable starts a new buffer periodically, as determined by the
     * <code>timeshift</code> argument. Each buffer is emitted after a fixed
     * timespan, specified by the <code>timespan</code> argument. When the
     * source Observable completes or encounters an error, the current buffer is
     * emitted and the event is propagated.
     * <p>
     * <img width="640" src="https://raw.github.com/wiki/Netflix/RxJava/images/rx-operators/buffer7.png">
     * 
     * @param timespan the period of time each buffer collects values before it
     *                 should be emitted
     * @param timeshift the period of time after which a new buffer will be
     *                  created
     * @param unit the unit of time that applies to the <code>timespan</code>
     *             and <code>timeshift</code> arguments
     * @return an {@link Observable} that produces new buffers periodically and
     *         emits these after a fixed timespan has elapsed.
     * @see <a href="https://github.com/Netflix/RxJava/wiki/Transforming-Observables#buffer">RxJava Wiki: buffer()</a>
     */
    public Observable<List<T>> buffer(long timespan, long timeshift, TimeUnit unit) {
        return create(OperationBuffer.buffer(this, timespan, timeshift, unit));
    }

    /**
     * Creates an Observable that produces buffers of collected items. This
     * Observable starts a new buffer periodically, as determined by the
     * <code>timeshift</code> argument. Each buffer is emitted after a fixed
     * timespan, specified by the <code>timespan</code> argument. When the
     * source Observable completes or encounters an error, the current buffer is
     * emitted and the event is propagated.
     * <p>
     * <img width="640" src="https://raw.github.com/wiki/Netflix/RxJava/images/rx-operators/buffer7.s.png">
     * 
     * @param timespan the period of time each buffer collects values before it
     *                 should be emitted
     * @param timeshift the period of time after which a new buffer will be
     *                  created
     * @param unit the unit of time that applies to the <code>timespan</code>
     *             and <code>timeshift</code> arguments
     * @param scheduler the {@link Scheduler} to use when determining the end
     *                  and start of a buffer
     * @return an {@link Observable} that produces new buffers periodically and
     *         emits these after a fixed timespan has elapsed
     * @see <a href="https://github.com/Netflix/RxJava/wiki/Transforming-Observables#buffer">RxJava Wiki: buffer()</a>
     */
    public Observable<List<T>> buffer(long timespan, long timeshift, TimeUnit unit, Scheduler scheduler) {
        return create(OperationBuffer.buffer(this, timespan, timeshift, unit, scheduler));
    }

    /**
     * Creates an Observable that produces windows of collected items. This
     * Observable produces connected, non-overlapping windows. The current
     * window is emitted and replaced with a new window when the Observable
     * produced by the specified <code>closingSelector</code> produces a
     * {@link rx.util.Closing} object. The <code>closingSelector</code> will
     * then be used to create a new Observable to listen for the end of the next
     * window.
     * <p>
     * <img width="640" src="https://raw.github.com/wiki/Netflix/RxJava/images/rx-operators/window1.png">
     * 
     * @param closingSelector the {@link Func0} used to produce an
     *            {@link Observable} for every window created. When this
     *            {@link Observable} emits a {@link rx.util.Closing} object, the
     *            associated window is emitted and replaced with a new one.
     * @return an {@link Observable} that produces connected, non-overlapping
     *         windows, which are emitted when the current {@link Observable}
     *         created with the <code>closingSelector</code> argument emits a
     *         {@link rx.util.Closing} object.
     * @see <a href="https://github.com/Netflix/RxJava/wiki/Transforming-Observables#window">RxJava Wiki: window()</a>
     */
    public Observable<Observable<T>> window(Func0<? extends Observable<? extends Closing>> closingSelector) {
        return create(OperationWindow.window(this, closingSelector));
    }

    /**
     * Creates an Observable that produces windows of collected items. This
     * Observable produces windows. Chunks are created when the
     * <code>windowOpenings</code> Observable produces a {@link rx.util.Opening}
     * object. Additionally the <code>closingSelector</code> argument creates an
     * Observable that produces {@link rx.util.Closing} objects. When this
     * Observable produces such an object, the associated window is emitted.
     * <p>
     * <img width="640" src="https://raw.github.com/wiki/Netflix/RxJava/images/rx-operators/window2.png">
     * 
     * @param windowOpenings the {@link Observable} that, when it produces a
     *                       {@link rx.util.Opening} object, causes another
     *                       window to be created
     * @param closingSelector the {@link Func1} that produces an
     *                        {@link Observable} for every window created. When
     *                        this {@link Observable} produces a
     *                        {@link rx.util.Closing} object, the associated
     *                        window is emitted.
     * @return an {@link Observable} that produces windows that are created and
     *         emitted when the specified {@link Observable}s publish certain
     *         objects
     * @see <a href="https://github.com/Netflix/RxJava/wiki/Transforming-Observables#window">RxJava Wiki: window()</a>
     */
    public Observable<Observable<T>> window(Observable<? extends Opening> windowOpenings, Func1<Opening, ? extends Observable<? extends Closing>> closingSelector) {
        return create(OperationWindow.window(this, windowOpenings, closingSelector));
    }

    /**
     * Creates an Observable that produces windows of collected items. This
     * Observable produces connected, non-overlapping windows, each containing
     * <code>count</code> elements. When the source Observable completes or
     * encounters an error, the current window is emitted, and the event is
     * propagated.
     * <p>
     * <img width="640" src="https://raw.github.com/wiki/Netflix/RxJava/images/rx-operators/window3.png">
     * 
     * @param count the maximum size of each window before it should be emitted
     * @return an {@link Observable} that produces connected, non-overlapping
     *         windows containing at most <code>count</code> items
     * @see <a href="https://github.com/Netflix/RxJava/wiki/Transforming-Observables#window">RxJava Wiki: window()</a>
     */
    public Observable<Observable<T>> window(int count) {
        return create(OperationWindow.window(this, count));
    }

    /**
     * Creates an Observable that produces windows of collected items. This
     * Observable produces windows every <code>skip</code> items, each
     * containing <code>count</code> elements. When the source Observable
     * completes or encounters an error, the current window is emitted and the
     * event is propagated.
     * <p>
     * <img width="640" src="https://raw.github.com/wiki/Netflix/RxJava/images/rx-operators/window4.png">
     * 
     * @param count the maximum size of each window before it should be emitted
     * @param skip how many items need to be skipped before starting a new
     *             window. Note that if <code>skip</code> and <code>count</code>
     *             are equal this is the same operation as {@link #window(int)}.
     * @return an {@link Observable} that produces windows every "skipped"
     *         items containing at most <code>count</code> items
     * @see <a href="https://github.com/Netflix/RxJava/wiki/Transforming-Observables#window">RxJava Wiki: window()</a>
     */
    public Observable<Observable<T>> window(int count, int skip) {
        return create(OperationWindow.window(this, count, skip));
    }

    /**
     * Creates an Observable that produces windows of collected items. This
     * Observable produces connected, non-overlapping windows, each of a fixed
     * duration specified by the <code>timespan</code> argument. When the source
     * Observable completes or encounters an error, the current window is
     * emitted and the event is propagated.
     * <p>
     * <img width="640" src="https://raw.github.com/wiki/Netflix/RxJava/images/rx-operators/window5.png">
     * 
     * @param timespan the period of time each window collects items before it
     *                 should be emitted and replaced with a new window
     * @param unit the unit of time that applies to the <code>timespan</code>
     *             argument
     * @return an {@link Observable} that produces connected, non-overlapping
     *         windows with a fixed duration
     * @see <a href="https://github.com/Netflix/RxJava/wiki/Transforming-Observables#window">RxJava Wiki: window()</a>
     */
    public Observable<Observable<T>> window(long timespan, TimeUnit unit) {
        return create(OperationWindow.window(this, timespan, unit));
    }

    /**
     * Creates an Observable that produces windows of collected items. This
     * Observable produces connected, non-overlapping windows, each of a fixed
     * duration as specified by the <code>timespan</code> argument. When the
     * source Observable completes or encounters an error, the current window is
     * emitted and the event is propagated.
     * <p>
     * <img width="640" src="https://raw.github.com/wiki/Netflix/RxJava/images/rx-operators/window5.s.png">
     * 
     * @param timespan the period of time each window collects items before it
     *                 should be emitted and replaced with a new window
     * @param unit the unit of time which applies to the <code>timespan</code>
     *             argument
     * @param scheduler the {@link Scheduler} to use when determining the end
     *                  and start of a window
     * @return an {@link Observable} that produces connected, non-overlapping
     *         windows with a fixed duration
     * @see <a href="https://github.com/Netflix/RxJava/wiki/Transforming-Observables#window">RxJava Wiki: window()</a>
     */
    public Observable<Observable<T>> window(long timespan, TimeUnit unit, Scheduler scheduler) {
        return create(OperationWindow.window(this, timespan, unit, scheduler));
    }

    /**
     * Creates an Observable that produces windows of collected items. This
     * Observable produces connected non-overlapping windows, each of a fixed
     * duration as specified by the <code>timespan</code> argument or a maximum
     * size as specified by the <code>count</code> argument (whichever is
     * reached first). When the source Observable completes or encounters an
     * error, the current window is emitted and the event is propagated.
     * <p>
     * <img width="640" src="https://raw.github.com/wiki/Netflix/RxJava/images/rx-operators/window6.png">
     * 
     * @param timespan the period of time each window collects values before it
     *                 should be emitted and replaced with a new window
     * @param unit the unit of time that applies to the <code>timespan</code>
     *             argument
     * @param count the maximum size of each window before it should be emitted
     * @return an {@link Observable} that produces connected, non-overlapping
     *         windows that are emitted after a fixed duration or when the
     *         window has reached maximum capacity (whichever occurs first)
     * @see <a href="https://github.com/Netflix/RxJava/wiki/Transforming-Observables#window">RxJava Wiki: window()</a>
     */
    public Observable<Observable<T>> window(long timespan, TimeUnit unit, int count) {
        return create(OperationWindow.window(this, timespan, unit, count));
    }

    /**
     * Creates an Observable that produces windows of collected items. This
     * Observable produces connected, non-overlapping windows, each of a fixed
     * duration specified by the <code>timespan</code> argument or a maximum
     * size specified by the <code>count</code> argument (whichever is reached
     * first). When the source Observable completes or encounters an error, the
     * current window is emitted and the event is propagated.
     * <p>
     * <img width="640" src="https://raw.github.com/wiki/Netflix/RxJava/images/rx-operators/window6.s.png">
     * 
     * @param timespan the period of time each window collects values before it
     *                 should be emitted and replaced with a new window
     * @param unit the unit of time which applies to the <code>timespan</code>
     *             argument
     * @param count the maximum size of each window before it should be emitted
     * @param scheduler the {@link Scheduler} to use when determining the end
     *                  and start of a window.
     * @return an {@link Observable} that produces connected non-overlapping
     *         windows that are emitted after a fixed duration or when the
     *         window has reached maximum capacity (whichever occurs first).
     * @see <a href="https://github.com/Netflix/RxJava/wiki/Transforming-Observables#window">RxJava Wiki: window()</a>
     */
    public Observable<Observable<T>> window(long timespan, TimeUnit unit, int count, Scheduler scheduler) {
        return create(OperationWindow.window(this, timespan, unit, count, scheduler));
    }

    /**
     * Creates an Observable that produces windows of collected items. This
     * Observable starts a new window periodically, as determined by the
     * <code>timeshift</code> argument. Each window is emitted after a fixed
     * timespan, specified by the <code>timespan</code> argument. When the
     * source Observable completes or encounters an error, the current window is
     * emitted and the event is propagated.
     * <p>
     * <img width="640" src="https://raw.github.com/wiki/Netflix/RxJava/images/rx-operators/window7.png">
     * 
     * @param timespan the period of time each window collects values before it
     *                 should be emitted
     * @param timeshift the period of time after which a new window will be
     *                  created
     * @param unit the unit of time that applies to the <code>timespan</code>
     *             and <code>timeshift</code> arguments
     * @return an {@link Observable} that produces new windows periodically and
     *         emits these after a fixed timespan has elapsed
     * @see <a href="https://github.com/Netflix/RxJava/wiki/Transforming-Observables#window">RxJava Wiki: window()</a>
     */
    public Observable<Observable<T>> window(long timespan, long timeshift, TimeUnit unit) {
        return create(OperationWindow.window(this, timespan, timeshift, unit));
    }

    /**
     * Creates an Observable that produces windows of collected items. This
     * Observable starts a new window periodically, as determined by the
     * <code>timeshift</code> argument. Each window is emitted after a fixed
     * timespan, specified by the <code>timespan</code> argument. When the
     * source Observable completes or encounters an error, the current window is
     * emitted and the event is propagated.
     * <p>
     * <img width="640" src="https://raw.github.com/wiki/Netflix/RxJava/images/rx-operators/window7.s.png">
     * 
     * @param timespan the period of time each window collects values before it
     *                 should be emitted
     * @param timeshift the period of time after which a new window will be
     *                  created
     * @param unit the unit of time that applies to the <code>timespan</code>
     *             and <code>timeshift</code> arguments
     * @param scheduler the {@link Scheduler} to use when determining the end
     *                  and start of a window
     * @return an {@link Observable} that produces new windows periodically and
     *         emits these after a fixed timespan has elapsed
     * @see <a href="https://github.com/Netflix/RxJava/wiki/Transforming-Observables#window">RxJava Wiki: window()</a>
     */
    public Observable<Observable<T>> window(long timespan, long timeshift, TimeUnit unit, Scheduler scheduler) {
        return create(OperationWindow.window(this, timespan, timeshift, unit, scheduler));
    }

    /**
     * Returns an Observable that emits the results of a function of your
     * choosing applied to combinations of <i>n</i> items emitted, in sequence,
     * by <i>n</i> other Observables as provided by an Iterable.
     * <p>
     * {@code zip} applies this function in strict sequence, so the first item
     * emitted by the new Observable will be the result of the function applied
     * to the first item emitted by all of the source Observables; the second
     * item emitted by the new Observable will be the result of the function
     * applied to the second item emitted by each of those Observables; and so
     * forth.
     * <p>
     * The resulting {@code Observable<R>} returned from {@code zip} will
     * invoke {@code onNext} as many times as the number of {@code onNext}
     * invokations of the source Observable that emits the fewest items.
     * <p>
     * <img width="640" src="https://raw.github.com/wiki/Netflix/RxJava/images/rx-operators/zip.png">
     * 
     * @param ws an Observable of source Observables
     * @param zipFunction a function that, when applied to an item emitted by
     *                    each of the source Observables, results in an item
     *                    that will be emitted by the resulting Observable
     * @return an Observable that emits the zipped results
     * @see <a href="https://github.com/Netflix/RxJava/wiki/Combining-Observables#zip">RxJava Wiki: zip()</a>
     */
    public static <R> Observable<R> zip(Observable<? extends Observable<?>> ws, final FuncN<? extends R> zipFunction) {
        return ws.toList().mapMany(new Func1<List<? extends Observable<?>>, Observable<? extends R>>() {
            @Override
            public Observable<R> call(List<? extends Observable<?>> wsList) {
                return create(OperationZip.zip(wsList, zipFunction));
            }
        });
    }

    /**
     * Returns an Observable that emits the results of a function of your
     * choosing applied to combinations items emitted, in sequence, by a
     * collection of other Observables.
     * <p>
     * {@code zip} applies this function in strict sequence, so the first item
     * emitted by the new Observable will be the result of the function applied
     * to the first item emitted by all of the source Observables; the second
     * item emitted by the new Observable will be the result of the function
     * applied to the second item emitted by each of those Observables; and so
     * forth.
     * <p>
     * The resulting {@code Observable<R>} returned from {@code zip} will invoke
     * {@code onNext} as many times as the number of {@code onNext} invokations
     * of the source Observable that emits the fewest items.
     * <p>
     * <img width="640" src="https://raw.github.com/wiki/Netflix/RxJava/images/rx-operators/zip.png">
     * 
     * @param ws a collection of source Observables
     * @param zipFunction a function that, when applied to an item emitted by
     *                    each of the source Observables, results in an item
     *                    that will be emitted by the resulting Observable
     * @return an Observable that emits the zipped results
     * @see <a href="https://github.com/Netflix/RxJava/wiki/Combining-Observables#zip">RxJava Wiki: zip()</a>
     */
    public static <R> Observable<R> zip(Iterable<? extends Observable<?>> ws, FuncN<? extends R> zipFunction) {
        return create(OperationZip.zip(ws, zipFunction));
    }

    /**
     * Filter items emitted by an Observable.
     * <p>
     * <img width="640" src="https://raw.github.com/wiki/Netflix/RxJava/images/rx-operators/filter.png">
     * 
     * @param predicate a function that evaluates the items emitted by the
     *                  source Observable, returning {@code true} if they pass
     *                  the filter
     * @return an Observable that emits only those items in the original
     *         Observable that the filter evaluates as {@code true}
     * @see <a href="https://github.com/Netflix/RxJava/wiki/Filtering-Observables#filter-or-where">RxJava Wiki: filter()</a>
     */
    public Observable<T> filter(Func1<? super T, Boolean> predicate) {
        return create(OperationFilter.filter(this, predicate));
    }

    /**
     * Returns an Observable that forwards all sequentially distinct items
     * emitted from the source Observable.
     * <p>
     * <img width="640" src="https://raw.github.com/wiki/Netflix/RxJava/images/rx-operators/distinctUntilChanged.png">
     * 
     * @return an Observable of sequentially distinct items
     * @see <a href="https://github.com/Netflix/RxJava/wiki/Filtering-Observables#distinctuntilchanged">RxJava Wiki: distinctUntilChanged()</a>
     * @see <a href="http://msdn.microsoft.com/en-us/library/hh229494.aspx">MSDN: Observable.distinctUntilChanged</a>
     */
    public Observable<T> distinctUntilChanged() {
        return create(OperationDistinctUntilChanged.distinctUntilChanged(this));
    }

    /**
     * Returns an Observable that forwards all items emitted from the source
     * Observable that are sequentially distinct according to a key selector
     * function.
     * <p>
     * <img width="640" src="https://raw.github.com/wiki/Netflix/RxJava/images/rx-operators/distinctUntilChanged.key.png">
     * 
     * @param keySelector a function that projects an emitted item to a key
     *                    value that is used for deciding whether an item is
     *                    sequentially distinct from another one or not
     * @return an Observable of sequentially distinct items
     * @see <a href="https://github.com/Netflix/RxJava/wiki/Filtering-Observables#distinctuntilchanged">RxJava Wiki: distinctUntilChanged()</a>
     * @see <a href="http://msdn.microsoft.com/en-us/library/hh229508.aspx">MSDN: Observable.distinctUntilChanged</a>
     */
    public <U> Observable<T> distinctUntilChanged(Func1<? super T, ? extends U> keySelector) {
        return create(OperationDistinctUntilChanged.distinctUntilChanged(this, keySelector));
    }

    /**
     * Returns an Observable that emits all distinct items emitted from the
     * source Observable.
     * <p>
     * <img width="640" src="https://raw.github.com/wiki/Netflix/RxJava/images/rx-operators/distinct.png">
     * 
     * @return an Observable of distinct items
     * @see <a href="https://github.com/Netflix/RxJava/wiki/Filtering-Observables#distinct">RxJava Wiki: distinct()</a>
     * @see <a href="http://msdn.microsoft.com/en-us/library/hh229764.aspx">MSDN: Observable.distinct</a>
     */
    public Observable<T> distinct() {
        return create(OperationDistinct.distinct(this));
    }

    /**
     * Returns an Observable that emits all items emitted from the source
     * Observable that are distinct according to a key selector function.
     * <p>
     * <img width="640" src="https://raw.github.com/wiki/Netflix/RxJava/images/rx-operators/distinct.key.png">
     * 
     * @param keySelector a function that projects an emitted item to a key
     *                    value that is used to decide whether an item is
     *                    distinct from another one or not
     * @return an Observable that emits distinct items
     * @see <a href="https://github.com/Netflix/RxJava/wiki/Filtering-Observables#distinct">RxJava Wiki: distinct()</a>
     * @see <a href="http://msdn.microsoft.com/en-us/library/hh244310.aspx">MSDN: Observable.distinct</a>
     */
    public <U> Observable<T> distinct(Func1<? super T, ? extends U> keySelector) {
        return create(OperationDistinct.distinct(this, keySelector));
    }

    /**
     * Returns the item at a specified index in a sequence.
     * <p>
     * <img width="640" src="https://raw.github.com/wiki/Netflix/RxJava/images/rx-operators/elementAt.png">
     * 
     * @param index the zero-based index of the item to retrieve
     * @return an Observable that emits the item at the specified position in
     *         the source sequence
     * @throws IndexOutOfBoundsException if <code>index</code> is greater than
     *                                   or equal to the number of elements in
     *                                   the source sequence
     * @throws IndexOutOfBoundsException if <code>index</code> is less than 0
     * @see <a href="https://github.com/Netflix/RxJava/wiki/Filtering-Observables#elementat">RxJava Wiki: elementAt()</a>
     */
    public Observable<T> elementAt(int index) {
        return create(OperationElementAt.elementAt(this, index));
    }

    /**
     * Returns the item at a specified index in a sequence or the default item
     * if the index is out of range.
     * <p>
     * <img width="640" src="https://raw.github.com/wiki/Netflix/RxJava/images/rx-operators/elementAtOrDefault.png">
     * 
     * @param index the zero-based index of the item to retrieve
     * @param defaultValue the default item
     * @return an Observable that emits the item at the specified position in
     *         the source sequence, or the default item if the index is outside
     *         the bounds of the source sequence
     * @throws IndexOutOfBoundsException if <code>index</code> is less than 0
     * @see <a href="https://github.com/Netflix/RxJava/wiki/Filtering-Observables#elementatordefault">RxJava Wiki: elementAtOrDefault()</a>
     */
    public Observable<T> elementAtOrDefault(int index, T defaultValue) {
        return create(OperationElementAt.elementAtOrDefault(this, index, defaultValue));
    }

    /**
     * Returns an {@link Observable} that emits <code>true</code> if any element
     * of the source {@link Observable} satisfies the given condition, otherwise
     * <code>false</code>. Note: always emits <code>false</code> if the source
     * {@link Observable} is empty.
     * <p>
     * In Rx.Net this is the <code>any</code> operator but renamed in RxJava to
     * better match Java naming idioms.
     * <p>
     * <img width="640" src="https://raw.github.com/wiki/Netflix/RxJava/images/rx-operators/exists.png">
     * 
     * @param predicate the condition to test every element
     * @return a subscription function for creating the target Observable
     * @see <a href="https://github.com/Netflix/RxJava/wiki/Observable-Utility-Operators#exists-and-isempty">RxJava Wiki: exists()</a>
     * @see <a href="http://msdn.microsoft.com/en-us/library/hh211993.aspx" >MSDN: Observable.Any</a> Note: the description in this page is wrong.
     */
    public Observable<Boolean> exists(Func1<? super T, Boolean> predicate) {
        return create(OperationAny.exists(this, predicate));
    }

    /**
     * Determines whether an Observable sequence contains a specified item.
     * <p>
     * <img width="640" src="https://raw.github.com/wiki/Netflix/RxJava/images/rx-operators/contains.png">
     * 
     * @param element the item to search in the sequence
     * @return an Observable that emits <code>true</code> if the item is in the
     *         source sequence
     * @see <a href="https://github.com/Netflix/RxJava/wiki/Observable-Utility-Operators#contains">RxJava Wiki: contains()</a>
     * @see <a href="http://msdn.microsoft.com/en-us/library/hh228965.aspx">MSDN: Observable.Contains</a>
     */
    public Observable<Boolean> contains(final T element) {
        return exists(new Func1<T, Boolean>() {
            public Boolean call(T t1) {
                return element == null ? t1 == null : element.equals(t1);
            }
        });
    }

    /**
     * Registers an {@link Action0} to be called when this Observable invokes
     * {@link Observer#onCompleted onCompleted} or
     * {@link Observer#onError onError}.
     * <p>
     * <img width="640" src="https://raw.github.com/wiki/Netflix/RxJava/images/rx-operators/finallyDo.png">
     * 
     * @param action an {@link Action0} to be invoked when the source
     *               Observable finishes
     * @return an Observable that emits the same items as the source Observable,
     *         then invokes the {@link Action0}
     * @see <a href="https://github.com/Netflix/RxJava/wiki/Observable-Utility-Operators#finallydo">RxJava Wiki: finallyDo()</a>
     * @see <a href="http://msdn.microsoft.com/en-us/library/hh212133.aspx">MSDN: Observable.Finally Method</a>
     */
    public Observable<T> finallyDo(Action0 action) {
        return create(OperationFinally.finallyDo(this, action));
    }

    /**
     * Creates a new Observable by applying a function that you supply to each
     * item emitted by the source Observable, where that function returns an
     * Observable, and then merging those resulting Observables and emitting the
     * results of this merger.
     * <p>
     * <img width="640" src="https://raw.github.com/wiki/Netflix/RxJava/images/rx-operators/flatMap.png">
     * <p>
     * Note: {@code mapMany} and {@code flatMap} are equivalent.
     * 
     * @param func a function that, when applied to an item emitted by the
     *             source Observable, returns an Observable
     * @return an Observable that emits the result of applying the
     *         transformation function to each item emitted by the source
     *         Observable and merging the results of the Observables obtained
     *         from this transformation.
     * @see <a href="https://github.com/Netflix/RxJava/wiki/Transforming-Observables#mapmany-or-flatmap-and-mapmanydelayerror">RxJava Wiki: flatMap()</a>
     * @see #mapMany(Func1)
     */
    public <R> Observable<R> flatMap(Func1<? super T, ? extends Observable<? extends R>> func) {
        return mapMany(func);
    }

    /**
     * Filter items emitted by an Observable.
     * <p>
     * <img width="640" src="https://raw.github.com/wiki/Netflix/RxJava/images/rx-operators/where.png">
     * 
     * @param predicate a function that evaluates an item emitted by the source
     *                  Observable, returning {@code true} if it passes the
     *                  filter
     * @return an Observable that emits only those items emitted by the original
     *         Observable that the filter evaluates as {@code true}
     * @see <a href="https://github.com/Netflix/RxJava/wiki/Filtering-Observables#filter-or-where">RxJava Wiki: where()</a>
     * @see #filter(Func1)
     */
    public Observable<T> where(Func1<? super T, Boolean> predicate) {
        return filter(predicate);
    }

    /**
     * Returns an Observable that applies the given function to each item
     * emitted by an Observable and emits the result.
     * <p>
     * <img width="640" src="https://raw.github.com/wiki/Netflix/RxJava/images/rx-operators/map.png">
     * 
     * @param func a function to apply to each item emitted by the Observable
     * @return an Observable that emits the items from the source Observable,
     *         transformed by the given function
     * @see <a href="https://github.com/Netflix/RxJava/wiki/Transforming-Observables#map">RxJava Wiki: map()</a>
     * @see <a href="http://msdn.microsoft.com/en-us/library/hh244306.aspx">MSDN: Observable.Select</a>
     */
    public <R> Observable<R> map(Func1<? super T, ? extends R> func) {
        return create(OperationMap.map(this, func));
    }

    /**
     * Returns an Observable that applies the given function to each item
     * emitted by an Observable and emits the result.
     * <p>
     * <img width="640" src="https://raw.github.com/wiki/Netflix/RxJava/images/rx-operators/map.png">
     * 
     * @param func a function to apply to each item emitted by the Observable.
     *             The function takes the index of the emitted item as
     *             additional parameter.
     * @return an Observable that emits the items from the source Observable,
     *         transformed by the given function
     * @see <a href="https://github.com/Netflix/RxJava/wiki/Transforming-Observables#mapwithindex">RxJava Wiki: mapWithIndex()</a>
     * @see <a href="http://msdn.microsoft.com/en-us/library/hh244311.aspx">MSDN: Observable.Select</a>
     */
    public <R> Observable<R> mapWithIndex(Func2<? super T, Integer, ? extends R> func) {
        return create(OperationMap.mapWithIndex(this, func));
    }

    /**
     * Creates a new Observable by applying a function that you supply to each
     * item emitted by the source Observable, where that function returns an
     * Observable, and then merging those resulting Observables and emitting
     * the results of this merger.
     * <p>
     * <img width="640" src="https://raw.github.com/wiki/Netflix/RxJava/images/rx-operators/mapMany.png">
     * <p>
     * Note: <code>mapMany</code> and <code>flatMap</code> are equivalent.
     * 
     * @param func a function that, when applied to an item emitted by the
     *             source Observable, returns an Observable
     * @return an Observable that emits the result of applying the
     *         transformation function to each item emitted by the source
     *         Observable and merging the results of the Observables obtained
     *         from this transformation.
     * @see <a href="https://github.com/Netflix/RxJava/wiki/Transforming-Observables#mapmany-or-flatmap-and-mapmanydelayerror">RxJava Wiki: mapMany()</a>
     * @see #flatMap(Func1)
     */
    public <R> Observable<R> mapMany(Func1<? super T, ? extends Observable<? extends R>> func) {
        return create(OperationMap.mapMany(this, func));
    }

    /**
     * Turns all of the notifications from a source Observable into
     * {@link Observer#onNext onNext} emissions, and marks them with their
     * original notification types within {@link Notification} objects.
     * <p>
     * <img width="640" src="https://raw.github.com/wiki/Netflix/RxJava/images/rx-operators/materialize.png">
     * 
     * @return an Observable whose items are the result of materializing the
     *         items and notifications of the source Observable
     * @see <a href="https://github.com/Netflix/RxJava/wiki/Observable-Utility-Operators#materialize">RxJava Wiki: materialize()</a>
     * @see <a href="http://msdn.microsoft.com/en-us/library/hh229453(v=VS.103).aspx">MSDN: Observable.materialize</a>
     */
    public Observable<Notification<T>> materialize() {
        return create(OperationMaterialize.materialize(this));
    }

    /**
     * Asynchronously subscribes and unsubscribes Observers on the specified
     * {@link Scheduler}.
     * <p>
     * <img width="640" src="https://raw.github.com/wiki/Netflix/RxJava/images/rx-operators/subscribeOn.png">
     * 
     * @param scheduler the {@link Scheduler} to perform subscription and
     *                  unsubscription actions on
     * @return the source Observable modified so that its subscriptions and
     *         unsubscriptions happen on the specified {@link Scheduler}
     * @see <a href="https://github.com/Netflix/RxJava/wiki/Observable-Utility-Operators#subscribeon">RxJava Wiki: subscribeOn()</a>
     */
    public Observable<T> subscribeOn(Scheduler scheduler) {
        return create(OperationSubscribeOn.subscribeOn(this, scheduler));
    }

    /**
     * Asynchronously notify {@link Observer}s on the specified
     * {@link Scheduler}.
     * <p>
     * <img width="640" src="https://raw.github.com/wiki/Netflix/RxJava/images/rx-operators/observeOn.png">
     * 
     * @param scheduler the {@link Scheduler} to notify {@link Observer}s on
     * @return the source Observable modified so that its {@link Observer}s are
     *         notified on the specified {@link Scheduler}
     * @see <a href="https://github.com/Netflix/RxJava/wiki/Observable-Utility-Operators#observeon">RxJava Wiki: observeOn()</a>
     */
    public Observable<T> observeOn(Scheduler scheduler) {
        return create(OperationObserveOn.observeOn(this, scheduler));
    }

    /**
     * Returns an Observable that reverses the effect of
     * {@link #materialize materialize} by transforming the {@link Notification}
     * objects emitted by the source Observable into the items or notifications
     * they represent.
     * <p>
     * <img width="640" src="https://raw.github.com/wiki/Netflix/RxJava/images/rx-operators/dematerialize.png">
     * 
     * @return an Observable that emits the items and notifications embedded in
     *         the {@link Notification} objects emitted by the source Observable
     * @throws Throwable if the source Observable is not of type
     *                   {@code Observable<Notification<T>>}
     * @see <a href="https://github.com/Netflix/RxJava/wiki/Observable-Utility-Operators#dematerialize">RxJava Wiki: dematerialize()</a>
     * @see <a href="http://msdn.microsoft.com/en-us/library/hh229047.aspx">MSDN: Observable.dematerialize</a>
     */
    @SuppressWarnings("unchecked")
    public <T2> Observable<T2> dematerialize() {
        return create(OperationDematerialize.dematerialize((Observable<? extends Notification<? extends T2>>) this));
    }

    /**
     * Instruct an Observable to pass control to another Observable rather than
     * invoking {@link Observer#onError onError} if it encounters an error.
     * <p>
     * <img width="640" src="https://raw.github.com/wiki/Netflix/RxJava/images/rx-operators/onErrorResumeNext.png">
     * <p>
     * By default, when an Observable encounters an error that prevents it from
     * emitting the expected item to its {@link Observer}, the Observable
     * invokes its Observer's <code>onError</code> method, and then quits
     * without invoking any more of its Observer's methods. The
     * <code>onErrorResumeNext</code> method changes this behavior. If you pass
     * a function that returns an Observable (<code>resumeFunction</code>) to
     * <code>onErrorResumeNext</code>, if the original Observable encounters an
     * error, instead of invoking its Observer's <code>onError</code> method, it
     * will instead relinquish control to the Observable returned from
     * <code>resumeFunction</code>, which will invoke the Observer's
     * {@link Observer#onNext onNext} method if it is able to do so. In such a
     * case, because no Observable necessarily invokes <code>onError</code>, the
     * Observer may never know that an error happened.
     * <p>
     * You can use this to prevent errors from propagating or to supply fallback
     * data should errors be encountered.
     * 
     * @param resumeFunction a function that returns an Observable that will
     *                       take over if the source Observable encounters an
     *                       error
     * @return the original Observable, with appropriately modified behavior
     * @see <a href="https://github.com/Netflix/RxJava/wiki/Error-Handling-Operators#onerrorresumenext">RxJava Wiki: onErrorResumeNext()</a>
     */
    public Observable<T> onErrorResumeNext(final Func1<Throwable, ? extends Observable<? extends T>> resumeFunction) {
        return create(OperationOnErrorResumeNextViaFunction.onErrorResumeNextViaFunction(this, resumeFunction));
    }

    /**
     * Instruct an Observable to pass control to another Observable rather than
     * invoking {@link Observer#onError onError} if it encounters an error.
     * <p>
     * <img width="640" src="https://raw.github.com/wiki/Netflix/RxJava/images/rx-operators/onErrorResumeNext.png">
     * <p>
     * By default, when an Observable encounters an error that prevents it from
     * emitting the expected item to its {@link Observer}, the Observable
     * invokes its Observer's <code>onError</code> method, and then quits
     * without invoking any more of its Observer's methods. The
     * <code>onErrorResumeNext</code> method changes this behavior. If you pass
     * another Observable (<code>resumeSequence</code>) to an Observable's
     * <code>onErrorResumeNext</code> method, if the original Observable
     * encounters an error, instead of invoking its Observer's
     * <code>onError</code> method, it will instead relinquish control to
     * <code>resumeSequence</code> which will invoke the Observer's
     * {@link Observer#onNext onNext} method if it is able to do so. In such a
     * case, because no Observable necessarily invokes <code>onError</code>, the
     * Observer may never know that an error happened.
     * <p>
     * You can use this to prevent errors from propagating or to supply fallback
     * data should errors be encountered.
     * 
     * @param resumeSequence a function that returns an Observable that will
     *                       take over if the source Observable encounters an
     *                       error
     * @return the original Observable, with appropriately modified behavior
     * @see <a href="https://github.com/Netflix/RxJava/wiki/Error-Handling-Operators#onerrorresumenext">RxJava Wiki: onErrorResumeNext()</a>
     */
    public Observable<T> onErrorResumeNext(final Observable<? extends T> resumeSequence) {
        return create(OperationOnErrorResumeNextViaObservable.onErrorResumeNextViaObservable(this, resumeSequence));
    }

    /**
     * Instruct an Observable to pass control to another Observable rather than
     * invoking {@link Observer#onError onError} if it encounters an error of
     * type {@link java.lang.Exception}.
     * <p>
     * This differs from {@link #onErrorResumeNext} in that this one does not
     * handle {@link java.lang.Throwable} or {@link java.lang.Error} but lets
     * those continue through.
     * <p>
     * <img width="640" src="https://raw.github.com/wiki/Netflix/RxJava/images/rx-operators/onExceptionResumeNextViaObservable.png">
     * <p>
     * By default, when an Observable encounters an error that prevents it from
     * emitting the expected item to its {@link Observer}, the Observable
     * invokes its Observer's <code>onError</code> method, and then quits
     * without invoking any more of its Observer's methods. The
     * <code>onErrorResumeNext</code> method changes this behavior. If you pass
     * another Observable (<code>resumeSequence</code>) to an Observable's
     * <code>onErrorResumeNext</code> method, if the original Observable
     * encounters an error, instead of invoking its Observer's
     * <code>onError</code> method, it will instead relinquish control to
     * <code>resumeSequence</code> which will invoke the Observer's
     * {@link Observer#onNext onNext} method if it is able to do so. In such a
     * case, because no Observable necessarily invokes <code>onError</code>,
     * the Observer may never know that an error happened.
     * <p>
     * You can use this to prevent errors from propagating or to supply fallback
     * data should errors be encountered.
     * 
     * @param resumeSequence a function that returns an Observable that will
     *                       take over if the source Observable encounters an
     *                       error
     * @return the original Observable, with appropriately modified behavior
     * @see <a href="https://github.com/Netflix/RxJava/wiki/Error-Handling-Operators#onexceptionresumenextviaobservable">RxJava Wiki: onExceptionResumeNextViaObservable()</a>
     */
    public Observable<T> onExceptionResumeNext(final Observable<? extends T> resumeSequence) {
        return create(OperationOnExceptionResumeNextViaObservable.onExceptionResumeNextViaObservable(this, resumeSequence));
    }

    /**
     * Instruct an Observable to emit an item (returned by a specified function)
     * rather than invoking {@link Observer#onError onError} if it encounters an
     * error.
     * <p>
     * <img width="640" src="https://raw.github.com/wiki/Netflix/RxJava/images/rx-operators/onErrorReturn.png">
     * <p>
     * By default, when an Observable encounters an error that prevents it from
     * emitting the expected item to its {@link Observer}, the Observable
     * invokes its Observer's <code>onError</code> method, and then quits
     * without invoking any more of its Observer's methods. The
     * <code>onErrorReturn</code> method changes this behavior. If you pass a
     * function (<code>resumeFunction</code>) to an Observable's
     * <code>onErrorReturn</code> method, if the original Observable encounters
     * an error, instead of invoking its Observer's <code>onError</code> method,
     * it will instead pass the return value of <code>resumeFunction</code> to
     * the Observer's {@link Observer#onNext onNext} method.
     * <p>
     * You can use this to prevent errors from propagating or to supply fallback
     * data should errors be encountered.
     * 
     * @param resumeFunction a function that returns an item that the new
     *                       Observable will emit if the source Observable
     *                       encounters an error
     * @return the original Observable with appropriately modified behavior
     * @see <a href="https://github.com/Netflix/RxJava/wiki/Error-Handling-Operators#onerrorreturn">RxJava Wiki: onErrorReturn()</a>
     */
    public Observable<T> onErrorReturn(Func1<Throwable, ? extends T> resumeFunction) {
        return create(OperationOnErrorReturn.onErrorReturn(this, resumeFunction));
    }

    /**
     * Returns an Observable that applies a function of your choosing to the
     * first item emitted by a source Observable, then feeds the result of that
     * function along with the second item emitted by the source Observable into
     * the same function, and so on until all items have been emitted by the
     * source Observable, and emits the final result from the final call to your
     * function as its sole item.
     * <p>
     * <img width="640" src="https://raw.github.com/wiki/Netflix/RxJava/images/rx-operators/reduce.png">
     * <p>
     * This technique, which is called "reduce" or "aggregate" here, is
     * sometimes called "fold," "accumulate," "compress," or "inject" in other
     * programming contexts. Groovy, for instance, has an <code>inject</code>
     * method that does a similar operation on lists.
     * 
     * @param accumulator an accumulator function to be invoked on each item
     *                    emitted by the source Observable, whose result will
     *                    be used in the next accumulator call
     * @return an Observable that emits a single item that is the result of
     *         accumulating the output from the source Observable
     * @throws IllegalArgumentException if the Observable sequence is empty
     * @see <a href="https://github.com/Netflix/RxJava/wiki/Transforming-Observables#reduce-or-aggregate">RxJava Wiki: reduce()</a>
     * @see <a href="http://msdn.microsoft.com/en-us/library/hh229154.aspx">MSDN: Observable.Aggregate</a>
     * @see <a href="http://en.wikipedia.org/wiki/Fold_(higher-order_function)">Wikipedia: Fold (higher-order function)</a>
     */
    public Observable<T> reduce(Func2<T, T, T> accumulator) {
        /*
         * Discussion and confirmation of implementation at https://github.com/Netflix/RxJava/issues/423#issuecomment-27642532
         * 
         * It should use last() not takeLast(1) since it needs to emit an error if the sequence is empty.
         */
        return create(OperationScan.scan(this, accumulator)).last();
    }

    /**
     * Returns an Observable that counts the total number of items in the
     * source Observable.
     * <p>
     * <img width="640" src="https://raw.github.com/wiki/Netflix/RxJava/images/rx-operators/count.png">
     * 
     * @return an Observable that emits the number of counted elements of the
     *         source Observable as its single item
     * @see <a href="https://github.com/Netflix/RxJava/wiki/Mathematical-Operators#count">RxJava Wiki: count()</a>
     * @see <a href="http://msdn.microsoft.com/en-us/library/hh229470.aspx">MSDN: Observable.Count</a>
     */
    public Observable<Integer> count() {
        return reduce(0, new Func2<Integer, T, Integer>() {
            @Override
            public Integer call(Integer t1, T t2) {
                return t1 + 1;
            }
        });
    }

    /**
     * Returns an Observable that sums up the integers emitted by the source
     * Observable.
     * <p>
     * <img width="640" src="https://raw.github.com/wiki/Netflix/RxJava/images/rx-operators/sum.png">
     * 
     * @param source source Observable to compute the sum of
     * @return an Observable that emits the sum of all the items of the
     *         source Observable as its single item
     * @see <a href="https://github.com/Netflix/RxJava/wiki/Mathematical-Operators#sum">RxJava Wiki: sum()</a>
     * @see <a href="http://msdn.microsoft.com/en-us/library/system.reactive.linq.observable.sum.aspx">MSDN: Observable.Sum</a>
     */
    public static Observable<Integer> sum(Observable<Integer> source) {
        return OperationSum.sum(source);
    }

    /**
     * Returns an Observable that sums up the longs emitted by the source
     * Observable.
     * <p>
     * <img width="640" src="https://raw.github.com/wiki/Netflix/RxJava/images/rx-operators/sum.png">
     * 
     * @param source source Observable to compute the sum of
     * @return an Observable that emits the sum of all the items of the
     *         source Observable as its single item
     * @see <a href="https://github.com/Netflix/RxJava/wiki/Mathematical-Operators#sum">RxJava Wiki: sumLongs()</a>
     * @see <a href="http://msdn.microsoft.com/en-us/library/system.reactive.linq.observable.sum.aspx">MSDN: Observable.Sum</a>
     */
    public static Observable<Long> sumLongs(Observable<Long> source) {
        return OperationSum.sumLongs(source);
    }

    /**
     * Returns an Observable that sums up the floats emitted by the source
     * Observable.
     * <p>
     * <img width="640" src="https://raw.github.com/wiki/Netflix/RxJava/images/rx-operators/sum.png">
     * 
     * @param source source Observable to compute the sum of
     * @return an Observable that emits the sum of all the items of the
     *         source Observable as its single item
     * @see <a href="https://github.com/Netflix/RxJava/wiki/Mathematical-Operators#sum">RxJava Wiki: sumFloats()</a>
     * @see <a href="http://msdn.microsoft.com/en-us/library/system.reactive.linq.observable.sum.aspx">MSDN: Observable.Sum</a>
     */
    public static Observable<Float> sumFloats(Observable<Float> source) {
        return OperationSum.sumFloats(source);
    }

    /**
     * Returns an Observable that sums up the doubles emitted by the source
     * Observable.
     * <p>
     * <img width="640" src="https://raw.github.com/wiki/Netflix/RxJava/images/rx-operators/sum.png">
     * 
     * @param source source Observable to compute the sum of
     * @return an Observable that emits the sum of all the items of the
     *         source Observable as its single item
     * @see <a href="https://github.com/Netflix/RxJava/wiki/Mathematical-Operators#sum">RxJava Wiki: sumDoubles()</a>
     * @see <a href="http://msdn.microsoft.com/en-us/library/system.reactive.linq.observable.sum.aspx">MSDN: Observable.Sum</a>
     */
    public static Observable<Double> sumDoubles(Observable<Double> source) {
        return OperationSum.sumDoubles(source);
    }

    /**
     * Returns an Observable that computes the average of the integers emitted
     * by the source Observable.
     * <p>
     * <img width="640" src="https://raw.github.com/wiki/Netflix/RxJava/images/rx-operators/average.png">
     * 
     * @param source source observable to compute the average of
     * @return an Observable that emits the average of all the items emitted by
     *         the source Observable as its single item
     * @throws IllegalArgumentException if the Observable sequence is empty
     * @see <a href="https://github.com/Netflix/RxJava/wiki/Mathematical-Operators#average">RxJava Wiki: average()</a>
     * @see <a href="http://msdn.microsoft.com/en-us/library/system.reactive.linq.observable.average.aspx">MSDN: Observable.Average</a>
     */
    public static Observable<Integer> average(Observable<Integer> source) {
        return OperationAverage.average(source);
    }

    /**
     * Returns an Observable that computes the average of the longs emitted by
     * the source Observable.
     * <p>
     * <img width="640" src="https://raw.github.com/wiki/Netflix/RxJava/images/rx-operators/average.png">
     * 
     * @param source source observable to compute the average of
     * @return an Observable that emits the average of all the items emitted by
     *         the source Observable as its single item
     * @see <a href="https://github.com/Netflix/RxJava/wiki/Mathematical-Operators#average">RxJava Wiki: averageLongs()</a>
     * @see <a href="http://msdn.microsoft.com/en-us/library/system.reactive.linq.observable.average.aspx">MSDN: Observable.Average</a>
     */
    public static Observable<Long> averageLongs(Observable<Long> source) {
        return OperationAverage.averageLongs(source);
    }

    /**
     * Returns an Observable that computes the average of the floats emitted by
     * the source Observable.
     * <p>
     * <img width="640" src="https://raw.github.com/wiki/Netflix/RxJava/images/rx-operators/average.png">
     * 
     * @param source source observable to compute the average of
     * @return an Observable that emits the average of all the items emitted by
     *         the source Observable as its single item
     * @see <a href="https://github.com/Netflix/RxJava/wiki/Mathematical-Operators#average">RxJava Wiki: averageFloats()</a>
     * @see <a href="http://msdn.microsoft.com/en-us/library/system.reactive.linq.observable.average.aspx">MSDN: Observable.Average</a>
     */
    public static Observable<Float> averageFloats(Observable<Float> source) {
        return OperationAverage.averageFloats(source);
    }

    /**
     * Returns an Observable that computes the average of the doubles emitted
     * by the source Observable.
     * <p>
     * <img width="640" src="https://raw.github.com/wiki/Netflix/RxJava/images/rx-operators/average.png">
     * 
     * @param source source observable to compute the average of
     * @return an Observable that emits the average of all the items emitted by
     *         the source Observable as its single item
     * @see <a href="https://github.com/Netflix/RxJava/wiki/Mathematical-Operators#average">RxJava Wiki: averageDoubles()</a>
     * @see <a href="http://msdn.microsoft.com/en-us/library/system.reactive.linq.observable.average.aspx">MSDN: Observable.Average</a>
     */
    public static Observable<Double> averageDoubles(Observable<Double> source) {
        return OperationAverage.averageDoubles(source);
    }

    /**
     * Returns the minimum item emitted by an Observable. If there are more than
     * one minimum items, its returns the last one.
     * <p>
     * <img width="640" src="https://raw.github.com/wiki/Netflix/RxJava/images/rx-operators/min.png">
     *
     * @param source an Observable sequence to determine the minimum item of
     * @return an Observable that emits the minimum item
     * @throws IllegalArgumentException if the source is empty
     * @see <a href="http://msdn.microsoft.com/en-us/library/hh229715.aspx">MSDN: Observable.Min</a>
     */
    public static <T extends Comparable<? super T>> Observable<T> min(Observable<T> source) {
        return OperationMinMax.min(source);
    }

    /**
     * Returns the minimum item emitted by an Observable according to a
     * specified comparator. If there are more than one minimum items, it
     * returns the last one.
     * <p>
     * <img width="640" src="https://raw.github.com/wiki/Netflix/RxJava/images/rx-operators/min.png">
     *
     * @param comparator the comparer used to compare elements
     * @return an Observable that emits the minimum value according to the
     *         specified comparator
     * @throws IllegalArgumentException if the source is empty
     * @see <a href="https://github.com/Netflix/RxJava/wiki/Mathematical-Operators#min">RxJava Wiki: min()</a>
     * @see <a href="http://msdn.microsoft.com/en-us/library/hh229095.aspx">MSDN: Observable.Min</a>
     */
    public Observable<T> min(Comparator<? super T> comparator) {
        return OperationMinMax.min(this, comparator);
    }

    /**
     * Returns the items emitted by an Observable sequence with the minimum key
     * value. For an empty source, returns an Observable that emits an empty
     * List.
     * <p>
     * <img width="640" src="https://raw.github.com/wiki/Netflix/RxJava/images/rx-operators/minBy.png">
     *
     * @param selector the key selector function
     * @return an Observable that emits a List of the items with the minimum key
     *         value
     * @see <a href="https://github.com/Netflix/RxJava/wiki/Mathematical-Operators#minby">RxJava Wiki: minBy()</a>
     * @see <a href="http://msdn.microsoft.com/en-us/library/hh228970.aspx">MSDN: Observable.MinBy</a>
     */
    public <R extends Comparable<? super R>> Observable<List<T>> minBy(Func1<T, R> selector) {
        return OperationMinMax.minBy(this, selector);
    }

    /**
     * Returns the elements emitted by an Observable with the minimum key value 
     * according to the specified comparator. For an empty source, it returns an
     * Observable that emits an empty List.
     * <p>
     * <img width="640" src="https://raw.github.com/wiki/Netflix/RxJava/images/rx-operators/minBy.png">
     *
     * @param selector the key selector function
     * @param comparator the comparator used to compare key values
     * @return an Observable that emits a List of the elements with the minimum
     *         key value according to the specified comparator
     * @see <a href="https://github.com/Netflix/RxJava/wiki/Mathematical-Operators#minby">RxJava Wiki: minBy()</a>
     * @see <a href="http://msdn.microsoft.com/en-us/library/hh228970.aspx">MSDN: Observable.MinBy</a>
     */
    public <R> Observable<List<T>> minBy(Func1<T, R> selector, Comparator<? super R> comparator) {
        return OperationMinMax.minBy(this, selector, comparator);
    }

    /**
     * Returns the maximum item emitted by an Observable. If there is more
     * than one maximum item, it returns the last one.
     * <p>
     * <img width="640" src="https://raw.github.com/wiki/Netflix/RxJava/images/rx-operators/max.png">
     *
     * @param source an Observable to determine the maximum item of
     * @return an Observable that emits the maximum element
     * @throws IllegalArgumentException if the source is empty
     * @see <a href="https://github.com/Netflix/RxJava/wiki/Mathematical-Operators#max">RxJava Wiki: max()</a>
     * @see <a href="http://msdn.microsoft.com/en-us/library/hh211837.aspx">MSDN: Observable.Max</a>
     */
    public static <T extends Comparable<? super T>> Observable<T> max(Observable<T> source) {
        return OperationMinMax.max(source);
    }

    /**
     * Returns the maximum item emitted by an Observable according to the
     * specified comparator. If there is more than one maximum item, it returns
     * the last one.
     * <p>
     * <img width="640" src="https://raw.github.com/wiki/Netflix/RxJava/images/rx-operators/max.png">
     *
     * @param comparator the comparer used to compare items
     * @return an Observable that emits the maximum item according to the
     *         specified comparator
     * @throws IllegalArgumentException if the source is empty
     * @see <a href="https://github.com/Netflix/RxJava/wiki/Mathematical-Operators#max">RxJava Wiki: max()</a>
     * @see <a href="http://msdn.microsoft.com/en-us/library/hh211635.aspx">MSDN: Observable.Max</a>
     */
    public Observable<T> max(Comparator<? super T> comparator) {
        return OperationMinMax.max(this, comparator);
    }

    /**
     * Returns the items emitted by an Observable with the maximum key value.
     * For an empty source, it returns an Observable that emits an empty List.
     * <p>
     * <img width="640" src="https://raw.github.com/wiki/Netflix/RxJava/images/rx-operators/maxBy.png">
     *
     * @param selector the key selector function
     * @return an Observable that emits a List of the items with the maximum key
     *         value
     * @see <a href="https://github.com/Netflix/RxJava/wiki/Mathematical-Operators#maxby">RxJava Wiki: maxBy()</a>
     * @see <a href="http://msdn.microsoft.com/en-us/library/hh229058.aspx">MSDN: Observable.MaxBy</a>
     */
    public <R extends Comparable<? super R>> Observable<List<T>> maxBy(Func1<T, R> selector) {
        return OperationMinMax.maxBy(this, selector);
    }

    /**
     * Returns the items emitted by an Observable with the maximum key value
     * according to the specified comparator. For an empty source, it returns an
     * Observable that emits an empty List.
     * <p>
     * <img width="640" src="https://raw.github.com/wiki/Netflix/RxJava/images/rx-operators/maxBy.png">
     *
     * @param selector the key selector function
     * @param comparator the comparator used to compare key values
     * @return an Observable that emits a List of the elements with the maximum
     *         key value according to the specified comparator
     * @see <a href="https://github.com/Netflix/RxJava/wiki/Mathematical-Operators#maxby">RxJava Wiki: maxBy()</a>
     * @see <a href="http://msdn.microsoft.com/en-us/library/hh244330.aspx">MSDN: Observable.MaxBy</a>
     */
    public <R> Observable<List<T>> maxBy(Func1<T, R> selector, Comparator<? super R> comparator) {
        return OperationMinMax.maxBy(this, selector, comparator);
    }

    /**
     * Returns a {@link ConnectableObservable} that shares a single subscription
     * to the underlying Observable that will replay all of its items and
     * notifications to any future {@link Observer}.
     * <p>
     * <img width="640" src="https://raw.github.com/wiki/Netflix/RxJava/images/rx-operators/replay.png">
     * 
     * @return a {@link ConnectableObservable} that upon connection causes the
     *         source Observable to emit items to its {@link Observer}s
     * @see <a href="https://github.com/Netflix/RxJava/wiki/Connectable-Observable-Operators#observablereplay">RxJava Wiki: replay()</a>
     */
    public ConnectableObservable<T> replay() {
        return OperationMulticast.multicast(this, ReplaySubject.<T> create());
    }

    /**
     * Retry subscription to origin Observable upto given retry count.
     * <p>
     * <img width="640" src="https://raw.github.com/wiki/Netflix/RxJava/images/rx-operators/retry.png">
     * <p>
     * If {@link Observer#onError} is invoked the source Observable will be
     * re-subscribed to as many times as defined by retryCount.
     * <p>
     * Any {@link Observer#onNext} calls received on each attempt will be
     * emitted and concatenated together.
     * <p>
     * For example, if an Observable fails on first time but emits [1, 2] then
     * succeeds the second time and emits [1, 2, 3, 4, 5] then the complete
     * output would be [1, 2, 1, 2, 3, 4, 5, onCompleted].
     * 
     * @param retryCount number of retry attempts before failing
     * @return an Observable with retry logic
     * @see <a href="https://github.com/Netflix/RxJava/wiki/Error-Handling-Operators#retry">RxJava Wiki: retry()</a>
     */
    public Observable<T> retry(int retryCount) {
        return create(OperationRetry.retry(this, retryCount));
    }

    /**
     * Retry subscription to origin Observable whenever <code>onError</code> is
     * called (infinite retry count).
     * <p>
     * <img width="640" src="https://raw.github.com/wiki/Netflix/RxJava/images/rx-operators/retry.png">
     * <p>
     * If {@link Observer#onError} is invoked the source Observable will be
     * re-subscribed to.
     * <p>
     * Any {@link Observer#onNext} calls received on each attempt will be
     * emitted and concatenated together.
     * <p>
     * For example, if an Observable fails on first time but emits [1, 2] then
     * succeeds the second time and emits [1, 2, 3, 4, 5] then the complete
     * output would be [1, 2, 1, 2, 3, 4, 5, onCompleted].
     * 
     * @return an Observable with retry logic
     * @see <a href="https://github.com/Netflix/RxJava/wiki/Error-Handling-Operators#retry">RxJava Wiki: retry()</a>
     */
    public Observable<T> retry() {
        return create(OperationRetry.retry(this));
    }

    /**
     * This method has similar behavior to {@link #replay} except that this
     * auto-subscribes to the source Observable rather than returning a
     * {@link ConnectableObservable}.
     * <p>
     * <img width="640" src="https://raw.github.com/wiki/Netflix/RxJava/images/rx-operators/cache.png">
     * <p>
     * This is useful when you want an Observable to cache responses and you
     * can't control the subscribe/unsubscribe behavior of all the
     * {@link Observer}s.
     * <p>
     * Note: You sacrifice the ability to unsubscribe from the origin when you
     * use the <code>cache()</code> operator so be careful not to use this
     * operator on Observables that emit an infinite or very large number of
     * items that will use up memory.
     * 
     * @return an Observable that, when first subscribed to, caches all of its
     *         notifications for the benefit of subsequent subscribers.
     * @see <a href="https://github.com/Netflix/RxJava/wiki/Observable-Utility-Operators#cache">RxJava Wiki: cache()</a>
     */
    public Observable<T> cache() {
        return create(OperationCache.cache(this));
    }

    /**
     * Perform work in parallel by sharding an {@code Observable<T>} on a
     * {@link Schedulers#threadPoolForComputation()} {@link Scheduler} and
     * return an {@code Observable<R>} with the output.
     * <p>
     * <img width="640" src="https://raw.github.com/wiki/Netflix/RxJava/images/rx-operators/parallel.png">
     * 
     * @param f a {@link Func1} that applies Observable operators to
     *          {@code Observable<T>} in parallel and returns an
     *          {@code Observable<R>}
     * @return an Observable with the output of the {@link Func1} executed on a
     *         {@link Scheduler}
     * @see <a href="https://github.com/Netflix/RxJava/wiki/Observable-Utility-Operators#parallel">RxJava Wiki: parallel()</a>
     */
    public <R> Observable<R> parallel(Func1<Observable<T>, Observable<R>> f) {
        return OperationParallel.parallel(this, f);
    }

    /**
     * Perform work in parallel by sharding an {@code Observable<T>} on a
     * {@link Scheduler} and return an {@code Observable<R>} with the output.
     * <p>
     * <img width="640" src="https://raw.github.com/wiki/Netflix/RxJava/images/rx-operators/parallel.png">
     * 
     * @param f a {@link Func1} that applies Observable operators to
     *          {@code Observable<T>} in parallel and returns an
     *          {@code Observable<R>}
     * @param s a {@link Scheduler} to perform the work on
     * @return an Observable with the output of the {@link Func1} executed on a
     *         {@link Scheduler}
     * @see <a href="https://github.com/Netflix/RxJava/wiki/Observable-Utility-Operators#parallel">RxJava Wiki: parallel()</a>
     */
    public <R> Observable<R> parallel(final Func1<Observable<T>, Observable<R>> f, final Scheduler s) {
        return OperationParallel.parallel(this, f, s);
    }

    
    /**
     * Merges an <code>Observable&lt;Observable&lt;T&gt;&gt;</code> to
     * <code>Observable&lt;Observable&lt;T&gt;&gt;</code> with the number of
     * inner Observables defined by <code>parallelObservables</code>.
     * <p>
     * For example, if the original
     * <code>Observable&lt;Observable&lt;T&gt;&gt;</code> has 100 Observables to
     * be emitted and <code>parallelObservables</code> is 8, the 100 will be
     * grouped onto 8 output Observables.
     * <p>
     * This is a mechanism for efficiently processing <i>n</i> number of
     * Observables on a smaller <i>m</i> number of resources (typically CPU
     * cores).
     * <p>
     * <img width="640" src="https://raw.github.com/wiki/Netflix/RxJava/images/rx-operators/parallelMerge.png">
     * 
     * @param parallelObservables the number of Observables to merge into
     * @return an Observable of Observables constrained to number defined by
     *         <code>parallelObservables</code>
     * @see <a href="https://github.com/Netflix/RxJava/wiki/Combining-Observables#parallelmerge">RxJava Wiki: parallelMerge()</a>
     */
    public static <T> Observable<Observable<T>> parallelMerge(Observable<Observable<T>> source, int parallelObservables) {
        return OperationParallelMerge.parallelMerge(source, parallelObservables);
    }
    
    /**
     * Merges an <code>Observable&lt;Observable&lt;T&gt;&gt;</code> to
     * <code>Observable&lt;Observable&lt;T&gt;&gt;</code> with the number of
     * inner Observables defined by <code>parallelObservables</code> and runs
     * each Observable on the defined Scheduler.
     * <p>
     * For example, if the original
     * <code>Observable&lt;Observable&lt;T&gt;&gt;</code> has 100 Observables to
     * be emitted and <code>parallelObservables</code> is 8, the 100 will be
     * grouped onto 8 output Observables.
     * <p>
     * This is a mechanism for efficiently processing <i>n</i> number of
     * Observables on a smaller <i>m</i> number of resources (typically CPU
     * cores).
     * <p>
     * <img width="640" src="https://raw.github.com/wiki/Netflix/RxJava/images/rx-operators/parallelMerge.png">
     * 
     * @param parallelObservables the number of Observables to merge into
     * @param scheduler
     * @return an Observable of Observables constrained to number defined by
     *         <code>parallelObservables</code>.
     * @see <a href="https://github.com/Netflix/RxJava/wiki/Combining-Observables#parallelmerge">RxJava Wiki: parallelMerge()</a>
     */
    public static <T> Observable<Observable<T>> parallelMerge(Observable<Observable<T>> source, int parallelObservables, Scheduler scheduler) {
        return OperationParallelMerge.parallelMerge(source, parallelObservables, scheduler);
    }
    
    /**
     * Returns a {@link ConnectableObservable}, which waits until its
     * {@link ConnectableObservable#connect connect} method is called before it
     * begins emitting items to those {@link Observer}s that have subscribed to
     * it.
     * <p>
     * <img width="640" src="https://raw.github.com/wiki/Netflix/RxJava/images/rx-operators/publishConnect.png">
     * 
     * @return a {@link ConnectableObservable} that upon connection causes the
     *         source Observable to emit items to its {@link Observer}s
     * @see <a href="https://github.com/Netflix/RxJava/wiki/Connectable-Observable-Operators#observablepublish-and-observablemulticast">RxJava Wiki: publish()</a>
     */
    public ConnectableObservable<T> publish() {
        return OperationMulticast.multicast(this, PublishSubject.<T> create());
    }

    /**
     * Returns a {@link ConnectableObservable} that shares a single subscription
     * that contains the last notification only.
     * <p>
     * <img width="640" src="https://raw.github.com/wiki/Netflix/RxJava/images/rx-operators/publishLast.png">
     * 
     * @return a {@link ConnectableObservable}
     * @see <a href="https://github.com/Netflix/RxJava/wiki/Connectable-Observable-Operators#observablepublishlast">RxJava Wiki: publishLast()</a>
     */
    public ConnectableObservable<T> publishLast() {
        return OperationMulticast.multicast(this, AsyncSubject.<T> create());
    }

    /**
     * Synonymous with <code>reduce()</code>.
     * <p>
     * <img width="640" src="https://raw.github.com/wiki/Netflix/RxJava/images/rx-operators/aggregate.png">
     *
     * @see <a href="https://github.com/Netflix/RxJava/wiki/Transforming-Observables#reduce-or-aggregate">RxJava Wiki: aggregate()</a>
     * @see #reduce(Func2)
     */
    public Observable<T> aggregate(Func2<T, T, T> accumulator) {
        return reduce(accumulator);
    }

    /**
     * Returns an Observable that applies a function of your choosing to the
     * first item emitted by a source Observable, then feeds the result of that
     * function along with the second item emitted by an Observable into the
     * same function, and so on until all items have been emitted by the source
     * Observable, emitting the final result from the final call to your
     * function as its sole item.
     * <p>
     * <img width="640" src="https://raw.github.com/wiki/Netflix/RxJava/images/rx-operators/reduceSeed.png">
     * <p>
     * This technique, which is called "reduce" or "aggregate" here, is
     * sometimes called "fold," "accumulate," "compress," or "inject" in other
     * programming contexts. Groovy, for instance, has an <code>inject</code>
     * method that does a similar operation on lists.
     * 
     * @param initialValue the initial (seed) accumulator value
     * @param accumulator an accumulator function to be invoked on each item
     *                    emitted by the source Observable, the result of which
     *                    will be used in the next accumulator call
     * @return an Observable that emits a single item that is the result of
     *         accumulating the output from the items emitted by the source
     *         Observable
     * @see <a href="https://github.com/Netflix/RxJava/wiki/Transforming-Observables#reduce-or-aggregate">RxJava Wiki: reduce()</a>
     * @see <a href="http://msdn.microsoft.com/en-us/library/hh229154.aspx">MSDN: Observable.Aggregate</a>
     * @see <a href="http://en.wikipedia.org/wiki/Fold_(higher-order_function)">Wikipedia: Fold (higher-order function)</a>
     */
    public <R> Observable<R> reduce(R initialValue, Func2<R, ? super T, R> accumulator) {
        return create(OperationScan.scan(this, initialValue, accumulator)).takeLast(1);
    }

    /**
     * Synonymous with <code>reduce()</code>.
     * <p>
     * <img width="640" src="https://raw.github.com/wiki/Netflix/RxJava/images/rx-operators/aggregateSeed.png">
     * 
     * @see <a href="https://github.com/Netflix/RxJava/wiki/Transforming-Observables#reduce-or-aggregate">RxJava Wiki: aggregate()</a>
     * @see #reduce(Object, Func2)
     */
    public <R> Observable<R> aggregate(R initialValue, Func2<R, ? super T, R> accumulator) {
        return reduce(initialValue, accumulator);
    }

    /**
     * Returns an Observable that applies a function of your choosing to the
     * first item emitted by a source Observable, then feeds the result of that
     * function along with the second item emitted by an Observable into the
     * same function, and so on until all items have been emitted by the source
     * Observable, emitting the result of each of these iterations.
     * <p>
     * <img width="640" src="https://raw.github.com/wiki/Netflix/RxJava/images/rx-operators/scan.png">
     * <p>
     * This sort of function is sometimes called an accumulator.
     * <p>
     * Note that when you pass a seed to <code>scan()</code> the resulting
     * Observable will emit that seed as its first emitted item.
     * 
     * @param accumulator an accumulator function to be invoked on each item
     *                    emitted by the source Observable, whose result will be
     *                    emitted to {@link Observer}s via
     *                    {@link Observer#onNext onNext} and used in the next
     *                    accumulator call
     * @return an Observable that emits the results of each call to the
     *         accumulator function
     * @see <a href="https://github.com/Netflix/RxJava/wiki/Transforming-Observables#scan">RxJava Wiki: scan()</a>
     * @see <a href="http://msdn.microsoft.com/en-us/library/hh211665.aspx">MSDN: Observable.Scan</a>
     */
    public Observable<T> scan(Func2<T, T, T> accumulator) {
        return create(OperationScan.scan(this, accumulator));
    }

    /**
     * Returns an Observable that emits the results of sampling the items
     * emitted by the source Observable at a specified time interval.
     * <p>
     * <img width="640" src="https://raw.github.com/wiki/Netflix/RxJava/images/rx-operators/sample.png">
     * 
     * @param period the sampling rate
     * @param unit the {@link TimeUnit} in which <code>period</code> is defined
     * @return an Observable that emits the results of sampling the items
     *         emitted by the source Observable at the specified time interval
     * @see <a href="https://github.com/Netflix/RxJava/wiki/Filtering-Observables#sample-or-throttlelast">RxJava Wiki: sample()</a>
     */
    public Observable<T> sample(long period, TimeUnit unit) {
        return create(OperationSample.sample(this, period, unit));
    }

    /**
     * Returns an Observable that emits the results of sampling the items
     * emitted by the source Observable at a specified time interval.
     * <p>
     * <img width="640" src="https://raw.github.com/wiki/Netflix/RxJava/images/rx-operators/sample.s.png">
     * 
     * @param period the sampling rate
     * @param unit the {@link TimeUnit} in which <code>period</code> is defined
     * @param scheduler the {@link Scheduler} to use when sampling
     * @return an Observable that emits the results of sampling the items
     *         emitted by the source Observable at the specified time interval
     * @see <a href="https://github.com/Netflix/RxJava/wiki/Filtering-Observables#sample-or-throttlelast">RxJava Wiki: sample()</a>
     */
    public Observable<T> sample(long period, TimeUnit unit, Scheduler scheduler) {
        return create(OperationSample.sample(this, period, unit, scheduler));
    }

    /**
     * Returns an Observable that applies a function of your choosing to the
     * first item emitted by a source Observable, then feeds the result of that
     * function along with the second item emitted by an Observable into the
     * same function, and so on until all items have been emitted by the source
     * Observable, emitting the result of each of these iterations.
     * <p>
     * <img width="640" src="https://raw.github.com/wiki/Netflix/RxJava/images/rx-operators/scanSeed.png">
     * <p>
     * This sort of function is sometimes called an accumulator.
     * <p>
     * Note that when you pass a seed to <code>scan()</code> the resulting
     * Observable will emit that seed as its first emitted item.
     * 
     * @param initialValue the initial (seed) accumulator value
     * @param accumulator an accumulator function to be invoked on each item
     *                    emitted by the source Observable, whose result will be
     *                    emitted to {@link Observer}s via
     *                    {@link Observer#onNext onNext} and used in the next
     *                    accumulator call
     * @return an Observable that emits the results of each call to the
     *         accumulator function
     * @see <a href="https://github.com/Netflix/RxJava/wiki/Transforming-Observables#scan">RxJava Wiki: scan()</a>
     * @see <a href="http://msdn.microsoft.com/en-us/library/hh211665.aspx">MSDN: Observable.Scan</a>
     */
    public <R> Observable<R> scan(R initialValue, Func2<R, ? super T, R> accumulator) {
        return create(OperationScan.scan(this, initialValue, accumulator));
    }

    /**
     * Returns an Observable that emits a Boolean that indicates whether all of
     * the items emitted by the source Observable satisfy a condition.
     * <p>
     * <img width="640" src="https://raw.github.com/wiki/Netflix/RxJava/images/rx-operators/all.png">
     * 
     * @param predicate a function that evaluates an item and returns a Boolean
     * @return an Observable that emits <code>true</code> if all items emitted
     *         by the source Observable satisfy the predicate; otherwise,
     *         <code>false</code>
     * @see <a href="https://github.com/Netflix/RxJava/wiki/Observable-Utility-Operators#all">RxJava Wiki: all()</a>
     */
    public Observable<Boolean> all(Func1<? super T, Boolean> predicate) {
        return create(OperationAll.all(this, predicate));
    }

    /**
     * Returns an Observable that skips the first <code>num</code> items emitted
     * by the source Observable and emits the remainder.
     * <p>
     * <img width="640" src="https://raw.github.com/wiki/Netflix/RxJava/images/rx-operators/skip.png">
     * <p>
     * You can ignore the first <code>num</code> items emitted by an Observable
     * and attend only to those items that come after, by modifying the
     * Observable with the <code>skip</code> method.
     * 
     * @param num the number of items to skip
     * @return an Observable that is identical to the source Observable except
     *         that it does not emit the first <code>num</code> items that the
     *         source emits
     * @see <a href="https://github.com/Netflix/RxJava/wiki/Filtering-Observables#skip">RxJava Wiki: skip()</a>
     */
    public Observable<T> skip(int num) {
        return create(OperationSkip.skip(this, num));
    }

    /**
     * Returns an Observable that emits only the very first item emitted by the
     * source Observable.
     * <p>
     * <img width="640" src="https://raw.github.com/wiki/Netflix/RxJava/images/rx-operators/first.png">
     * 
     * @return an Observable that emits only the very first item from the
     *         source, or none if the source Observable completes without
     *         emitting a single item
     * @see <a href="https://github.com/Netflix/RxJava/wiki/Filtering-Observables#first">RxJava Wiki: first()</a>
     * @see <a href="http://msdn.microsoft.com/en-us/library/hh229177.aspx">MSDN: Observable.First</a>
     */
    public Observable<T> first() {
        return take(1);
    }

    /**
     * Returns an Observable that emits only the very first item emitted by the
     * source Observable that satisfies a given condition.
     * <p>
     * <img width="640" src="https://raw.github.com/wiki/Netflix/RxJava/images/rx-operators/firstN.png">
     * 
     * @param predicate the condition any source emitted item has to satisfy
     * @return an Observable that emits only the very first item satisfying the
     *         given condition from the source, or none if the source Observable
     *         completes without emitting a single matching item
     * @see <a href="https://github.com/Netflix/RxJava/wiki/Filtering-Observables#first">RxJava Wiki: first()</a>
     * @see <a href="http://msdn.microsoft.com/en-us/library/hh229177.aspx">MSDN: Observable.First</a>
     */
    public Observable<T> first(Func1<? super T, Boolean> predicate) {
        return skipWhile(not(predicate)).take(1);
    }

    /**
     * Returns an Observable that emits only the very first item emitted by the
     * source Observable, or a default value.
     * <p>
     * <img width="640" src="https://raw.github.com/wiki/Netflix/RxJava/images/rx-operators/firstOrDefault.png">
     * 
     * @param defaultValue the default value to emit if the source Observable
     *                     doesn't emit anything
     * @return an Observable that emits only the very first item from the
     *         source, or a default value if the source Observable completes
     *         without emitting a single item
     * @see <a href="https://github.com/Netflix/RxJava/wiki/Filtering-Observables#firstordefault">RxJava Wiki: firstOrDefault()</a>
     * @see <a href="http://msdn.microsoft.com/en-us/library/hh229320.aspx">MSDN: Observable.FirstOrDefault</a>
     */
    public Observable<T> firstOrDefault(T defaultValue) {
        return create(OperationFirstOrDefault.firstOrDefault(this, defaultValue));
    }

    /**
     * Returns an Observable that emits only the very first item emitted by the
     * source Observable that satisfies a given condition, or a default value
     * otherwise.
     * <p>
     * <img width="640" src="https://raw.github.com/wiki/Netflix/RxJava/images/rx-operators/firstOrDefaultN.png">
     * 
     * @param predicate the condition any source emitted item has to satisfy
     * @param defaultValue the default value to emit if the source Observable
     *        doesn't emit anything that satisfies the given condition
     * @return an Observable that emits only the very first item from the source
     *         that satisfies the given condition, or a default value otherwise
     * @see <a href="https://github.com/Netflix/RxJava/wiki/Filtering-Observables#firstordefault">RxJava Wiki: firstOrDefault()</a>
     * @see <a href="http://msdn.microsoft.com/en-us/library/hh229759.aspx">MSDN: Observable.FirstOrDefault</a>
     */
    public Observable<T> firstOrDefault(Func1<? super T, Boolean> predicate, T defaultValue) {
        return create(OperationFirstOrDefault.firstOrDefault(this, predicate, defaultValue));
    }

    /**
     * Returns the elements of the specified sequence or the specified default
     * value in a singleton sequence if the sequence is empty.
     * <p>
     * <img width="640" src="https://raw.github.com/wiki/Netflix/RxJava/images/rx-operators/defaultIfEmpty.png">
     * 
     * @param defaultValue the value to return if the sequence is empty
     * @return an Observable that emits the specified default value if the
     *         source is empty; otherwise, the items emitted by the source
     * @see <a href="https://github.com/Netflix/RxJava/wiki/Transforming-Observables#defaultifempty">RxJava Wiki: defaultIfEmpty()</a>
     * @see <a href="http://msdn.microsoft.com/en-us/library/hh229624.aspx">MSDN: Observable.DefaultIfEmpty</a>
     */
    public Observable<T> defaultIfEmpty(T defaultValue) {
        return create(OperationDefaultIfEmpty.defaultIfEmpty(this, defaultValue));
    }

    /**
     * Returns an Observable that emits only the first <code>num</code> items
     * emitted by the source Observable.
     * <p>
     * <img width="640" src="https://raw.github.com/wiki/Netflix/RxJava/images/rx-operators/take.png">
     * <p>
     * This method returns an Observable that will invoke a subscribing
     * {@link Observer}'s {@link Observer#onNext onNext} function a maximum of
     * <code>num</code> times before invoking
     * {@link Observer#onCompleted onCompleted}.
     * 
     * @param num the number of items to emit
     * @return an Observable that emits only the first <code>num</code> items
     *         from the source Observable, or all of the items from the source
     *         Observable if that Observable emits fewer than <code>num</code>
     *         items
     * @see <a href="https://github.com/Netflix/RxJava/wiki/Filtering-Observables#take">RxJava Wiki: take()</a>
     */
    public Observable<T> take(final int num) {
        return create(OperationTake.take(this, num));
    }

    /**
     * Returns an Observable that emits items emitted by the source Observable
     * so long as a specified condition is true.
     * <p>
     * <img width="640" src="https://raw.github.com/wiki/Netflix/RxJava/images/rx-operators/takeWhile.png">
     * 
     * @param predicate a function that evaluates an item emitted by the source
     *                  Observable and returns a Boolean
     * @return an Observable that emits the items from the source Observable so
     *         long as each item satisfies the condition defined by
     *         <code>predicate</code>
     * @see <a href="https://github.com/Netflix/RxJava/wiki/Filtering-Observables#takewhile-and-takewhilewithindex">RxJava Wiki: takeWhile()</a>
     */
    public Observable<T> takeWhile(final Func1<? super T, Boolean> predicate) {
        return create(OperationTakeWhile.takeWhile(this, predicate));
    }

    /**
     * Returns an Observable that emits the items emitted by a source Observable
     * so long as a given predicate remains true, where the predicate can
     * operate on both the item and its index relative to the complete sequence.
     * <p>
     * <img width="640" src="https://raw.github.com/wiki/Netflix/RxJava/images/rx-operators/takeWhileWithIndex.png">
     * 
     * @param predicate a function to test each item emitted by the source
     *                  Observable for a condition; the second parameter of the
     *                  function represents the index of the source item
     * @return an Observable that emits items from the source Observable so long
     *         as the predicate continues to return <code>true</code> for each
     *         item, then completes
     * @see <a href="https://github.com/Netflix/RxJava/wiki/Filtering-Observables#takewhile-and-takewhilewithindex">RxJava Wiki: takeWhileWithIndex()</a>
     */
    public Observable<T> takeWhileWithIndex(final Func2<? super T, ? super Integer, Boolean> predicate) {
        return create(OperationTakeWhile.takeWhileWithIndex(this, predicate));
    }

    /**
     * Returns an Observable that emits only the very first item emitted by the
     * source Observable.
     * <p>
     * <img width="640" src="https://raw.github.com/wiki/Netflix/RxJava/images/rx-operators/first.png">
     * 
     * @return an Observable that emits only the very first item from the
     *         source, or none if the source Observable completes without
     *         emitting a single item
     * @see <a href="https://github.com/Netflix/RxJava/wiki/Filtering-Observables#first">RxJava Wiki: first()</a>
     * @see <a href="http://msdn.microsoft.com/en-us/library/hh229177.aspx">MSDN: Observable.First</a>
     * @see #first()
     */
    public Observable<T> takeFirst() {
        return first();
    }

    /**
     * Returns an Observable that emits only the very first item emitted by the
     * source Observable that satisfies a given condition.
     * <p>
     * <img width="640" src="https://raw.github.com/wiki/Netflix/RxJava/images/rx-operators/firstN.png">
     * 
     * @param predicate the condition any source emitted item has to satisfy
     * @return an Observable that emits only the very first item satisfying the
     *         given condition from the source, or none if the source Observable
     *         completes without emitting a single matching item
     * @see <a href="https://github.com/Netflix/RxJava/wiki/Filtering-Observables#first">RxJava Wiki: first()</a>
     * @see <a href="http://msdn.microsoft.com/en-us/library/hh229177.aspx">MSDN: Observable.First</a>
     * @see #first(Func1)
     */
    public Observable<T> takeFirst(Func1<? super T, Boolean> predicate) {
        return first(predicate);
    }

    /**
     * Returns an Observable that emits only the last <code>count</code> items
     * emitted by the source Observable.
     * <p>
     * <img width="640" src="https://raw.github.com/wiki/Netflix/RxJava/images/rx-operators/last.png">
     * 
     * @param count the number of items to emit from the end of the sequence
     *              emitted by the source Observable
     * @return an Observable that emits only the last <code>count</code> items
     *         emitted by the source Observable
     * @see <a href="https://github.com/Netflix/RxJava/wiki/Filtering-Observables#takelast">RxJava Wiki: takeLast()</a>
     */
    public Observable<T> takeLast(final int count) {
        return create(OperationTakeLast.takeLast(this, count));
    }

    /**
     * Returns an Observable that emits the items from the source Observable
     * only until the <code>other</code> Observable emits an item.
     * <p>
     * <img width="640" src="https://raw.github.com/wiki/Netflix/RxJava/images/rx-operators/takeUntil.png">
     * 
     * @param other the Observable whose first emitted item will cause
     *              <code>takeUntil</code> to stop emitting items from the
     *              source Observable
     * @param <E> the type of items emitted by <code>other</code>
     * @return an Observable that emits the items of the source Observable until
     *         such time as <code>other</code> emits its first item
     * @see <a href="https://github.com/Netflix/RxJava/wiki/Combining-Observables#takeuntil">RxJava Wiki: takeUntil()</a>
     */
    public <E> Observable<T> takeUntil(Observable<? extends E> other) {
        return OperationTakeUntil.takeUntil(this, other);
    }

    /**
     * Returns an Observable that bypasses all items from the source Observable
     * as long as the specified condition holds true, but emits all further
     * source items as soon as the condition becomes false.
     * <p>
     * <img width="640" src="https://raw.github.com/wiki/Netflix/RxJava/images/rx-operators/skipWhileWithIndex.png">
     * 
     * @param predicate a function to test each item emitted from the source
     *                  Observable for a condition. It receives the emitted item
     *                  as the first parameter and the index of the emitted item
     *                  as a second parameter.
     * @return an Observable that emits all items from the source Observable as
     *         soon as the condition becomes false
     * @see <a href="https://github.com/Netflix/RxJava/wiki/Filtering-Observables#skipwhile-and-skipwhilewithindex">RxJava Wiki: skipWhileWithIndex()</a>
     * @see <a href="http://msdn.microsoft.com/en-us/library/hh211631.aspx">MSDN: Observable.SkipWhile</a>
     */
    public Observable<T> skipWhileWithIndex(Func2<? super T, Integer, Boolean> predicate) {
        return create(OperationSkipWhile.skipWhileWithIndex(this, predicate));
    }

    /**
     * Returns an Observable that bypasses all items from the source Observable
     * as long as the specified condition holds true, but emits all further
     * source items as soon as the condition becomes false.
     * <p>
     * <img width="640" src="https://raw.github.com/wiki/Netflix/RxJava/images/rx-operators/skipWhile.png">
     * 
     * @param predicate a function to test each item emitted from the source
     *                  Observable for a condition
     * @return an Observable that emits all items from the source Observable as
     *         soon as the condition becomes false
     * @see <a href="https://github.com/Netflix/RxJava/wiki/Filtering-Observables#skipwhile-and-skipwhilewithindex">RxJava Wiki: skipWhile()</a>
     * @see <a href="http://msdn.microsoft.com/en-us/library/hh229685.aspx">MSDN: Observable.SkipWhile</a>
     */
    public Observable<T> skipWhile(Func1<? super T, Boolean> predicate) {
        return create(OperationSkipWhile.skipWhile(this, predicate));
    }

    /**
     * Bypasses a specified number of items at the end of an Observable
     * sequence.
     * <p>
     * This operator accumulates a queue with a length enough to store the first
     * <code>count</code> items. As more items are received, items are taken
     * from the front of the queue and produced on the result sequence. This
     * causes elements to be delayed.
     * <p>
     * <img width="640" src="https://raw.github.com/wiki/Netflix/RxJava/images/rx-operators/skipLast.png">
     * 
     * @param count number of elements to bypass at the end of the source
     *            sequence
     * @return an Observable sequence emitting the source sequence items
     *         except for the bypassed ones at the end
     * @throws IndexOutOfBoundsException if <code>count</code> is less than zero
     * @see <a href="https://github.com/Netflix/RxJava/wiki/Filtering-Observables#skiplast">RxJava Wiki: skipLast()</a>
     * @see <a href="http://msdn.microsoft.com/en-us/library/hh211750.aspx">MSDN: Observable.SkipLast</a>
     */
    public Observable<T> skipLast(int count) {
        return create(OperationSkipLast.skipLast(this, count));
    }

    /**
     * Returns an Observable that emits a single item, a list composed of all
     * the items emitted by the source Observable.
     * <p>
     * <img width="640" src="https://raw.github.com/wiki/Netflix/RxJava/images/rx-operators/toList.png">
     * <p>
     * Normally, an Observable that returns multiple items will do so by
     * invoking its {@link Observer}'s {@link Observer#onNext onNext} method for
     * each such item. You can change this behavior, instructing the Observable
     * to compose a list of all of these items and then to invoke the Observer's
     * <code>onNext</code> function once, passing it the entire list, by calling
     * the Observable's <code>toList</code> method prior to calling its
     * {@link #subscribe} method.
     * <p>
     * Be careful not to use this operator on Observables that emit infinite or
     * very large numbers of items, as you do not have the option to
     * unsubscribe.
     * 
     * @return an Observable that emits a single item: a List containing all of
     *         the items emitted by the source Observable.
     * @see <a href="https://github.com/Netflix/RxJava/wiki/Observable-Utility-Operators#tolist">RxJava Wiki: toList()</a>
     */
    public Observable<List<T>> toList() {
        return create(OperationToObservableList.toObservableList(this));
    }

    /**
     * Return an Observable that emits the items emitted by the source
     * Observable, in a sorted order (each item emitted by the Observable must
     * implement {@link Comparable} with respect to all other items in the
     * sequence).
     * <p>
     * <img width="640" src="https://raw.github.com/wiki/Netflix/RxJava/images/rx-operators/toSortedList.png">
     * 
     * @throws ClassCastException if any item emitted by the Observable does not
     *                            implement {@link Comparable} with respect to
     *                            all other items emitted by the Observable
     * @return an Observable that emits the items from the source Observable in
     *         sorted order
     * @see <a href="https://github.com/Netflix/RxJava/wiki/Observable-Utility-Operators#tosortedlist">RxJava Wiki: toSortedList()</a>
     */
    public Observable<List<T>> toSortedList() {
        return create(OperationToObservableSortedList.toSortedList(this));
    }

    /**
     * Return an Observable that emits the items emitted by the source
     * Observable, in a sorted order based on a specified comparison function
     * <p>
     * <img width="640" src="https://raw.github.com/wiki/Netflix/RxJava/images/rx-operators/toSortedList.f.png">
     * 
     * @param sortFunction a function that compares two items emitted by the
     *                     source Observable and returns an Integer that
     *                     indicates their sort order
     * @return an Observable that emits the items from the source Observable in
     *         sorted order
     * @see <a href="https://github.com/Netflix/RxJava/wiki/Observable-Utility-Operators#tosortedlist">RxJava Wiki: toSortedList()</a>
     */
    public Observable<List<T>> toSortedList(Func2<? super T, ? super T, Integer> sortFunction) {
        return create(OperationToObservableSortedList.toSortedList(this, sortFunction));
    }

    /**
     * Emit a specified set of items before beginning to emit items from the
     * source Observable.
     * <p>
     * <img width="640" src="https://raw.github.com/wiki/Netflix/RxJava/images/rx-operators/startWith.png">
     * 
     * @param values Iterable of the items you want the modified Observable to
     *               emit first
     * @return an Observable that exhibits the modified behavior
     * @see <a href="https://github.com/Netflix/RxJava/wiki/Combining-Observables#startwith">RxJava Wiki: startWith()</a>
     */
    public Observable<T> startWith(Iterable<T> values) {
        return concat(Observable.<T> from(values), this);
    }

    /**
     * Emit a specified set of items with the specified scheduler before
     * beginning to emit items from the source Observable.
     * <p>
     * <img width="640" src="https://raw.github.com/wiki/Netflix/RxJava/images/rx-operators/startWith.s.png">
     * 
     * @param values iterable of the items you want the modified Observable to
     *               emit first
     * @param scheduler the scheduler to emit the prepended values on
     * @return an Observable that exhibits the modified behavior
     * @see <a href="https://github.com/Netflix/RxJava/wiki/Combining-Observables#startwith">RxJava Wiki: startWith()</a>
     * @see <a href="http://msdn.microsoft.com/en-us/library/hh229372.aspx">MSDN: Observable.StartWith</a>
     */
    public Observable<T> startWith(Iterable<T> values, Scheduler scheduler) {
        return concat(from(values, scheduler), this);
    }

    /**
     * Emit a specified array of items with the specified scheduler before
     * beginning to emit items from the source Observable.
     * <p>
     * <img width="640" src="https://raw.github.com/wiki/Netflix/RxJava/images/rx-operators/startWith.s.png">
     *
     * @param values the items you want the modified Observable to emit first
     * @param scheduler the scheduler to emit the prepended values on
     * @return an Observable that exhibits the modified behavior
     * @see <a href="https://github.com/Netflix/RxJava/wiki/Combining-Observables#startwith">RxJava Wiki: startWith()</a>
     * @see <a href="http://msdn.microsoft.com/en-us/library/hh229372.aspx">MSDN: Observable.StartWith</a>
     */
    public Observable<T> startWith(T[] values, Scheduler scheduler) {
        return startWith(Arrays.asList(values), scheduler);
    }

    /**
     * Emit a specified item before beginning to emit items from the source
     * Observable.
     * <p>
     * <img width="640" src="https://raw.github.com/wiki/Netflix/RxJava/images/rx-operators/startWith.png">
     * 
     * @param t1 item to emit
     * @return an Observable that exhibits the modified behavior
     * @see <a href="https://github.com/Netflix/RxJava/wiki/Combining-Observables#startwith">RxJava Wiki: startWith()</a>
     */
    public Observable<T> startWith(T t1) {
        return concat(Observable.<T> from(t1), this);
    }

    /**
     * Emit a specified set of items before beginning to emit items from the
     * source Observable.
     * <p>
     * <img width="640" src="https://raw.github.com/wiki/Netflix/RxJava/images/rx-operators/startWith.png">
     * 
     * @param t1 first item to emit
     * @param t2 second item to emit
     * @return an Observable that exhibits the modified behavior
     * @see <a href="https://github.com/Netflix/RxJava/wiki/Combining-Observables#startwith">RxJava Wiki: startWith()</a>
     */
    public Observable<T> startWith(T t1, T t2) {
        return concat(Observable.<T> from(t1, t2), this);
    }

    /**
     * Emit a specified set of items before beginning to emit items from the
     * source Observable.
     * <p>
     * <img width="640" src="https://raw.github.com/wiki/Netflix/RxJava/images/rx-operators/startWith.png">
     * 
     * @param t1 first item to emit
     * @param t2 second item to emit
     * @param t3 third item to emit
     * @return an Observable that exhibits the modified behavior
     * @see <a href="https://github.com/Netflix/RxJava/wiki/Combining-Observables#startwith">RxJava Wiki: startWith()</a>
     */
    public Observable<T> startWith(T t1, T t2, T t3) {
        return concat(Observable.<T> from(t1, t2, t3), this);
    }

    /**
     * Emit a specified set of items before beginning to emit items from the
     * source Observable.
     * <p>
     * <img width="640" src="https://raw.github.com/wiki/Netflix/RxJava/images/rx-operators/startWith.png">
     * 
     * @param t1 first item to emit
     * @param t2 second item to emit
     * @param t3 third item to emit
     * @param t4 fourth item to emit
     * @return an Observable that exhibits the modified behavior
     * @see <a href="https://github.com/Netflix/RxJava/wiki/Combining-Observables#startwith">RxJava Wiki: startWith()</a>
     */
    public Observable<T> startWith(T t1, T t2, T t3, T t4) {
        return concat(Observable.<T> from(t1, t2, t3, t4), this);
    }

    /**
     * Emit a specified set of items before beginning to emit items from the
     * source Observable.
     * <p>
     * <img width="640" src="https://raw.github.com/wiki/Netflix/RxJava/images/rx-operators/startWith.png">
     * 
     * @param t1 first item to emit
     * @param t2 second item to emit
     * @param t3 third item to emit
     * @param t4 fourth item to emit
     * @param t5 fifth item to emit
     * @return an Observable that exhibits the modified behavior
     * @see <a href="https://github.com/Netflix/RxJava/wiki/Combining-Observables#startwith">RxJava Wiki: startWith()</a>
     */
    public Observable<T> startWith(T t1, T t2, T t3, T t4, T t5) {
        return concat(Observable.<T> from(t1, t2, t3, t4, t5), this);
    }

    /**
     * Emit a specified set of items before beginning to emit items from the
     * source Observable.
     * <p>
     * <img width="640" src="https://raw.github.com/wiki/Netflix/RxJava/images/rx-operators/startWith.png">
     * 
     * @param t1 first item to emit
     * @param t2 second item to emit
     * @param t3 third item to emit
     * @param t4 fourth item to emit
     * @param t5 fifth item to emit
     * @param t6 sixth item to emit
     * @return an Observable that exhibits the modified behavior
     * @see <a href="https://github.com/Netflix/RxJava/wiki/Combining-Observables#startwith">RxJava Wiki: startWith()</a>
     */
    public Observable<T> startWith(T t1, T t2, T t3, T t4, T t5, T t6) {
        return concat(Observable.<T> from(t1, t2, t3, t4, t5, t6), this);
    }

    /**
     * Emit a specified set of items before beginning to emit items from the
     * source Observable.
     * <p>
     * <img width="640" src="https://raw.github.com/wiki/Netflix/RxJava/images/rx-operators/startWith.png">
     * 
     * @param t1 first item to emit
     * @param t2 second item to emit
     * @param t3 third item to emit
     * @param t4 fourth item to emit
     * @param t5 fifth item to emit
     * @param t6 sixth item to emit
     * @param t7 seventh item to emit
     * @return an Observable that exhibits the modified behavior
     * @see <a href="https://github.com/Netflix/RxJava/wiki/Combining-Observables#startwith">RxJava Wiki: startWith()</a>
     */
    public Observable<T> startWith(T t1, T t2, T t3, T t4, T t5, T t6, T t7) {
        return concat(Observable.<T> from(t1, t2, t3, t4, t5, t6, t7), this);
    }

    /**
     * Emit a specified set of items before beginning to emit items from the
     * source Observable.
     * <p>
     * <img width="640" src="https://raw.github.com/wiki/Netflix/RxJava/images/rx-operators/startWith.png">
     * 
     * @param t1 first item to emit
     * @param t2 second item to emit
     * @param t3 third item to emit
     * @param t4 fourth item to emit
     * @param t5 fifth item to emit
     * @param t6 sixth item to emit
     * @param t7 seventh item to emit
     * @param t8 eighth item to emit 
     * @return an Observable that exhibits the modified behavior
     * @see <a href="https://github.com/Netflix/RxJava/wiki/Combining-Observables#startwith">RxJava Wiki: startWith()</a>
     */
    public Observable<T> startWith(T t1, T t2, T t3, T t4, T t5, T t6, T t7, T t8) {
        return concat(Observable.<T> from(t1, t2, t3, t4, t5, t6, t7, t8), this);
    }

    /**
     * Emit a specified set of items before beginning to emit items from the
     * source Observable.
     * <p>
     * <img width="640" src="https://raw.github.com/wiki/Netflix/RxJava/images/rx-operators/startWith.png">
     * 
     * @param t1 first item to emit
     * @param t2 second item to emit
     * @param t3 third item to emit
     * @param t4 fourth item to emit
     * @param t5 fifth item to emit
     * @param t6 sixth item to emit
     * @param t7 seventh item to emit
     * @param t8 eighth item to emit 
     * @param t9 ninth item to emit
     * @return an Observable that exhibits the modified behavior
     * @see <a href="https://github.com/Netflix/RxJava/wiki/Combining-Observables#startwith">RxJava Wiki: startWith()</a>
     */
    public Observable<T> startWith(T t1, T t2, T t3, T t4, T t5, T t6, T t7, T t8, T t9) {
        return concat(Observable.<T> from(t1, t2, t3, t4, t5, t6, t7, t8, t9), this);
    }

    /**
     * Groups the items emitted by an Observable according to a specified
     * criterion, and emits these grouped items as {@link GroupedObservable}s,
     * one GroupedObservable per group.
     * <p>
     * <img width="640" src="https://raw.github.com/wiki/Netflix/RxJava/images/rx-operators/groupBy.png">
     * 
     * @param keySelector a function that extracts the key from an item
     * @param elementSelector a function to map a source item to an item in a
     *                        {@link GroupedObservable}
     * @param <K> the key type
     * @param <R> the type of items emitted by the resulting
     *            {@link GroupedObservable}s
     * @return an Observable that emits {@link GroupedObservable}s, each of
     *         which corresponds to a unique key value and emits items
     *         representing items from the source Observable that share that key
     *         value
     * @see <a href="https://github.com/Netflix/RxJava/wiki/Transforming-Observables#groupby-and-groupbyuntil">RxJava Wiki: groupBy</a>
     */
    public <K, R> Observable<GroupedObservable<K, R>> groupBy(final Func1<? super T, ? extends K> keySelector, final Func1<? super T, ? extends R> elementSelector) {
        return create(OperationGroupBy.groupBy(this, keySelector, elementSelector));
    }

    /**
     * Groups the items emitted by an Observable according to a specified
     * criterion, and emits these grouped items as {@link GroupedObservable}s,
     * one GroupedObservable per group.
     * <p>
     * <img width="640" src="https://raw.github.com/wiki/Netflix/RxJava/images/rx-operators/groupBy.png">
     * 
     * @param keySelector a function that extracts the key for each item
     * @param <K> the key type
     * @return an Observable that emits {@link GroupedObservable}s, each of
     *         which corresponds to a unique key value and emits items
     *         representing items from the source Observable that share that key
     *         value
     * @see <a href="https://github.com/Netflix/RxJava/wiki/Transforming-Observables#groupby-and-groupbyuntil">RxJava Wiki: groupBy</a>
     */
    public <K> Observable<GroupedObservable<K, T>> groupBy(final Func1<? super T, ? extends K> keySelector) {
        return create(OperationGroupBy.groupBy(this, keySelector));
    }

    /**
     * Return an Observable which correlates two sequences when they overlap and groups the results.
     * <p>
     * <img width="640" src="https://raw.github.com/wiki/Netflix/RxJava/images/rx-operators/groupJoin.png">
     * 
     * @param right the other Observable to correlate values of this observable to
     * @param leftDuration function that returns an Observable which indicates the duration of
     *                     the values of this Observable
     * @param rightDuration function that returns an Observable which indicates the duration of
     *                      the values of the right Observable
     * @param resultSelector function that takes a left value, the right observable and returns the
     *                       value to be emitted
     * @return an Observable that emits grouped values based on overlapping durations from this and
     *         another Observable
     * 
     * @see <a href="https://github.com/Netflix/RxJava/wiki/Combining-Observables#join-and-groupjoin">RxJava Wiiki: groupJoin</a>
     * @see <a href="http://msdn.microsoft.com/en-us/library/hh244235.aspx">MSDN: Observable.GroupJoin</a>
     */
    public <T2, D1, D2, R> Observable<R> groupJoin(Observable<T2> right, Func1<? super T, ? extends Observable<D1>> leftDuration, 
            Func1<? super T2, ? extends Observable<D2>> rightDuration,
            Func2<? super T, ? super Observable<T2>, ? extends R> resultSelector) {
        return create(new OperationGroupJoin<T, T2, D1, D2, R>(this, right, leftDuration, rightDuration, resultSelector));
    }
    
    /**
     * Returns an {@link Observable} that emits <code>true</code> if the source
     * {@link Observable} is empty, otherwise <code>false</code>.
     * <p>
     * In Rx.Net this is negated as the <code>any</code> operator but renamed in
     * RxJava to better match Java naming idioms.
     * <p>
     * <img width="640" src="https://raw.github.com/wiki/Netflix/RxJava/images/rx-operators/isEmpty.png">
     * 
     * @return an Observable that emits a Boolean
     * @see <a href="https://github.com/Netflix/RxJava/wiki/Observable-Utility-Operators#exists-and-isempty">RxJava Wiki: isEmpty()</a>
     * @see <a href= "http://msdn.microsoft.com/en-us/library/hh229905.aspx" >MSDN: Observable.Any</a>
     */
    public Observable<Boolean> isEmpty() {
        return create(OperationAny.isEmpty(this));
    }
    
    /**
     * Returns an {@link Observable} that emits the last item emitted by the
     * source or an <code>IllegalArgumentException</code> if the source
     * {@link Observable} is empty.
     * <p>
     * <img width="640" src="https://raw.github.com/wiki/Netflix/RxJava/images/rx-operators/last.png">
     * 
     * @return 
     * @see <a href="https://github.com/Netflix/RxJava/wiki/Filtering-Observable-Operators#last">RxJava Wiki: last()</a>
     */
    public Observable<T> last() {
        return create(OperationLast.last(this));
    }

    /**
     * Converts an Observable into a {@link BlockingObservable} (an Observable
     * with blocking operators).
     * 
     * @return
     * @see <a href="https://github.com/Netflix/RxJava/wiki/Blocking-Observable-Operators">RxJava Wiki: Blocking Observable Operators</a>
     */
    public BlockingObservable<T> toBlockingObservable() {
        return BlockingObservable.from(this);
    }

    /**
     * Converts the items emitted by an Observable to the specified type.
     * <p>
     * <img width="640" src="https://raw.github.com/wiki/Netflix/RxJava/images/rx-operators/cast.png">
     * 
     * @param klass the target class type which the items will be converted to
     * @return an Observable that emits each item from the source Observable
     *         converted to the specified type
     * @see <a href="https://github.com/Netflix/RxJava/wiki/Transforming-Observables#cast">RxJava Wiki: cast()</a>
     * @see <a href="http://msdn.microsoft.com/en-us/library/hh211842.aspx">MSDN: Observable.Cast</a>
     */
    public <R> Observable<R> cast(final Class<R> klass) {
        return create(OperationCast.cast(this, klass));
    }

    /**
     * Filters the items emitted by an Observable based on the specified type.
     * <p>
     * <img width="640" src="https://raw.github.com/wiki/Netflix/RxJava/images/rx-operators/ofClass.png">
     * 
     * @param klass the class type to filter the items emitted by the source
     *              Observable
     * @return an Observable that emits items from the source Observable of
     *         type <code>klass</code>.
     * @see <a href="https://github.com/Netflix/RxJava/wiki/Filtering-Observables#oftype">RxJava Wiki: ofType()</a>
     * @see <a href="http://msdn.microsoft.com/en-us/library/hh229380.aspx">MSDN: Observable.OfType</a>
     */
    public <R> Observable<R> ofType(final Class<R> klass) {
        return filter(new Func1<T, Boolean>() {
            public Boolean call(T t) {
                return klass.isInstance(t);
            }
        }).cast(klass);
    }

    /**
     * Ignores all items emitted by an Observable and only calls
     * <code>onCompleted</code> or <code>onError</code>.
     * <p>
     * <img width="640" src="https://raw.github.com/wiki/Netflix/RxJava/images/rx-operators/ignoreElements.png">
     * 
     * @return an empty Observable that only calls <code>onCompleted</code> or
     *         <code>onError</code>
     * @see <a href="https://github.com/Netflix/RxJava/wiki/Filtering-Observables#ignoreelements">RxJava Wiki: ignoreElements()</a>
     * @see <a href="http://msdn.microsoft.com/en-us/library/hh229242.aspx">MSDN: Observable.IgnoreElements</a>
     */
    public Observable<T> ignoreElements() {
        return filter(alwaysFalse());
    }

    /**
     * Applies a timeout policy for each element in the observable sequence,
     * using the specified scheduler to run timeout timers. If the next element
     * isn't received within the specified timeout duration starting from its
     * predecessor, a TimeoutException is propagated to the observer.
     * <p>
     * <img width="640" src="https://raw.github.com/wiki/Netflix/RxJava/images/rx-operators/timeout.1.png">
     *
     * @param timeout maximum duration between values before a timeout occurs
     * @param timeUnit the unit of time which applies to the
     *                 <code>timeout</code> argument.
     * @return the source Observable with a <code>TimeoutException</code> in
     *         case of a timeout
     * @see <a href="https://github.com/Netflix/RxJava/wiki/Filtering-Observables#timeout">RxJava Wiki: timeout()</a>
     * @see <a href="http://msdn.microsoft.com/en-us/library/hh244283.aspx">MSDN: Observable.Timeout</a>
     */
    public Observable<T> timeout(long timeout, TimeUnit timeUnit) {
        return create(OperationTimeout.timeout(this, timeout, timeUnit));
    }

    /**
     * Applies a timeout policy for each element in the observable sequence,
     * using the specified scheduler to run timeout timers. If the next element
     * isn't received within the specified timeout duration starting from its
     * predecessor, the other observable sequence is used to produce future
     * messages from that point on.
     * <p>
     * <img width="640" src="https://raw.github.com/wiki/Netflix/RxJava/images/rx-operators/timeout.2.png">
     *
     * @param timeout maximum duration between values before a timeout occurs
     * @param timeUnit the unit of time which applies to the
     *                 <code>timeout</code> argument
     * @param other sequence to return in case of a timeout
     * @return the source sequence switching to the other sequence in case of a
     *         timeout
     * @see <a href="https://github.com/Netflix/RxJava/wiki/Filtering-Observables#timeout">RxJava Wiki: timeout()</a>
     * @see <a href="http://msdn.microsoft.com/en-us/library/hh229512.aspx">MSDN: Observable.Timeout</a>
     */
    public Observable<T> timeout(long timeout, TimeUnit timeUnit, Observable<? extends T> other) {
        return create(OperationTimeout.timeout(this, timeout, timeUnit, other));
    }

    /**
     * Applies a timeout policy for each element in the observable sequence,
     * using the specified scheduler to run timeout timers. If the next element
     * isn't received within the specified timeout duration starting from its
     * predecessor, a TimeoutException is propagated to the observer.
     * <p>
     * <img width="640" src="https://raw.github.com/wiki/Netflix/RxJava/images/rx-operators/timeout.1s.png">
     *
     * @param timeout maximum duration between values before a timeout occurs
     * @param timeUnit the unit of time which applies to the
     *                 <code>timeout</code> argument
     * @param scheduler Scheduler to run the timeout timers on
     * @return the source sequence with a <code>TimeoutException</code> in case
     *         of a timeout
     * @see <a href="https://github.com/Netflix/RxJava/wiki/Filtering-Observables#timeout">RxJava Wiki: timeout()</a>
     * @see <a href="http://msdn.microsoft.com/en-us/library/hh228946.aspx">MSDN: Observable.Timeout</a>
     */
    public Observable<T> timeout(long timeout, TimeUnit timeUnit, Scheduler scheduler) {
        return create(OperationTimeout.timeout(this, timeout, timeUnit, scheduler));
    }

    /**
     * Applies a timeout policy for each element in the observable sequence,
     * using the specified scheduler to run timeout timers. If the next element
     * isn't received within the specified timeout duration starting from its
     * predecessor, the other observable sequence is used to produce future
     * messages from that point on.
     * <p>
     * <img width="640" src="https://raw.github.com/wiki/Netflix/RxJava/images/rx-operators/timeout.2s.png">
     *
     * @param timeout maximum duration between values before a timeout occurs
     * @param timeUnit the unit of time which applies to the
     *                 <code>timeout</code> argument
     * @param other sequence to return in case of a timeout
     * @param scheduler Scheduler to run the timeout timers on
     * @return the source sequence switching to the other sequence in case of a
     *         timeout
     * @see <a href="https://github.com/Netflix/RxJava/wiki/Filtering-Observables#timeout">RxJava Wiki: timeout()</a>
     * @see <a href="http://msdn.microsoft.com/en-us/library/hh211676.aspx">MSDN: Observable.Timeout</a>
     */
    public Observable<T> timeout(long timeout, TimeUnit timeUnit, Observable<? extends T> other, Scheduler scheduler) {
        return create(OperationTimeout.timeout(this, timeout, timeUnit, other, scheduler));
    }
    
    public Observable<T> delay(long delay, TimeUnit unit) {
    	return OperationDelay.delay(this, delay, unit, Schedulers.threadPoolForComputation());
    }
    
    public Observable<T> delay(long delay, TimeUnit unit, Scheduler scheduler) {
    	return OperationDelay.delay(this, delay, unit, scheduler);
    }

    /**
     * Records the time interval between consecutive items emitted by an
     * Observable.
     * <p>
     * <img width="640" src="https://raw.github.com/wiki/Netflix/RxJava/images/rx-operators/timeInterval.png">
     * 
     * @return an Observable that emits time interval information items
     * @see <a href="https://github.com/Netflix/RxJava/wiki/Observable-Utility-Operators#timeinterval">RxJava Wiki: timeInterval()</a>
     * @see <a href="http://msdn.microsoft.com/en-us/library/hh212107.aspx">MSDN: Observable.TimeInterval</a>
     */
    public Observable<TimeInterval<T>> timeInterval() {
        return create(OperationTimeInterval.timeInterval(this));
    }

    /**
     * Records the time interval between consecutive items emitted by an
     * Observable, using the specified Scheduler to compute time intervals.
     * <p>
     * <img width="640" src="https://raw.github.com/wiki/Netflix/RxJava/images/rx-operators/timeInterval.s.png">
     * 
     * @param scheduler Scheduler used to compute time intervals
     * @return an Observable that emits time interval information items
     * @see <a href="https://github.com/Netflix/RxJava/wiki/Observable-Utility-Operators#timeinterval">RxJava Wiki: timeInterval()</a>
     * @see <a href="http://msdn.microsoft.com/en-us/library/hh212107.aspx">MSDN: Observable.TimeInterval</a>
     */
    public Observable<TimeInterval<T>> timeInterval(Scheduler scheduler) {
        return create(OperationTimeInterval.timeInterval(this, scheduler));
    }

    /**
     * Constructs an Observable that depends on a resource object.
     * <p>
     * <img width="640" src="https://raw.github.com/wiki/Netflix/RxJava/images/rx-operators/using.png">
     *
     * @param resourceFactory the factory function to obtain a resource object
     *                        that depends on the Observable
     * @param observableFactory the factory function to obtain an Observable
     * @return the Observable whose lifetime controls the lifetime of the
     *         dependent resource object
     * @see <a href="https://github.com/Netflix/RxJava/wiki/Observable-Utility-Operators#using">RxJava Wiki: using()</a>
     * @see <a href="http://msdn.microsoft.com/en-us/library/hh229585.aspx">MSDN: Observable.Using</a>
     */
    public static <T, RESOURCE extends Subscription> Observable<T> using(Func0<RESOURCE> resourceFactory, Func1<RESOURCE, Observable<T>> observableFactory) {
        return create(OperationUsing.using(resourceFactory, observableFactory));
    }

    /**
     * Propagates the Observable sequence that reacts first.
     * <p>
     * <img width="640" src="https://raw.github.com/wiki/Netflix/RxJava/images/rx-operators/amb.png">
     *
     * @param o1 an Observable competing to react first
     * @param o2 an Observable competing to react first
     * @return an Observable that reflects whichever of the given Observables
     *         reacted first
     * @see <a href="https://github.com/Netflix/RxJava/wiki/Combining-Observables#amb">RxJava Wiki: amb()</a>
     * @see <a href="http://msdn.microsoft.com/en-us/library/hh229733.aspx">MSDN: Observable.Amb</a>
     */
    public static <T> Observable<T> amb(Observable<? extends T> o1, Observable<? extends T> o2) {
        return create(OperationAmb.amb(o1, o2));
    }

    /**
     * Propagates the Observable sequence that reacts first.
     * <p>
     * <img width="640" src="https://raw.github.com/wiki/Netflix/RxJava/images/rx-operators/amb.png">
     *
     * @param o1 an Observable competing to react first
     * @param o2 an Observable competing to react first
     * @param o3 an Observable competing to react first
     * @return an Observable that reflects whichever of the given Observables
     *         reacted first
     * @see <a href="https://github.com/Netflix/RxJava/wiki/Combining-Observables#amb">RxJava Wiki: amb()</a>
     * @see <a href="http://msdn.microsoft.com/en-us/library/hh229733.aspx">MSDN: Observable.Amb</a>
     */
    public static <T> Observable<T> amb(Observable<? extends T> o1, Observable<? extends T> o2, Observable<? extends T> o3) {
        return create(OperationAmb.amb(o1, o2, o3));
    }

    /**
     * Propagates the observable sequence that reacts first.
     * <p>
     * <img width="640" src="https://raw.github.com/wiki/Netflix/RxJava/images/rx-operators/amb.png">
     *
     * @param o1 an Observable competing to react first
     * @param o2 an Observable competing to react first
     * @param o3 an Observable competing to react first
     * @param o4 an Observable competing to react first
     * @return an Observable that reflects whichever of the given Observables
     *         reacted first
     * @see <a href="https://github.com/Netflix/RxJava/wiki/Combining-Observables#amb">RxJava Wiki: amb()</a>
     * @see <a href="http://msdn.microsoft.com/en-us/library/hh229733.aspx">MSDN: Observable.Amb</a>
     */
    public static <T> Observable<T> amb(Observable<? extends T> o1, Observable<? extends T> o2, Observable<? extends T> o3, Observable<? extends T> o4) {
        return create(OperationAmb.amb(o1, o2, o3, o4));
    }

    /**
     * Propagates the Observable sequence that reacts first.
     * <p>
     * <img width="640" src="https://raw.github.com/wiki/Netflix/RxJava/images/rx-operators/amb.png">
     *
     * @param o1 an Observable competing to react first
     * @param o2 an Observable competing to react first
     * @param o3 an Observable competing to react first
     * @param o4 an Observable competing to react first
     * @param o5 an Observable competing to react first
     * @return an Observable that reflects whichever of the given Observables
     *         reacted first
     * @see <a href="https://github.com/Netflix/RxJava/wiki/Combining-Observables#amb">RxJava Wiki: amb()</a>
     * @see <a href="http://msdn.microsoft.com/en-us/library/hh229733.aspx">MSDN: Observable.Amb</a>
     */
    public static <T> Observable<T> amb(Observable<? extends T> o1, Observable<? extends T> o2, Observable<? extends T> o3, Observable<? extends T> o4, Observable<? extends T> o5) {
        return create(OperationAmb.amb(o1, o2, o3, o4, o5));
    }

    /**
     * Propagates the observable sequence that reacts first.
     * <p>
     * <img width="640" src="https://raw.github.com/wiki/Netflix/RxJava/images/rx-operators/amb.png">
     *
     * @param o1 an Observable competing to react first
     * @param o2 an Observable competing to react first
     * @param o3 an Observable competing to react first
     * @param o4 an Observable competing to react first
     * @param o5 an Observable competing to react first
     * @param o6 an Observable competing to react first
     * @return an Observable that reflects whichever of the given Observables
     *         reacted first
     * @see <a href="https://github.com/Netflix/RxJava/wiki/Combining-Observables#amb">RxJava Wiki: amb()</a>
     * @see <a href="http://msdn.microsoft.com/en-us/library/hh229733.aspx">MSDN: Observable.Amb</a>
     */
    public static <T> Observable<T> amb(Observable<? extends T> o1, Observable<? extends T> o2, Observable<? extends T> o3, Observable<? extends T> o4, Observable<? extends T> o5, Observable<? extends T> o6) {
        return create(OperationAmb.amb(o1, o2, o3, o4, o5, o6));
    }

    /**
     * Propagates the observable sequence that reacts first.
     * <p>
     * <img width="640" src="https://raw.github.com/wiki/Netflix/RxJava/images/rx-operators/amb.png">
     *
     * @param o1 an Observable competing to react first
     * @param o2 an Observable competing to react first
     * @param o3 an Observable competing to react first
     * @param o4 an Observable competing to react first
     * @param o5 an Observable competing to react first
     * @param o6 an Observable competing to react first
     * @param o7 an Observable competing to react first
     * @return an Observable that reflects whichever of the given Observables
     *         reacted first
     * @see <a href="https://github.com/Netflix/RxJava/wiki/Combining-Observables#amb">RxJava Wiki: amb()</a>
     * @see <a href="http://msdn.microsoft.com/en-us/library/hh229733.aspx">MSDN: Observable.Amb</a>
     */
    public static <T> Observable<T> amb(Observable<? extends T> o1, Observable<? extends T> o2, Observable<? extends T> o3, Observable<? extends T> o4, Observable<? extends T> o5, Observable<? extends T> o6, Observable<? extends T> o7) {
        return create(OperationAmb.amb(o1, o2, o3, o4, o5, o6, o7));
    }

    /**
     * Propagates the observable sequence that reacts first.
     * <p>
     * <img width="640" src="https://raw.github.com/wiki/Netflix/RxJava/images/rx-operators/amb.png">
     *
     * @param o1 an Observable competing to react first
     * @param o2 an Observable competing to react first
     * @param o3 an Observable competing to react first
     * @param o4 an Observable competing to react first
     * @param o5 an Observable competing to react first
     * @param o6 an Observable competing to react first
     * @param o7 an Observable competing to react first
     * @param o8 an observable competing to react first
     * @return an Observable that reflects whichever of the given Observables
     *         reacted first
     * @see <a href="https://github.com/Netflix/RxJava/wiki/Combining-Observables#amb">RxJava Wiki: amb()</a>
     * @see <a href="http://msdn.microsoft.com/en-us/library/hh229733.aspx">MSDN: Observable.Amb</a>
     */
    public static <T> Observable<T> amb(Observable<? extends T> o1, Observable<? extends T> o2, Observable<? extends T> o3, Observable<? extends T> o4, Observable<? extends T> o5, Observable<? extends T> o6, Observable<? extends T> o7, Observable<? extends T> o8) {
        return create(OperationAmb.amb(o1, o2, o3, o4, o5, o6, o7, o8));
    }

    /**
     * Propagates the observable sequence that reacts first.
     * <p>
     * <img width="640" src="https://raw.github.com/wiki/Netflix/RxJava/images/rx-operators/amb.png">
     *
     * @param o1 an Observable competing to react first
     * @param o2 an Observable competing to react first
     * @param o3 an Observable competing to react first
     * @param o4 an Observable competing to react first
     * @param o5 an Observable competing to react first
     * @param o6 an Observable competing to react first
     * @param o7 an Observable competing to react first
     * @param o8 an Observable competing to react first
     * @param o9 an Observable competing to react first
     * @return an Observable that reflects whichever of the given Observables
     *         reacted first
     * @see <a href="https://github.com/Netflix/RxJava/wiki/Combining-Observables#amb">RxJava Wiki: amb()</a>
     * @see <a href="http://msdn.microsoft.com/en-us/library/hh229733.aspx">MSDN: Observable.Amb</a>
     */
    public static <T> Observable<T> amb(Observable<? extends T> o1, Observable<? extends T> o2, Observable<? extends T> o3, Observable<? extends T> o4, Observable<? extends T> o5, Observable<? extends T> o6, Observable<? extends T> o7, Observable<? extends T> o8, Observable<? extends T> o9) {
        return create(OperationAmb.amb(o1, o2, o3, o4, o5, o6, o7, o8, o9));
    }

    /**
     * Propagates the observable sequence that reacts first.
     * <p>
     * <img width="640" src="https://raw.github.com/wiki/Netflix/RxJava/images/rx-operators/amb.png">
     *
     * @param sources Observable sources competing to react first
     * @return an Observable that reflects whichever of the given Observables
     *         reacted first
     * @see <a href="https://github.com/Netflix/RxJava/wiki/Combining-Observables#amb">RxJava Wiki: amb()</a>
     * @see <a href="http://msdn.microsoft.com/en-us/library/hh229115.aspx">MSDN: Observable.Amb</a>
     */
    public static <T> Observable<T> amb(Iterable<? extends Observable<? extends T>> sources) {
        return create(OperationAmb.amb(sources));
    }

    /**
     * Invokes an action for each item emitted by the Observable.
     * <p>
     * <img width="640" src="https://raw.github.com/wiki/Netflix/RxJava/images/rx-operators/doOnEach.png">
     *
     * @param observer the action to invoke for each item emitted in the source
     *        sequence
     * @return the source sequence with the side-effecting behavior applied
     * @see <a href="https://github.com/Netflix/RxJava/wiki/Observable-Utility-Operators#dooneach">RxJava Wiki: doOnEach()</a>
     * @see <a href="http://msdn.microsoft.com/en-us/library/hh229307.aspx">MSDN: Observable.Do</a>
     */
    public Observable<T> doOnEach(Observer<? super T> observer) {
        return create(OperationDoOnEach.doOnEach(this, observer));
    }

    /**
     * Invokes an action for each item emitted by an Observable.
     * <p>
     * <img width="640" src="https://raw.github.com/wiki/Netflix/RxJava/images/rx-operators/doOnEach.png">
     *
     * @param onNext the action to invoke for each item in the source
     *               sequence
     * @return the source sequence with the side-effecting behavior applied
     * @see <a href="https://github.com/Netflix/RxJava/wiki/Observable-Utility-Operators#dooneach">RxJava Wiki: doOnEach()</a>
     * @see <a href="http://msdn.microsoft.com/en-us/library/hh229804.aspx">MSDN: Observable.Do</a>
     */
    public Observable<T> doOnEach(final Action1<? super T> onNext) {
        Observer<T> observer = new Observer<T>() {
            @Override
            public void onCompleted() {}

            @Override
            public void onError(Throwable e) {}

            @Override
            public void onNext(T args) {
                onNext.call(args);
            }

        };


        return create(OperationDoOnEach.doOnEach(this, observer));
    }
    
    /**
     * Invokes an action if <code>onError</code> is called from the Observable.
     * <p>
     * <img width="640" src="https://raw.github.com/wiki/Netflix/RxJava/images/rx-operators/doOnError.png">
     *
     * @param onError the action to invoke if <code>onError</code> is invoked
     * @return the source sequence with the side-effecting behavior applied
     * @see <a href="https://github.com/Netflix/RxJava/wiki/Observable-Utility-Operators#doonerror">RxJava Wiki: doOnError()</a>
     * @see <a href="http://msdn.microsoft.com/en-us/library/hh229804.aspx">MSDN: Observable.Do</a>
     */
    public Observable<T> doOnError(final Action1<Throwable> onError) {
        Observer<T> observer = new Observer<T>() {
            @Override
            public void onCompleted() {}

            @Override
            public void onError(Throwable e) {
                onError.call(e);
            }

            @Override
            public void onNext(T args) { }

        };


        return create(OperationDoOnEach.doOnEach(this, observer));
    }
    
    /**
     * Invokes an action when <code>onCompleted</code> is called by the
     * Observable.
     * <p>
     * <img width="640" src="https://raw.github.com/wiki/Netflix/RxJava/images/rx-operators/doOnCompleted.png">
     *
     * @param onCompleted the action to invoke when <code>onCompleted</code> is
     *                    called
     * @return the source sequence with the side-effecting behavior applied
     * @see <a href="https://github.com/Netflix/RxJava/wiki/Observable-Utility-Operators#dooncompleted">RxJava Wiki: doOnCompleted()</a>
     * @see <a href="http://msdn.microsoft.com/en-us/library/hh229804.aspx">MSDN: Observable.Do</a>
     */
    public Observable<T> doOnCompleted(final Action0 onCompleted) {
        Observer<T> observer = new Observer<T>() {
            @Override
            public void onCompleted() {
                onCompleted.call();
            }

            @Override
            public void onError(Throwable e) { }

            @Override
            public void onNext(T args) { }

        };


        return create(OperationDoOnEach.doOnEach(this, observer));
    }

    /**
     * Invokes an action for each item emitted by an Observable.
     * <p>
     * <img width="640" src="https://raw.github.com/wiki/Netflix/RxJava/images/rx-operators/doOnEach.e.png">
     *
     * @param onNext the action to invoke for each item in the source sequence
     * @param onError the action to invoke when the source Observable calls
     *                <code>onError</code>
     * @return the source sequence with the side-effecting behavior applied
     * @see <a href="https://github.com/Netflix/RxJava/wiki/Observable-Utility-Operators#dooneach">RxJava Wiki: doOnEach()</a>
     * @see <a href="http://msdn.microsoft.com/en-us/library/hh229539.aspx">MSDN: Observable.Do</a>
     */
    public Observable<T> doOnEach(final Action1<? super T> onNext, final Action1<Throwable> onError) {
        Observer<T> observer = new Observer<T>() {
            @Override
            public void onCompleted() {}

            @Override
            public void onError(Throwable e) {
                onError.call(e);
            }

            @Override
            public void onNext(T args) {
                onNext.call(args);
            }

        };


        return create(OperationDoOnEach.doOnEach(this, observer));
    }

    /**
     * Invokes an action for each item emitted by an Observable.
     * <p>
     * <img width="640" src="https://raw.github.com/wiki/Netflix/RxJava/images/rx-operators/doOnEach.ce.png">
     *
     * @param onNext the action to invoke for each item in the source sequence
     * @param onError the action to invoke when the source Observable calls
     *                <code>onError</code>
     * @param onCompleted the action to invoke when the source Observable calls
     *                    <code>onCompleted</code>
     * @return the source sequence with the side-effecting behavior applied
     * @see <a href="https://github.com/Netflix/RxJava/wiki/Observable-Utility-Operators#dooneach">RxJava Wiki: doOnEach()</a>
     * @see <a href="http://msdn.microsoft.com/en-us/library/hh229830.aspx">MSDN: Observable.Do</a>
     */
    public Observable<T> doOnEach(final Action1<? super T> onNext, final Action1<Throwable> onError, final Action0 onCompleted) {
        Observer<T> observer = new Observer<T>() {
            @Override
            public void onCompleted() {
                onCompleted.call();
            }

            @Override
            public void onError(Throwable e) {
                onError.call(e);
            }

            @Override
            public void onNext(T args) {
                onNext.call(args);
            }

        };

        return create(OperationDoOnEach.doOnEach(this, observer));
    }

    /**
     * Whether a given {@link Function} is an internal implementation inside
     * rx.* packages or not.
     * <p>
     * For why this is being used see
     * https://github.com/Netflix/RxJava/issues/216 for discussion on
     * "Guideline 6.4: Protect calls to user code from within an operator"
     * 
     * Note: If strong reasons for not depending on package names comes up then
     * the implementation of this method can change to looking for a marker
     * interface.
     * 
     * @param o
     * @return {@code true} if the given function is an internal implementation,
     *         and {@code false} otherwise.
     */
    private boolean isInternalImplementation(Object o) {
        if (o == null) {
            return true;
        }
        // prevent double-wrapping (yeah it happens)
        if (o instanceof SafeObserver) {
            return true;
        }

        Class<?> clazz = o.getClass();
        if (internalClassMap.containsKey(clazz)) {
            //don't need to do reflection
            return internalClassMap.get(clazz);
        } else {
            // we treat the following package as "internal" and don't wrap it
            Package p = o.getClass().getPackage(); // it can be null
            Boolean isInternal = (p != null && p.getName().startsWith("rx.operators"));
            internalClassMap.put(clazz, isInternal);
            return isInternal;
        }
    }

    /**
     * Creates a pattern that matches when both Observable sequences have an
     * available item.
     * <p>
     * <img width="640" src="https://raw.github.com/wiki/Netflix/RxJava/images/rx-operators/and_then_when.png">
     *
     * @param right Observable sequence to match with the left sequence
     * @return Pattern object that matches when both Observable sequences have
     *         an available item
     * @throws NullPointerException if <code>right</code> is null
     * @see <a href="https://github.com/Netflix/RxJava/wiki/Combining-Observables#and-then-and-when">RxJava Wiki: and()</a>
     * @see <a href="http://msdn.microsoft.com/en-us/library/hh229153.aspx">MSDN: Observable.And</a>
     */
    public <T2> Pattern2<T, T2> and(Observable<T2> right) {
        return OperationJoinPatterns.and(this, right);
    }

    /**
     * Matches when the Observable sequence has an available item and
     * projects the item by invoking the selector function.
     * <p>
     * <img width="640" src="https://raw.github.com/wiki/Netflix/RxJava/images/rx-operators/and_then_when.png">
     *
     * @param selector Selector that will be invoked for elements in the source
     *        sequence
     * @return Plan that produces the projected results, to be fed (with other
     *         plans) to the When operator
     * @throws NullPointerException if <code>selector</code> is null
     * @see <a href="https://github.com/Netflix/RxJava/wiki/Combining-Observables#and-then-and-when">RxJava Wiki: then()</a>
     * @see <a href="http://msdn.microsoft.com/en-us/library/hh211662.aspx">MSDN: Observable.Then</a>
     */
    public <R> Plan0<R> then(Func1<T, R> selector) {
        return OperationJoinPatterns.then(this, selector);
    }

    /**
     * Joins together the results from several patterns.
     * <p>
     * <img width="640" src="https://raw.github.com/wiki/Netflix/RxJava/images/rx-operators/and_then_when.png">
     *
     * @param plans a series of plans created by use of the Then operator on
     *              patterns
     * @return an Observable sequence with the results from matching several
     *         patterns
     * @throws NullPointerException if <code>plans</code> is null
     * @see <a href="https://github.com/Netflix/RxJava/wiki/Combining-Observables#and-then-and-when">RxJava Wiki: when()</a>
     * @see <a href="http://msdn.microsoft.com/en-us/library/hh229889.aspx">MSDN: Observable.When</a>
     */
    public static <R> Observable<R> when(Plan0<R>... plans) {
        return create(OperationJoinPatterns.when(plans));
    }

    /**
     * Joins together the results from several patterns.
     * <p>
     * <img width="640" src="https://raw.github.com/wiki/Netflix/RxJava/images/rx-operators/and_then_when.png">
     *
     * @param plans a series of plans created by use of the Then operator on
     *        patterns
     * @return an Observable sequence with the results from matching several
     *         patterns
     * @throws NullPointerException if <code>plans</code> is null
     * @see <a href="https://github.com/Netflix/RxJava/wiki/Combining-Observables#and-then-and-when">RxJava Wiki: when()</a>
     * @see <a href="http://msdn.microsoft.com/en-us/library/hh229558.aspx">MSDN: Observable.When</a>
     */
    public static <R> Observable<R> when(Iterable<? extends Plan0<R>> plans) {
        if (plans == null) {
            throw new NullPointerException("plans");
        }
        return create(OperationJoinPatterns.when(plans));
    }

    /**
     * Joins the results from a pattern.
     * <p>
     * <img width="640" src="https://raw.github.com/wiki/Netflix/RxJava/images/rx-operators/and_then_when.png">
     *
     * @param p1 the plan to join
     * @return an Observable sequence with the results from matching a pattern
     * @see <a href="https://github.com/Netflix/RxJava/wiki/Combining-Observables#and-then-and-when">RxJava Wiki: when()</a>
     * @see <a href="http://msdn.microsoft.com/en-us/library/hh229889.aspx">MSDN: Observable.When</a>
     */
    @SuppressWarnings("unchecked")
    public static <R> Observable<R> when(Plan0<R> p1) {
        return create(OperationJoinPatterns.when(p1));
    }

    /**
     * Joins together the results from several patterns.
     * <p>
     * <img width="640" src="https://raw.github.com/wiki/Netflix/RxJava/images/rx-operators/and_then_when.png">
     *
     * @param p1 a plan
     * @param p2 a plan
     * @return an Observable sequence with the results from matching several
     *         patterns
     * @see <a href="https://github.com/Netflix/RxJava/wiki/Combining-Observables#and-then-and-when">RxJava Wiki: when()</a>
     * @see <a href="http://msdn.microsoft.com/en-us/library/hh229889.aspx">MSDN: Observable.When</a>
     */
    @SuppressWarnings("unchecked")
    public static <R> Observable<R> when(Plan0<R> p1, Plan0<R> p2) {
        return create(OperationJoinPatterns.when(p1, p2));
    }

    /**
     * Joins together the results from several patterns.
     * <p>
     * <img width="640" src="https://raw.github.com/wiki/Netflix/RxJava/images/rx-operators/and_then_when.png">
     *
     * @param p1 a plan
     * @param p2 a plan
     * @param p3 a plan
     * @return an Observable sequence with the results from matching several
     *         patterns
     * @see <a href="https://github.com/Netflix/RxJava/wiki/Combining-Observables#and-then-and-when">RxJava Wiki: when()</a>
     * @see <a href="http://msdn.microsoft.com/en-us/library/hh229889.aspx">MSDN: Observable.When</a>
     */
    @SuppressWarnings("unchecked")
    public static <R> Observable<R> when(Plan0<R> p1, Plan0<R> p2, Plan0<R> p3) {
        return create(OperationJoinPatterns.when(p1, p2, p3));
    }

    /**
     * Joins together the results from several patterns.
     * <p>
     * <img width="640" src="https://raw.github.com/wiki/Netflix/RxJava/images/rx-operators/and_then_when.png">
     *
     * @param p1 a plan
     * @param p2 a plan
     * @param p3 a plan
     * @param p4 a plan
     * @return an Observable sequence with the results from matching several
     *         patterns
     * @see <a href="https://github.com/Netflix/RxJava/wiki/Combining-Observables#and-then-and-when">RxJava Wiki: when()</a>
     * @see <a href="http://msdn.microsoft.com/en-us/library/hh229889.aspx">MSDN: Observable.When</a>
     */
    @SuppressWarnings("unchecked")
    public static <R> Observable<R> when(Plan0<R> p1, Plan0<R> p2, Plan0<R> p3, Plan0<R> p4) {
        return create(OperationJoinPatterns.when(p1, p2, p3, p4));
    }

    /**
     * Joins together the results from several patterns.
     * <p>
     * <img width="640" src="https://raw.github.com/wiki/Netflix/RxJava/images/rx-operators/and_then_when.png">
     *
     * @param p1 a plan
     * @param p2 a plan
     * @param p3 a plan
     * @param p4 a plan
     * @param p5 a plan
     * @return an Observable sequence with the results from matching several
     *         patterns
     * @see <a href="https://github.com/Netflix/RxJava/wiki/Combining-Observables#and-then-and-when">RxJava Wiki: when()</a>
     * @see <a href="http://msdn.microsoft.com/en-us/library/hh229889.aspx">MSDN: Observable.When</a>
     */
    @SuppressWarnings("unchecked")
    public static <R> Observable<R> when(Plan0<R> p1, Plan0<R> p2, Plan0<R> p3, Plan0<R> p4, Plan0<R> p5) {
        return create(OperationJoinPatterns.when(p1, p2, p3, p4, p5));
    }

    /**
     * Joins together the results from several patterns.
     * <p>
     * <img width="640" src="https://raw.github.com/wiki/Netflix/RxJava/images/rx-operators/and_then_when.png">
     *
     * @param p1 a plan
     * @param p2 a plan
     * @param p3 a plan
     * @param p4 a plan
     * @param p5 a plan
     * @param p6 a plan
     * @return an Observable sequence with the results from matching several
     *         patterns
     * @see <a href="https://github.com/Netflix/RxJava/wiki/Combining-Observables#and-then-and-when">RxJava Wiki: when()</a>
     * @see <a href="http://msdn.microsoft.com/en-us/library/hh229889.aspx">MSDN: Observable.When</a>
     */
    @SuppressWarnings("unchecked")
    public static <R> Observable<R> when(Plan0<R> p1, Plan0<R> p2, Plan0<R> p3, Plan0<R> p4, Plan0<R> p5, Plan0<R> p6) {
        return create(OperationJoinPatterns.when(p1, p2, p3, p4, p5, p6));
    }

    /**
     * Joins together the results from several patterns.
     * <p>
     * <img width="640" src="https://raw.github.com/wiki/Netflix/RxJava/images/rx-operators/and_then_when.png">
     *
     * @param p1 a plan
     * @param p2 a plan
     * @param p3 a plan
     * @param p4 a plan
     * @param p5 a plan
     * @param p6 a plan
     * @param p7 a plan
     * @return an Observable sequence with the results from matching several
     *         patterns
     * @see <a href="https://github.com/Netflix/RxJava/wiki/Combining-Observables#and-then-and-when">RxJava Wiki: when()</a>
     * @see <a href="http://msdn.microsoft.com/en-us/library/hh229889.aspx">MSDN: Observable.When</a>
     */
    @SuppressWarnings("unchecked")
    public static <R> Observable<R> when(Plan0<R> p1, Plan0<R> p2, Plan0<R> p3, Plan0<R> p4, Plan0<R> p5, Plan0<R> p6, Plan0<R> p7) {
        return create(OperationJoinPatterns.when(p1, p2, p3, p4, p5, p6, p7));
    }

    /**
     * Joins together the results from several patterns.
     * <p>
     * <img width="640" src="https://raw.github.com/wiki/Netflix/RxJava/images/rx-operators/and_then_when.png">
     *
     * @param p1 a plan
     * @param p2 a plan
     * @param p3 a plan
     * @param p4 a plan
     * @param p5 a plan
     * @param p6 a plan
     * @param p7 a plan
     * @param p8 a plan
     * @return an Observable sequence with the results from matching several
     *         patterns
     * @see <a href="https://github.com/Netflix/RxJava/wiki/Combining-Observables#and-then-and-when">RxJava Wiki: when()</a>
     * @see <a href="http://msdn.microsoft.com/en-us/library/hh229889.aspx">MSDN: Observable.When</a>
     */
    @SuppressWarnings("unchecked")
    public static <R> Observable<R> when(Plan0<R> p1, Plan0<R> p2, Plan0<R> p3, Plan0<R> p4, Plan0<R> p5, Plan0<R> p6, Plan0<R> p7, Plan0<R> p8) {
        return create(OperationJoinPatterns.when(p1, p2, p3, p4, p5, p6, p7, p8));
    }

    /**
     * Joins together the results from several patterns.
     * <p>
     * <img width="640" src="https://raw.github.com/wiki/Netflix/RxJava/images/rx-operators/and_then_when.png">
     *
     * @param p1 a plan
     * @param p2 a plan
     * @param p3 a plan
     * @param p4 a plan
     * @param p5 a plan
     * @param p6 a plan
     * @param p7 a plan
     * @param p8 a plan
     * @param p9 a plan
     * @return an Observable sequence with the results from matching several
     *         patterns
     * @see <a href="https://github.com/Netflix/RxJava/wiki/Combining-Observables#and-then-and-when">RxJava Wiki: when()</a>
     * @see <a href="http://msdn.microsoft.com/en-us/library/hh229889.aspx">MSDN: Observable.When</a>
     */
    @SuppressWarnings("unchecked")
    public static <R> Observable<R> when(Plan0<R> p1, Plan0<R> p2, Plan0<R> p3, Plan0<R> p4, Plan0<R> p5, Plan0<R> p6, Plan0<R> p7, Plan0<R> p8, Plan0<R> p9) {
        return create(OperationJoinPatterns.when(p1, p2, p3, p4, p5, p6, p7, p8, p9));
    }

    /**
     * Correlates the elements of two sequences based on overlapping durations.
     * <p>
     * <img width="640" src="https://raw.github.com/wiki/Netflix/RxJava/images/rx-operators/join_.png">
     *
     * @param right the right observable sequence to join elements for
     * @param leftDurationSelector a function to select the duration of each 
     *                             element of this observable sequence, used to
     *                             determine overlap
     * @param rightDurationSelector a function to select the duration of each
     *                              element of the right observable sequence, 
     *                              used to determine overlap
     * @param resultSelector a function invoked to compute a result element 
     *                       for any two overlapping elements of the left and
     *                       right observable sequences
     * @return an observable sequence that contains result elements computed
     *         from source elements that have an overlapping duration
     * @see <a href="https://github.com/Netflix/RxJava/wiki/Combining-Observables#join">RxJava Wiki: join()</a>
     * @see <a href="http://msdn.microsoft.com/en-us/library/hh229750.aspx">MSDN: Observable.Join</a>
     */
    public <TRight, TLeftDuration, TRightDuration, R> Observable<R> join(Observable<TRight> right, Func1<T, Observable<TLeftDuration>> leftDurationSelector,
            Func1<TRight, Observable<TRightDuration>> rightDurationSelector,
            Func2<T, TRight, R> resultSelector) {
        return create(new OperationJoin<T, TRight, TLeftDuration, TRightDuration, R>(this, right, leftDurationSelector, rightDurationSelector, resultSelector));
    }    
    
    /**
     * Return an Observable that emits a single HashMap containing all items
     * emitted by the source Observable, mapped by the keys returned by the
     * {@code keySelector} function.
     * <p>
     * <img width="640" src="https://raw.github.com/wiki/Netflix/RxJava/images/rx-operators/toMap.png">
     * 
     * If a source item maps to the same key, the HashMap will contain the
     * latest of those items.
     * 
     * @param keySelector the function that extracts the key from the source
     *                    items to be used as keys in the HashMap
     * @return an Observable that emits a single HashMap containing the mapped
     *         values of the source Observable
     * @see <a href="https://github.com/Netflix/RxJava/wiki/Observable-Utility-Operators#tomap-and-tomultimap">RxJava Wiki: toMap()</a>
     * @see <a href="http://msdn.microsoft.com/en-us/library/hh229137.aspx">MSDN: Observable.ToDictionary</a>
     */
    public <K> Observable<Map<K, T>> toMap(Func1<? super T, ? extends K> keySelector) {
        return create(OperationToMap.toMap(this, keySelector));
    }
    
    /**
     * Return an Observable that emits a single HashMap containing elements with
     * key and value extracted from the values emitted by the source Observable.
     * <p>
     * <img width="640" src="https://raw.github.com/wiki/Netflix/RxJava/images/rx-operators/toMap.png">
     * <p>
     * If a source item maps to the same key, the HashMap will contain the
     * latest of those items.
     * 
     * @param keySelector the function that extracts the key from the source
     *                    items to be used as key in the HashMap
     * @param valueSelector the function that extracts the value from the source
     *                      items to be used as value in the HashMap
     * @return an Observable that emits a single HashMap containing the mapped
     *         values of the source Observable
     * @see <a href="https://github.com/Netflix/RxJava/wiki/Observable-Utility-Operators#tomap-and-tomultimap">RxJava Wiki: toMap()</a>
     * @see <a href="http://msdn.microsoft.com/en-us/library/hh212075.aspx">MSDN: Observable.ToDictionary</a>
     */
    public <K, V> Observable<Map<K, V>> toMap(Func1<? super T, ? extends K> keySelector, Func1<? super T, ? extends V> valueSelector) {
        return create(OperationToMap.toMap(this, keySelector, valueSelector));
    }
    
    /**
     * Return an Observable that emits a single Map, returned by the
     * <code>mapFactory</code> function, containing key and value extracted from
     * the values emitted by the source Observable.
     * <p>
     * <img width="640" src="https://raw.github.com/wiki/Netflix/RxJava/images/rx-operators/toMap.png">
     * 
     * @param keySelector the function that extracts the key from the source
     *                    items to be used as key in the Map
     * @param valueSelector the function that extracts the value from the source
     *                      items to be used as value in the Map
     * @param mapFactory the function that returns an Map instance to be used
     * @return an Observable that emits a single Map containing the mapped
     *         values of the source Observable
     * @see <a href="https://github.com/Netflix/RxJava/wiki/Observable-Utility-Operators#tomap-and-tomultimap">RxJava Wiki: toMap()</a>
     */
    public <K, V> Observable<Map<K, V>> toMap(Func1<? super T, ? extends K> keySelector, Func1<? super T, ? extends V> valueSelector, Func0<? extends Map<K, V>> mapFactory) {
        return create(OperationToMap.toMap(this, keySelector, valueSelector, mapFactory));
    }
    
    /**
     * Return an Observable that emits a single HashMap containing an ArrayList
     * of elements, emitted by the source Observable and keyed by the
     * <code>keySelector</code> function.
     * <p>
     * <img width="640" src="https://raw.github.com/wiki/Netflix/RxJava/images/rx-operators/toMultiMap.png">
     * 
     * @param keySelector the function that extracts the key from the source
     *                    items to be used as key in the HashMap
     * @return an Observable that emits a single HashMap containing an ArrayList
     *         of elements mapped from the source Observable
     * @see <a href="https://github.com/Netflix/RxJava/wiki/Observable-Utility-Operators#tomap-and-tomultimap">RxJava Wiki: toMultiMap()</a>
     * @see <a href="http://msdn.microsoft.com/en-us/library/hh212098.aspx">MSDN: Observable.ToLookup</a>
     */
    public <K> Observable<Map<K, Collection<T>>> toMultimap(Func1<? super T, ? extends K> keySelector) {
        return create(OperationToMultimap.toMultimap(this, keySelector));
    }
    
    /**
     * Return an Observable that emits a single HashMap containing an ArrayList
     * of values, extracted by the <code>valueSelector</code> function, emitted
     * by the source Observable and keyed by the <code>keySelector</code>
     * function.
     * <p>
     * <img width="640" src="https://raw.github.com/wiki/Netflix/RxJava/images/rx-operators/toMultiMap.png">
     * 
     * @param keySelector the function that extracts the key from the source
     *                    items to be used as key in the HashMap
     * @param valueSelector the function that extracts the value from the source
     *                      items to be used as value in the Map
     * @return an Observable that emits a single HashMap containing an ArrayList
     *         of elements mapped from the source Observable
     * @see <a href="https://github.com/Netflix/RxJava/wiki/Observable-Utility-Operators#tomap-and-tomultimap">RxJava Wiki: toMultiMap()</a>
     * @see <a href="http://msdn.microsoft.com/en-us/library/hh229101.aspx">MSDN: Observable.ToLookup</a>
     */
    public <K, V> Observable<Map<K, Collection<V>>> toMultimap(Func1<? super T, ? extends K> keySelector, Func1<? super T, ? extends V> valueSelector) {
        return create(OperationToMultimap.toMultimap(this, keySelector, valueSelector));
    }
    
    /**
     * Return an Observable that emits a single Map, returned by the
     * <code>mapFactory</code> function, containing an ArrayList of values,
     * extracted by the <code>valueSelector</code> function, emitted by the
     * source Observable and keyed by the <code>keySelector</code> function.
     * <p>
     * <img width="640" src="https://raw.github.com/wiki/Netflix/RxJava/images/rx-operators/toMultiMap.png">
     * 
     * @param keySelector the function that extracts the key from the source
     *                    items to be used as key in the Map
     * @param valueSelector the function that extracts the value from the source
     *                      items to be used as value in the Map
     * @param mapFactory the function that returns an Map instance to be used
     * @return an Observable that emits a single Map containing the list of
     *         mapped values of the source observable.
     * @see <a href="https://github.com/Netflix/RxJava/wiki/Observable-Utility-Operators#tomap-and-tomultimap">RxJava Wiki: toMultiMap()</a>
     */
    public <K, V> Observable<Map<K, Collection<V>>> toMultimap(Func1<? super T, ? extends K> keySelector, Func1<? super T, ? extends V> valueSelector, Func0<? extends Map<K, Collection<V>>> mapFactory) {
        return create(OperationToMultimap.toMultimap(this, keySelector, valueSelector, mapFactory));
    }

    /**
     * Return an Observable that emits a single Map, returned by the
     * <code>mapFactory</code> function, containing a custom collection of
     * values, extracted by the <code>valueSelector</code> function, emitted by
     * the source Observable and keyed by the <code>keySelector</code> function.
     * <p>
     * <img width="640" src="https://raw.github.com/wiki/Netflix/RxJava/images/rx-operators/toMultiMap.png">
     * 
     * @param keySelector the function that extracts the key from the source
     *                    items to be used as key in the Map
     * @param valueSelector the function that extracts the value from the source
     *                      items to be used as value in the Map
     * @param mapFactory the function that returns an Map instance to be used
     * @param collectionFactory the function that returns a Collection instance
     *                          for a particular key to be used in the Map
     * @return an Observable that emits a single Map containing the collection
     *         of mapped values of the source Observable.
     * @see <a href="https://github.com/Netflix/RxJava/wiki/Observable-Utility-Operators#tomap-and-tomultimap">RxJava Wiki: toMultiMap()</a>
     */
    public <K, V> Observable<Map<K, Collection<V>>> toMultimap(Func1<? super T, ? extends K> keySelector, Func1<? super T, ? extends V> valueSelector, Func0<? extends Map<K, Collection<V>>> mapFactory, Func1<? super K, ? extends Collection<V>> collectionFactory) {
        return create(OperationToMultimap.toMultimap(this, keySelector, valueSelector, mapFactory, collectionFactory));
    } 
    
    /**
     * Return an Observable that skips elements from the source Observable until
     * the secondary Observable emits an element.
     * <p>
     * <img width="640" src="https://raw.github.com/wiki/Netflix/RxJava/images/rx-operators/skipUntil.png">
     * 
     * @param other the other Observable that has to emit an element before this
     *              Observable's elements are relayed
     * @return an Observable that skips elements from the source Observable
     *         until the secondary Observable emits an element.
     * @see <a href="https://github.com/Netflix/RxJava/wiki/Filtering-Observables#skipuntil">RxJava Wiki: skipUntil()</a>
     * @see <a href="http://msdn.microsoft.com/en-us/library/hh229358.aspx">MSDN: Observable.SkipUntil</a>
     */
    public <U> Observable<T> skipUntil(Observable<U> other) {
        return create(new OperationSkipUntil<T, U>(this, other));
    }

    /**
     * Groups the items emitted by an Observable according to a specified key
     * selector function until the duration Observable expires for the key.
     * <p>
     * <img width="640" src="https://raw.github.com/wiki/Netflix/RxJava/images/rx-operators/groupByUntil.png">
     *
     * @param keySelector a function to extract the key for each item
     * @param durationSelector a function to signal the expiration of a group
     * @return a sequence of Observable groups, each of which corresponds to a
     *         unique key value, containing all items that share that same
     *         key value
     * @see <a href="https://github.com/Netflix/RxJava/wiki/Transforming-Observables#groupby-and-groupbyuntil">RxJava Wiki: groupByUntil()</a>
     * @see <a href="http://msdn.microsoft.com/en-us/library/hh211932.aspx">MSDN: Observable.GroupByUntil</a>
     */
    public <TKey, TDuration> Observable<GroupedObservable<TKey, T>> groupByUntil(Func1<? super T, ? extends TKey> keySelector, Func1<? super GroupedObservable<TKey, T>, ? extends Observable<TDuration>> durationSelector) {
        return groupByUntil(keySelector, Functions.<T>identity(), durationSelector);
    }
    
    /**
     * Groups the items emitted by an Observable according to specified key and
     * value selector functions until the duration Observable expires for the
     * key.
     * <p>
     * <img width="640" src="https://raw.github.com/wiki/Netflix/RxJava/images/rx-operators/groupByUntil.png">
     *
     * @param keySelector a function to extract the key for each item
     * @param valueSelector a function to map each source element to an item
     *                      emitted by an Observable group
     * @param durationSelector a function to signal the expiration of a group
     * @return a sequence of Observable groups, each of which corresponds to a
     *         unique key value, containing all items that share that same key
     *         value
     * @see <a href="https://github.com/Netflix/RxJava/wiki/Transforming-Observables#groupby-and-groupbyuntil">RxJava Wiki: groupByUntil()</a>
     * @see <a href="http://msdn.microsoft.com/en-us/library/hh229433.aspx">MSDN: Observable.GroupByUntil</a>
     */
    public <TKey, TValue, TDuration> Observable<GroupedObservable<TKey, TValue>> groupByUntil(Func1<? super T, ? extends TKey> keySelector, Func1<? super T, ? extends TValue> valueSelector, Func1<? super GroupedObservable<TKey, TValue>, ? extends Observable<TDuration>> durationSelector) {
        return create(new OperationGroupByUntil<T, TKey, TValue, TDuration>(this, keySelector, valueSelector, durationSelector));
    }
}<|MERGE_RESOLUTION|>--- conflicted
+++ resolved
@@ -1993,7 +1993,6 @@
     }
 
     /**
-<<<<<<< HEAD
      * TODO
      * 
      * @param delay
@@ -2017,11 +2016,8 @@
     }
     
     /**
-     * Debounces by dropping all values that are followed by newer values before the timeout value expires. The timer resets on each `onNext` call.
-=======
      * Drops items emitted by an Observable that are followed by newer items
      * before a timeout value expires. The timer resets on each emission.
->>>>>>> 6a4a3d05
      * <p>
      * Note: If events keep firing faster than the timeout then no data will be
      * emitted.
