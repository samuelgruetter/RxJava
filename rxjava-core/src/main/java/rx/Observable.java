--- conflicted
+++ resolved
@@ -1,5974 +1,5946 @@
-/**
- * Copyright 2013 Netflix, Inc.
- * 
- * Licensed under the Apache License, Version 2.0 (the "License"); you may not
- * use this file except in compliance with the License. You may obtain a copy of
- * the License at
- * 
- * http://www.apache.org/licenses/LICENSE-2.0
- * 
- * Unless required by applicable law or agreed to in writing, software
- * distributed under the License is distributed on an "AS IS" BASIS, WITHOUT
- * WARRANTIES OR CONDITIONS OF ANY KIND, either express or implied. See the
- * License for the specific language governing permissions and limitations
- * under the License.
- */
-package rx;
-
-import static rx.util.functions.Functions.*;
-
-import java.util.ArrayList;
-import java.util.Arrays;
-import java.util.Comparator;
-import java.util.List;
-import java.util.concurrent.ConcurrentHashMap;
-import java.util.concurrent.Future;
-import java.util.concurrent.TimeUnit;
-
-import rx.concurrency.Schedulers;
-import rx.joins.Pattern2;
-import rx.joins.Plan0;
-import rx.observables.BlockingObservable;
-import rx.observables.ConnectableObservable;
-import rx.observables.GroupedObservable;
-import rx.operators.OperationAll;
-import rx.operators.OperationAmb;
-import rx.operators.OperationAny;
-import rx.operators.OperationAverage;
-import rx.operators.OperationBuffer;
-import rx.operators.OperationCache;
-import rx.operators.OperationCast;
-import rx.operators.OperationCombineLatest;
-import rx.operators.OperationConcat;
-import rx.operators.OperationDebounce;
-import rx.operators.OperationDefaultIfEmpty;
-import rx.operators.OperationDefer;
-import rx.operators.OperationDematerialize;
-import rx.operators.OperationDistinct;
-import rx.operators.OperationDistinctUntilChanged;
-import rx.operators.OperationDoOnEach;
-import rx.operators.OperationElementAt;
-import rx.operators.OperationFilter;
-import rx.operators.OperationFinally;
-import rx.operators.OperationFirstOrDefault;
-import rx.operators.OperationGroupBy;
-import rx.operators.OperationInterval;
-<<<<<<< HEAD
-import rx.operators.OperationJoin;
-=======
-import rx.operators.OperationJoinPatterns;
->>>>>>> 8d77fbf8
-import rx.operators.OperationLast;
-import rx.operators.OperationMap;
-import rx.operators.OperationMaterialize;
-import rx.operators.OperationMerge;
-import rx.operators.OperationMergeDelayError;
-import rx.operators.OperationMinMax;
-import rx.operators.OperationMulticast;
-import rx.operators.OperationObserveOn;
-import rx.operators.OperationOnErrorResumeNextViaFunction;
-import rx.operators.OperationOnErrorResumeNextViaObservable;
-import rx.operators.OperationOnErrorReturn;
-import rx.operators.OperationOnExceptionResumeNextViaObservable;
-import rx.operators.OperationParallel;
-import rx.operators.OperationParallelMerge;
-import rx.operators.OperationRetry;
-import rx.operators.OperationSample;
-import rx.operators.OperationScan;
-import rx.operators.OperationSkip;
-import rx.operators.OperationSkipLast;
-import rx.operators.OperationSkipWhile;
-import rx.operators.OperationSubscribeOn;
-import rx.operators.OperationSum;
-import rx.operators.OperationSwitch;
-import rx.operators.OperationSynchronize;
-import rx.operators.OperationTake;
-import rx.operators.OperationTakeLast;
-import rx.operators.OperationTakeUntil;
-import rx.operators.OperationTakeWhile;
-import rx.operators.OperationThrottleFirst;
-import rx.operators.OperationTimeInterval;
-import rx.operators.OperationTimeout;
-import rx.operators.OperationTimestamp;
-import rx.operators.OperationToObservableFuture;
-import rx.operators.OperationToObservableIterable;
-import rx.operators.OperationToObservableList;
-import rx.operators.OperationToObservableSortedList;
-import rx.operators.OperationUsing;
-import rx.operators.OperationWindow;
-import rx.operators.OperationZip;
-import rx.operators.SafeObservableSubscription;
-import rx.operators.SafeObserver;
-import rx.plugins.RxJavaErrorHandler;
-import rx.plugins.RxJavaObservableExecutionHook;
-import rx.plugins.RxJavaPlugins;
-import rx.subjects.AsyncSubject;
-import rx.subjects.PublishSubject;
-import rx.subjects.ReplaySubject;
-import rx.subjects.Subject;
-import rx.subscriptions.Subscriptions;
-import rx.util.Closing;
-import rx.util.OnErrorNotImplementedException;
-import rx.util.Opening;
-import rx.util.Range;
-import rx.util.TimeInterval;
-import rx.util.Timestamped;
-import rx.util.functions.Action0;
-import rx.util.functions.Action1;
-import rx.util.functions.Func0;
-import rx.util.functions.Func1;
-import rx.util.functions.Func2;
-import rx.util.functions.Func3;
-import rx.util.functions.Func4;
-import rx.util.functions.Func5;
-import rx.util.functions.Func6;
-import rx.util.functions.Func7;
-import rx.util.functions.Func8;
-import rx.util.functions.Func9;
-import rx.util.functions.FuncN;
-import rx.util.functions.Function;
-
-/**
- * The Observable interface that implements the Reactive Pattern.
- * <p>
- * This interface provides overloaded methods for subscribing as well as
- * delegate methods to the various operators.
- * <p>
- * The documentation for this interface makes use of marble diagrams. The
- * following legend explains these diagrams:
- * <p>
- * <img width="640" src="https://raw.github.com/wiki/Netflix/RxJava/images/rx-operators/legend.png">
- * <p>
- * For more information see the
- * <a href="https://github.com/Netflix/RxJava/wiki/Observable">RxJava Wiki</a>
- * 
- * @param <T> the type of the item emitted by the Observable
- */
-public class Observable<T> {
-
-    private final static ConcurrentHashMap<Class, Boolean> internalClassMap = new ConcurrentHashMap<Class, Boolean>();
-
-    /**
-     * Executed when 'subscribe' is invoked.
-     */
-    private final OnSubscribeFunc<T> onSubscribe;
-
-    /**
-     * Function interface for work to be performed when an {@link Observable}
-     * is subscribed to via {@link Observable#subscribe(Observer)}
-     * 
-     * @param <T>
-     */
-    public static interface OnSubscribeFunc<T> extends Function {
-
-        public Subscription onSubscribe(Observer<? super T> t1);
-
-    }
-
-    /**
-     * Observable with Function to execute when subscribed to.
-     * <p>
-     * NOTE: Use {@link #create(OnSubscribeFunc)} to create an Observable
-     * instead of this constructor unless you specifically have a need for
-     * inheritance.
-     * 
-     * @param onSubscribe {@link OnSubscribeFunc} to be executed when
-     *                    {@link #subscribe(Observer)} is called
-     */
-    protected Observable(OnSubscribeFunc<T> onSubscribe) {
-        this.onSubscribe = onSubscribe;
-    }
-
-    private final static RxJavaObservableExecutionHook hook = RxJavaPlugins.getInstance().getObservableExecutionHook();
-
-    /**
-     * An {@link Observer} must call an Observable's {@code subscribe} method in
-     * order to receive items and notifications from the Observable.
-     * <p>
-     * A typical implementation of {@code subscribe} does the following:
-     * <ol>
-     * <li>It stores a reference to the Observer in a collection object, such as
-     *     a {@code List<T>} object.</li>
-     * <li>It returns a reference to the {@link Subscription} interface. This
-     *     enables Observers to unsubscribe, that is, to stop receiving items
-     *     and notifications before the Observable stops sending them, which
-     *     also invokes the Observer's {@link Observer#onCompleted onCompleted}
-     *     method.</li>
-     * </ol><p>
-     * An <code>Observable&lt;T&gt;</code> instance is responsible for accepting
-     * all subscriptions and notifying all Observers. Unless the documentation
-     * for a particular <code>Observable&lt;T&gt;</code> implementation
-     * indicates otherwise, Observers should make no assumptions about the order
-     * in which multiple Observers will receive their notifications.
-     * <p>
-     * For more information see the
-     * <a href="https://github.com/Netflix/RxJava/wiki/Observable">RxJava Wiki</a>
-     * 
-     * @param observer the Observer
-     * @return a {@link Subscription} reference with which the {@link Observer}
-     *         can stop receiving items before the Observable has finished
-     *         sending them
-     * @throws IllegalArgumentException if the {@link Observer} provided as the
-     *                                  argument to {@code subscribe()} is
-     *                                  {@code null}
-     */
-    public Subscription subscribe(Observer<? super T> observer) {
-        // allow the hook to intercept and/or decorate
-        OnSubscribeFunc<T> onSubscribeFunction = hook.onSubscribeStart(this, onSubscribe);
-        // validate and proceed
-        if (observer == null) {
-            throw new IllegalArgumentException("observer can not be null");
-        }
-        if (onSubscribeFunction == null) {
-            throw new IllegalStateException("onSubscribe function can not be null.");
-            // the subscribe function can also be overridden but generally that's not the appropriate approach so I won't mention that in the exception
-        }
-        try {
-            /**
-             * See https://github.com/Netflix/RxJava/issues/216 for discussion on "Guideline 6.4: Protect calls to user code from within an operator"
-             */
-            if (isInternalImplementation(observer)) {
-                Subscription s = onSubscribeFunction.onSubscribe(observer);
-                if (s == null) {
-                    // this generally shouldn't be the case on a 'trusted' onSubscribe but in case it happens
-                    // we want to gracefully handle it the same as AtomicObservableSubscription does
-                    return hook.onSubscribeReturn(this, Subscriptions.empty());
-                } else {
-                    return hook.onSubscribeReturn(this, s);
-                }
-            } else {
-                SafeObservableSubscription subscription = new SafeObservableSubscription();
-                subscription.wrap(onSubscribeFunction.onSubscribe(new SafeObserver<T>(subscription, observer)));
-                return hook.onSubscribeReturn(this, subscription);
-            }
-        } catch (OnErrorNotImplementedException e) {
-            // special handling when onError is not implemented ... we just rethrow
-            throw e;
-        } catch (Throwable e) {
-            // if an unhandled error occurs executing the onSubscribe we will propagate it
-            try {
-                observer.onError(hook.onSubscribeError(this, e));
-            } catch (OnErrorNotImplementedException e2) {
-                // special handling when onError is not implemented ... we just rethrow
-                throw e2;
-            } catch (Throwable e2) {
-                // if this happens it means the onError itself failed (perhaps an invalid function implementation)
-                // so we are unable to propagate the error correctly and will just throw
-                RuntimeException r = new RuntimeException("Error occurred attempting to subscribe [" + e.getMessage() + "] and then again while trying to pass to onError.", e2);
-                hook.onSubscribeError(this, r);
-                throw r;
-            }
-            return Subscriptions.empty();
-        }
-    }
-
-    /**
-     * An {@link Observer} must call an Observable's {@code subscribe} method in
-     * order to receive items and notifications from the Observable.
-     * <p>
-     * A typical implementation of {@code subscribe} does the following:
-     * <ol>
-     * <li>It stores a reference to the Observer in a collection object, such as
-     *     a {@code List<T>} object.</li>
-     * <li>It returns a reference to the {@link Subscription} interface. This
-     *     enables Observers to unsubscribe, that is, to stop receiving items
-     *     and notifications before the Observable stops sending them, which
-     *     also invokes the Observer's {@link Observer#onCompleted onCompleted}
-     *     method.</li>
-     * </ol><p>
-     * An {@code Observable<T>} instance is responsible for accepting all
-     * subscriptions and notifying all Observers. Unless the documentation for a
-     * particular {@code Observable<T>} implementation indicates otherwise,
-     * Observers should make no assumptions about the order in which multiple
-     * Observers will receive their notifications.
-     * <p>
-     * For more information see the
-     * <a href="https://github.com/Netflix/RxJava/wiki/Observable">RxJava Wiki</a>
-     * 
-     * @param observer the Observer
-     * @param scheduler the {@link Scheduler} on which Observers subscribe to
-     *                  the Observable
-     * @return a {@link Subscription} reference with which Observers can stop
-     *         receiving items and notifications before the Observable has
-     *         finished sending them
-     * @throws IllegalArgumentException if an argument to {@code subscribe()}
-     *                                  is {@code null}
-     */
-    public Subscription subscribe(Observer<? super T> observer, Scheduler scheduler) {
-        return subscribeOn(scheduler).subscribe(observer);
-    }
-
-    /**
-     * Protects against errors being thrown from Observer implementations and
-     * ensures onNext/onError/onCompleted contract compliance.
-     * <p>
-     * See https://github.com/Netflix/RxJava/issues/216 for a discussion on
-     * "Guideline 6.4: Protect calls to user code from within an operator"
-     */
-    private Subscription protectivelyWrapAndSubscribe(Observer<? super T> o) {
-        SafeObservableSubscription subscription = new SafeObservableSubscription();
-        return subscription.wrap(subscribe(new SafeObserver<T>(subscription, o)));
-    }
-
-    /**
-     * Subscribe and ignore all events.
-     *  
-     * @return 
-     */
-    public Subscription subscribe() {
-        return protectivelyWrapAndSubscribe(new Observer<T>() {
-
-            @Override
-            public void onCompleted() {
-                // do nothing
-            }
-
-            @Override
-            public void onError(Throwable e) {
-                handleError(e);
-                throw new OnErrorNotImplementedException(e);
-            }
-
-            @Override
-            public void onNext(T args) {
-                // do nothing
-            }
-
-        });
-    }
-    
-    /**
-     * An {@link Observer} must call an Observable's {@code subscribe} method
-     * in order to receive items and notifications from the Observable.
-     * 
-     * @param onNext
-     * @return 
-     */
-    public Subscription subscribe(final Action1<? super T> onNext) {
-        if (onNext == null) {
-            throw new IllegalArgumentException("onNext can not be null");
-        }
-
-        /**
-         * Wrapping since raw functions provided by the user are being invoked.
-         * 
-         * See https://github.com/Netflix/RxJava/issues/216 for discussion on "Guideline 6.4: Protect calls to user code from within an operator"
-         */
-        return protectivelyWrapAndSubscribe(new Observer<T>() {
-
-            @Override
-            public void onCompleted() {
-                // do nothing
-            }
-
-            @Override
-            public void onError(Throwable e) {
-                handleError(e);
-                throw new OnErrorNotImplementedException(e);
-            }
-
-            @Override
-            public void onNext(T args) {
-                onNext.call(args);
-            }
-
-        });
-    }
-
-    /**
-     * An {@link Observer} must call an Observable's {@code subscribe} method in
-     * order to receive items and notifications from the Observable.
-     * 
-     * @param onNext
-     * @param scheduler
-     * @return
-     */
-    public Subscription subscribe(final Action1<? super T> onNext, Scheduler scheduler) {
-        return subscribeOn(scheduler).subscribe(onNext);
-    }
-
-    /**
-     * An {@link Observer} must call an Observable's {@code subscribe} method in
-     * order to receive items and notifications from the Observable.
-     * 
-     * @param onNext
-     * @param onError
-     * @return
-     */
-    public Subscription subscribe(final Action1<? super T> onNext, final Action1<Throwable> onError) {
-        if (onNext == null) {
-            throw new IllegalArgumentException("onNext can not be null");
-        }
-        if (onError == null) {
-            throw new IllegalArgumentException("onError can not be null");
-        }
-
-        /**
-         * Wrapping since raw functions provided by the user are being invoked.
-         * 
-         * See https://github.com/Netflix/RxJava/issues/216 for discussion on "Guideline 6.4: Protect calls to user code from within an operator"
-         */
-        return protectivelyWrapAndSubscribe(new Observer<T>() {
-
-            @Override
-            public void onCompleted() {
-                // do nothing
-            }
-
-            @Override
-            public void onError(Throwable e) {
-                handleError(e);
-                onError.call(e);
-            }
-
-            @Override
-            public void onNext(T args) {
-                onNext.call(args);
-            }
-
-        });
-    }
-
-    /**
-     * An {@link Observer} must call an Observable's {@code subscribe} method in
-     * order to receive items and notifications from the Observable.
-     * 
-     * @param onNext
-     * @param onError
-     * @param scheduler
-     * @return
-     */
-    public Subscription subscribe(final Action1<? super T> onNext, final Action1<Throwable> onError, Scheduler scheduler) {
-        return subscribeOn(scheduler).subscribe(onNext, onError);
-    }
-
-    /**
-     * An {@link Observer} must call an Observable's {@code subscribe} method in
-     * order to receive items and notifications from the Observable.
-     * 
-     * @param onNext
-     * @param onError
-     * @param onComplete
-     * @return
-     */
-    public Subscription subscribe(final Action1<? super T> onNext, final Action1<Throwable> onError, final Action0 onComplete) {
-        if (onNext == null) {
-            throw new IllegalArgumentException("onNext can not be null");
-        }
-        if (onError == null) {
-            throw new IllegalArgumentException("onError can not be null");
-        }
-        if (onComplete == null) {
-            throw new IllegalArgumentException("onComplete can not be null");
-        }
-
-        /**
-         * Wrapping since raw functions provided by the user are being invoked.
-         * 
-         * See https://github.com/Netflix/RxJava/issues/216 for discussion on "Guideline 6.4: Protect calls to user code from within an operator"
-         */
-        return protectivelyWrapAndSubscribe(new Observer<T>() {
-
-            @Override
-            public void onCompleted() {
-                onComplete.call();
-            }
-
-            @Override
-            public void onError(Throwable e) {
-                handleError(e);
-                onError.call(e);
-            }
-
-            @Override
-            public void onNext(T args) {
-                onNext.call(args);
-            }
-
-        });
-    }
-
-    /**
-     * An {@link Observer} must call an Observable's {@code subscribe} method in
-     * order to receive items and notifications from the Observable.
-     * 
-     * @param onNext
-     * @param onError
-     * @param onComplete
-     * @param scheduler
-     * @return
-     */
-    public Subscription subscribe(final Action1<? super T> onNext, final Action1<Throwable> onError, final Action0 onComplete, Scheduler scheduler) {
-        return subscribeOn(scheduler).subscribe(onNext, onError, onComplete);
-    }
-
-    /**
-     * Returns a {@link ConnectableObservable} that upon connection causes the
-     * source Observable to push results into the specified subject.
-     * 
-     * @param subject the {@link Subject} for the {@link ConnectableObservable}
-     *                to push source items into
-     * @param <R> result type
-     * @return a {@link ConnectableObservable} that upon connection causes the
-     *         source Observable to push results into the specified
-     *         {@link Subject}
-     * @see <a href="https://github.com/Netflix/RxJava/wiki/Connectable-Observable-Operators#observablepublish-and-observablemulticast">Observable.publish() and Observable.multicast()</a>
-     */
-    public <R> ConnectableObservable<R> multicast(Subject<? super T, ? extends R> subject) {
-        return OperationMulticast.multicast(this, subject);
-    }
-
-    /**
-     * Allow the {@link RxJavaErrorHandler} to receive the exception from
-     * onError.
-     * 
-     * @param e
-     */
-    private void handleError(Throwable e) {
-        // onError should be rare so we'll only fetch when needed
-        RxJavaPlugins.getInstance().getErrorHandler().handleError(e);
-    }
-
-    /**
-     * An Observable that never sends any information to an {@link Observer}.
-     * 
-     * This Observable is useful primarily for testing purposes.
-     * 
-     * @param <T> the type of item emitted by the Observable
-     */
-    private static class NeverObservable<T> extends Observable<T> {
-        public NeverObservable() {
-            super(new OnSubscribeFunc<T>() {
-
-                @Override
-                public Subscription onSubscribe(Observer<? super T> t1) {
-                    return Subscriptions.empty();
-                }
-
-            });
-        }
-    }
-
-    /**
-     * An Observable that invokes {@link Observer#onError onError} when the
-     * {@link Observer} subscribes to it.
-     * 
-     * @param <T> the type of item emitted by the Observable
-     */
-    private static class ThrowObservable<T> extends Observable<T> {
-
-        public ThrowObservable(final Throwable exception) {
-            super(new OnSubscribeFunc<T>() {
-
-                /**
-                 * Accepts an {@link Observer} and calls its
-                 * {@link Observer#onError onError} method.
-                 * 
-                 * @param observer an {@link Observer} of this Observable
-                 * @return a reference to the subscription
-                 */
-                @Override
-                public Subscription onSubscribe(Observer<? super T> observer) {
-                    observer.onError(exception);
-                    return Subscriptions.empty();
-                }
-
-            });
-        }
-
-    }
-
-    /**
-     * Creates an Observable that will execute the given function when an
-     * {@link Observer} subscribes to it.
-     * <p>
-     * <img width="640" src="https://raw.github.com/wiki/Netflix/RxJava/images/rx-operators/create.png">
-     * <p>
-     * Write the function you pass to <code>create</code> so that it behaves as
-     * an Observable: It should invoke the Observer's
-     * {@link Observer#onNext onNext}, {@link Observer#onError onError}, and
-     * {@link Observer#onCompleted onCompleted} methods appropriately.
-     * <p>
-     * A well-formed Observable must invoke either the Observer's
-     * <code>onCompleted</code> method exactly once or its <code>onError</code>
-     * method exactly once.
-     * <p>
-     * See <a href="http://go.microsoft.com/fwlink/?LinkID=205219">Rx Design
-     * Guidelines (PDF)</a> for detailed information.
-     * 
-     * @param <T> the type of the items that this Observable emits
-     * @param func a function that accepts an {@code Observer<T>}, invokes its
-     *             {@code onNext}, {@code onError}, and {@code onCompleted}
-     *             methods as appropriate, and returns a {@link Subscription} to
-     *             allow the Observer to cancel the subscription
-     * @return an Observable that, when an {@link Observer} subscribes to it,
-     *         will execute the given function
-     * @see <a href="https://github.com/Netflix/RxJava/wiki/Creating-Observables#create">create()</a>
-     */
-    public static <T> Observable<T> create(OnSubscribeFunc<T> func) {
-        return new Observable<T>(func);
-    }
-
-    /**
-     * Returns an Observable that emits no data to the {@link Observer} and
-     * immediately invokes its {@link Observer#onCompleted onCompleted} method.
-     * <p>
-     * <img width="640" src="https://raw.github.com/wiki/Netflix/RxJava/images/rx-operators/empty.png">
-     * 
-     * @param <T> the type of the items (ostensibly) emitted by the Observable
-     * @return an Observable that returns no data to the {@link Observer} and
-     *         immediately invokes the {@link Observer}'s
-     *         {@link Observer#onCompleted() onCompleted} method
-     * @see <a href="https://github.com/Netflix/RxJava/wiki/Creating-Observables#empty-error-and-never">empty()</a>
-     * @see <a href="http://msdn.microsoft.com/en-us/library/hh229670.aspx">MSDN: Observable.Empty Method</a>
-     */
-    public static <T> Observable<T> empty() {
-        return from(new ArrayList<T>());
-    }
-
-    /**
-     * Returns an Observable that emits no data to the {@link Observer} and
-     * immediately invokes its {@link Observer#onCompleted onCompleted} method
-     * with the specified scheduler.
-     * <p>
-     * <img width="640" src="https://raw.github.com/wiki/Netflix/RxJava/images/rx-operators/empty.s.png">
-     * 
-     * @param scheduler the scheduler to call the
-                        {@link Observer#onCompleted onCompleted} method
-     * @param <T> the type of the items (ostensibly) emitted by the Observable
-     * @return an Observable that returns no data to the {@link Observer} and
-     *         immediately invokes the {@link Observer}'s
-     *         {@link Observer#onCompleted() onCompleted} method with the
-     *         specified scheduler
-     * @see <a href="https://github.com/Netflix/RxJava/wiki/Creating-Observables#empty-error-and-never">empty()</a>
-     * @see <a href="http://msdn.microsoft.com/en-us/library/hh229066.aspx">MSDN: Observable.Empty Method (IScheduler)</a>
-     */
-    public static <T> Observable<T> empty(Scheduler scheduler) {
-        return Observable.<T> empty().subscribeOn(scheduler);
-    }
-
-    /**
-     * Returns an Observable that invokes an {@link Observer}'s
-     * {@link Observer#onError onError} method when the Observer subscribes to
-     * it.
-     * <p>
-     * <img width="640" src="https://raw.github.com/wiki/Netflix/RxJava/images/rx-operators/error.png">
-     * 
-     * @param exception the particular error to report
-     * @param <T> the type of the items (ostensibly) emitted by the Observable
-     * @return an Observable that invokes the {@link Observer}'s
-     *         {@link Observer#onError onError} method when the Observer
-     *         subscribes to it
-     * @see <a href="https://github.com/Netflix/RxJava/wiki/Creating-Observables#empty-error-and-never">error()</a>
-     * @see <a href="http://msdn.microsoft.com/en-us/library/hh244299.aspx">MSDN: Observable.Throw Method</a>
-     */
-    public static <T> Observable<T> error(Throwable exception) {
-        return new ThrowObservable<T>(exception);
-    }
-
-    /**
-     * Returns an Observable that invokes an {@link Observer}'s
-     * {@link Observer#onError onError} method with the specified scheduler.
-     * <p>
-     * <img width="640" src="https://raw.github.com/wiki/Netflix/RxJava/images/rx-operators/error.s.png">
-     * 
-     * @param exception the particular error to report
-     * @param scheduler the scheduler to call the
-     *                  {@link Observer#onError onError} method
-     * @param <T> the type of the items (ostensibly) emitted by the Observable
-     * @return an Observable that invokes the {@link Observer}'s
-     *         {@link Observer#onError onError} method with the specified
-     *         scheduler
-     * @see <a href="https://github.com/Netflix/RxJava/wiki/Creating-Observables#empty-error-and-never">error()</a>
-     * @see <a href="http://msdn.microsoft.com/en-us/library/hh211711.aspx">MSDN: Observable.Throw Method</a>
-     */
-    public static <T> Observable<T> error(Throwable exception, Scheduler scheduler) {
-        return Observable.<T> error(exception).subscribeOn(scheduler);
-    }
-
-    /**
-     * Converts an {@link Iterable} sequence into an Observable.
-     * <p>
-     * <img width="640" src="https://raw.github.com/wiki/Netflix/RxJava/images/rx-operators/from.png">
-     * <p>
-     * Note: the entire iterable sequence is immediately emitted each time an
-     * {@link Observer} subscribes. Since this occurs before the
-     * {@link Subscription} is returned, it is not possible to unsubscribe from
-     * the sequence before it completes.
-     * 
-     * @param iterable the source {@link Iterable} sequence
-     * @param <T> the type of items in the {@link Iterable} sequence and the
-     *            type of items to be emitted by the resulting Observable
-     * @return an Observable that emits each item in the source {@link Iterable}
-     *         sequence
-     * @see <a href="https://github.com/Netflix/RxJava/wiki/Creating-Observables#from">from()</a>
-     */
-    public static <T> Observable<T> from(Iterable<? extends T> iterable) {
-        return create(OperationToObservableIterable.toObservableIterable(iterable));
-    }
-
-    /**
-     * Converts an {@link Iterable} sequence into an Observable with the specified scheduler.
-     * <p>
-     * <img width="640" src="https://raw.github.com/wiki/Netflix/RxJava/images/rx-operators/from.s.png">
-     * 
-     * @param iterable the source {@link Iterable} sequence
-     * @param scheduler the scheduler to emit the items of the iterable
-     * @param <T> the type of items in the {@link Iterable} sequence and the
-     *            type of items to be emitted by the resulting Observable
-     * @return an Observable that emits each item in the source {@link Iterable}
-     *         sequence with the specified scheduler
-     * @see <a href="https://github.com/Netflix/RxJava/wiki/Creating-Observables#from">from()</a>
-     * @see <a href="http://msdn.microsoft.com/en-us/library/hh212140.aspx">MSDN: Observable.ToObservable</a>
-     */
-    public static <T> Observable<T> from(Iterable<? extends T> iterable, Scheduler scheduler) {
-        return from(iterable).observeOn(scheduler);
-    }
-
-    /**
-     * Converts an Array into an Observable.
-     * <p>
-     * <img width="640" src="https://raw.github.com/wiki/Netflix/RxJava/images/rx-operators/from.png">
-     * <p>
-     * Note: the entire array is immediately emitted each time an
-     * {@link Observer} subscribes. Since this occurs before the
-     * {@link Subscription} is returned, it is not possible to unsubscribe from
-     * the sequence before it completes.
-     * 
-     * @param items the source sequence
-     * @param <T> the type of items in the Array and the type of items to be
-     *            emitted by the resulting Observable
-     * @return an Observable that emits each item in the source Array
-     * @see <a href="https://github.com/Netflix/RxJava/wiki/Creating-Observables#from">from()</a>
-     */
-    public static <T> Observable<T> from(T[] items) {
-        return create(OperationToObservableIterable.toObservableIterable(Arrays.asList(items)));
-    }
-
-    /**
-     * Converts an item into an Observable that emits that item.
-     * <p>
-     * <img width="640" src="https://raw.github.com/wiki/Netflix/RxJava/images/rx-operators/from.png">
-     * <p>
-     * Note: the item is immediately emitted each time an {@link Observer}
-     * subscribes. Since this occurs before the {@link Subscription} is
-     * returned, it is not possible to unsubscribe from the sequence before it
-     * completes.
-     * 
-     * @param t1 the item
-     * @param <T> the type of the item, and the type of the item to be
-     *            emitted by the resulting Observable
-     * @return an Observable that emits the item
-     * @see <a href="https://github.com/Netflix/RxJava/wiki/Creating-Observables#from">from()</a>
-     */
-    @SuppressWarnings("unchecked")
-    // suppress unchecked because we are using varargs inside the method
-    public static <T> Observable<T> from(T t1) {
-        return from(Arrays.asList(t1));
-    }
-
-    /**
-     * Converts a series of items into an Observable.
-     * <p>
-     * <img width="640" src="https://raw.github.com/wiki/Netflix/RxJava/images/rx-operators/from.png">
-     * <p>
-     * Note: the items will be immediately emitted each time an {@link Observer}
-     * subscribes. Since this occurs before the {@link Subscription} is
-     * returned, it is not possible to unsubscribe from the sequence before it
-     * completes.
-     * 
-     * @param t1 first item
-     * @param t2 second item
-     * @param <T> the type of items, and the type of items to be emitted by the
-     *            resulting Observable
-     * @return an Observable that emits each item
-     * @see <a href="https://github.com/Netflix/RxJava/wiki/Creating-Observables#from">from()</a>
-     */
-    @SuppressWarnings("unchecked")
-    // suppress unchecked because we are using varargs inside the method
-    public static <T> Observable<T> from(T t1, T t2) {
-        return from(Arrays.asList(t1, t2));
-    }
-
-    /**
-     * Converts a series of items into an Observable.
-     * <p>
-     * <img width="640" src="https://raw.github.com/wiki/Netflix/RxJava/images/rx-operators/from.png">
-     * <p>
-     * Note: the items will be immediately emitted each time an {@link Observer}
-     * subscribes. Since this occurs before the {@link Subscription} is
-     * returned, it is not possible to unsubscribe from the sequence before it
-     * completes.
-     * 
-     * @param t1 first item
-     * @param t2 second item
-     * @param t3 third item
-     * @param <T> the type of items, and the type of items to be emitted by the
-     *            resulting Observable
-     * @return an Observable that emits each item
-     * @see <a href="https://github.com/Netflix/RxJava/wiki/Creating-Observables#from">from()</a>
-     */
-    @SuppressWarnings("unchecked")
-    // suppress unchecked because we are using varargs inside the method
-    public static <T> Observable<T> from(T t1, T t2, T t3) {
-        return from(Arrays.asList(t1, t2, t3));
-    }
-
-    /**
-     * Converts a series of items into an Observable.
-     * <p>
-     * <img width="640" src="https://raw.github.com/wiki/Netflix/RxJava/images/rx-operators/from.png">
-     * <p>
-     * Note: the items will be immediately emitted each time an {@link Observer}
-     * subscribes. Since this occurs before the {@link Subscription} is
-     * returned, it is not possible to unsubscribe from the sequence before it
-     * completes.
-     * 
-     * @param t1 first item
-     * @param t2 second item
-     * @param t3 third item
-     * @param t4 fourth item
-     * @param <T> the type of items, and the type of items to be emitted by the
-     *            resulting Observable
-     * @return an Observable that emits each item
-     * @see <a href="https://github.com/Netflix/RxJava/wiki/Creating-Observables#from">from()</a>
-     */
-    @SuppressWarnings("unchecked")
-    // suppress unchecked because we are using varargs inside the method
-    public static <T> Observable<T> from(T t1, T t2, T t3, T t4) {
-        return from(Arrays.asList(t1, t2, t3, t4));
-    }
-
-    /**
-     * Converts a series of items into an Observable.
-     * <p>
-     * <img width="640" src="https://raw.github.com/wiki/Netflix/RxJava/images/rx-operators/from.png">
-     * <p>
-     * Note: the items will be immediately emitted each time an {@link Observer}
-     * subscribes. Since this occurs before the {@link Subscription} is
-     * returned, it is not possible to unsubscribe from the sequence before it
-     * completes.
-     * 
-     * @param t1 first item
-     * @param t2 second item
-     * @param t3 third item
-     * @param t4 fourth item
-     * @param t5 fifth item
-     * @param <T> the type of items, and the type of items to be emitted by the
-     *            resulting Observable
-     * @return an Observable that emits each item
-     * @see <a href="https://github.com/Netflix/RxJava/wiki/Creating-Observables#from">from()</a>
-     */
-    @SuppressWarnings("unchecked")
-    // suppress unchecked because we are using varargs inside the method
-    public static <T> Observable<T> from(T t1, T t2, T t3, T t4, T t5) {
-        return from(Arrays.asList(t1, t2, t3, t4, t5));
-    }
-
-    /**
-     * Converts a series of items into an Observable.
-     * <p>
-     * <img width="640" src="https://raw.github.com/wiki/Netflix/RxJava/images/rx-operators/from.png">
-     * <p>
-     * Note: the items will be immediately emitted each time an {@link Observer}
-     * subscribes. Since this occurs before the {@link Subscription} is
-     * returned, it is not possible to unsubscribe from the sequence before it
-     * completes.
-     * 
-     * @param t1 first item
-     * @param t2 second item
-     * @param t3 third item
-     * @param t4 fourth item
-     * @param t5 fifth item
-     * @param t6 sixth item
-     * @param <T> the type of items, and the type of items to be emitted by the
-     *            resulting Observable
-     * @return an Observable that emits each item
-     * @see <a href="https://github.com/Netflix/RxJava/wiki/Creating-Observables#from">from()</a>
-     */
-    @SuppressWarnings("unchecked")
-    // suppress unchecked because we are using varargs inside the method
-    public static <T> Observable<T> from(T t1, T t2, T t3, T t4, T t5, T t6) {
-        return from(Arrays.asList(t1, t2, t3, t4, t5, t6));
-    }
-
-    /**
-     * Converts a series of items into an Observable.
-     * <p>
-     * <img width="640" src="https://raw.github.com/wiki/Netflix/RxJava/images/rx-operators/from.png">
-     * <p>
-     * Note: the items will be immediately emitted each time an {@link Observer}
-     * subscribes. Since this occurs before the {@link Subscription} is
-     * returned, it is not possible to unsubscribe from the sequence before it
-     * completes.
-     * 
-     * @param t1 first item
-     * @param t2 second item
-     * @param t3 third item
-     * @param t4 fourth item
-     * @param t5 fifth item
-     * @param t6 sixth item
-     * @param t7 seventh item
-     * @param <T> the type of items, and the type of items to be emitted by the
-     *            resulting Observable
-     * @return an Observable that emits each item
-     * @see <a href="https://github.com/Netflix/RxJava/wiki/Creating-Observables#from">from()</a>
-     */
-    @SuppressWarnings("unchecked")
-    // suppress unchecked because we are using varargs inside the method
-    public static <T> Observable<T> from(T t1, T t2, T t3, T t4, T t5, T t6, T t7) {
-        return from(Arrays.asList(t1, t2, t3, t4, t5, t6, t7));
-    }
-
-    /**
-     * Converts a series of items into an Observable.
-     * <p>
-     * <img width="640" src="https://raw.github.com/wiki/Netflix/RxJava/images/rx-operators/from.png">
-     * <p>
-     * Note: the items will be immediately emitted each time an {@link Observer}
-     * subscribes. Since this occurs before the {@link Subscription} is
-     * returned, it is not possible to unsubscribe from the sequence before it
-     * completes.
-     * 
-     * @param t1 first item
-     * @param t2 second item
-     * @param t3 third item
-     * @param t4 fourth item
-     * @param t5 fifth item
-     * @param t6 sixth item
-     * @param t7 seventh item
-     * @param t8 eighth item
-     * @param <T> the type of items, and the type of items to be emitted by the
-     *            resulting Observable
-     * @return an Observable that emits each item
-     * @see <a href="https://github.com/Netflix/RxJava/wiki/Creating-Observables#from">from()</a>
-     */
-    @SuppressWarnings("unchecked")
-    // suppress unchecked because we are using varargs inside the method
-    public static <T> Observable<T> from(T t1, T t2, T t3, T t4, T t5, T t6, T t7, T t8) {
-        return from(Arrays.asList(t1, t2, t3, t4, t5, t6, t7, t8));
-    }
-
-    /**
-     * Converts a series of items into an Observable.
-     * <p>
-     * <img width="640" src="https://raw.github.com/wiki/Netflix/RxJava/images/rx-operators/from.png">
-     * <p>
-     * Note: the items will be immediately emitted each time an {@link Observer}
-     * subscribes. Since this occurs before the {@link Subscription} is
-     * returned, it is not possible to unsubscribe from the sequence before it
-     * completes.
-     * 
-     * @param t1 first item
-     * @param t2 second item
-     * @param t3 third item
-     * @param t4 fourth item
-     * @param t5 fifth item
-     * @param t6 sixth item
-     * @param t7 seventh item
-     * @param t8 eighth item
-     * @param t9 ninth item
-     * @param <T> the type of items, and the type of items to be emitted by the
-     *            resulting Observable
-     * @return an Observable that emits each item
-     * @see <a href="https://github.com/Netflix/RxJava/wiki/Creating-Observables#from">from()</a>
-     */
-    @SuppressWarnings("unchecked")
-    // suppress unchecked because we are using varargs inside the method
-    public static <T> Observable<T> from(T t1, T t2, T t3, T t4, T t5, T t6, T t7, T t8, T t9) {
-        return from(Arrays.asList(t1, t2, t3, t4, t5, t6, t7, t8, t9));
-    }
-
-    /**
-     * Converts a series of items into an Observable.
-     * <p>
-     * <img width="640" src="https://raw.github.com/wiki/Netflix/RxJava/images/rx-operators/from.png">
-     * <p>
-     * Note: the items will be immediately emitted each time an {@link Observer}
-     * subscribes. Since this occurs before the {@link Subscription} is
-     * returned, it is not possible to unsubscribe from the sequence before it
-     * completes.
-     * 
-     * @param t1 first item
-     * @param t2 second item
-     * @param t3 third item
-     * @param t4 fourth item
-     * @param t5 fifth item
-     * @param t6 sixth item
-     * @param t7 seventh item
-     * @param t8 eighth item
-     * @param t9 ninth item
-     * @param t10 tenth item
-     * @param <T> the type of items, and the type of items to be emitted by the
-     *            resulting Observable
-     * @return an Observable that emits each item
-     * @see <a href="https://github.com/Netflix/RxJava/wiki/Creating-Observables#from">from()</a>
-     */
-    @SuppressWarnings("unchecked")
-    // suppress unchecked because we are using varargs inside the method
-    public static <T> Observable<T> from(T t1, T t2, T t3, T t4, T t5, T t6, T t7, T t8, T t9, T t10) {
-        return from(Arrays.asList(t1, t2, t3, t4, t5, t6, t7, t8, t9, t10));
-    }
-
-    /**
-     * Generates an Observable that emits a sequence of integers within a
-     * specified range.
-     * <p>
-     * <img width="640" src="https://raw.github.com/wiki/Netflix/RxJava/images/rx-operators/range.png">
-     * <p>
-     * Note: the entire range is immediately emitted each time an
-     * {@link Observer} subscribes. Since this occurs before the
-     * {@link Subscription} is returned, it is not possible to unsubscribe from
-     * the sequence before it completes.
-     * 
-     * @param start the value of the first integer in the sequence
-     * @param count the number of sequential integers to generate
-     * @return an Observable that emits a range of sequential integers
-     * @see <a href="https://github.com/Netflix/RxJava/wiki/Creating-Observables#range">range()</a>
-     * @see <a href="http://msdn.microsoft.com/en-us/library/hh229460.aspx">Observable.Range Method (Int32, Int32)</a>
-     */
-    public static Observable<Integer> range(int start, int count) {
-        return from(Range.createWithCount(start, count));
-    }
-
-    /**
-     * Generates an Observable that emits a sequence of integers within a
-     * specified range with the specified scheduler.
-     * <p>
-     * <img width="640" src="https://raw.github.com/wiki/Netflix/RxJava/images/rx-operators/range.s.png">
-     * @param start the value of the first integer in the sequence
-     * @param count the number of sequential integers to generate
-     * @param scheduler the scheduler to run the generator loop on
-     * @return an Observable that emits a range of sequential integers
-     * @see <a href="https://github.com/Netflix/RxJava/wiki/Creating-Observables#range">range()</a>
-     * @see <a href="http://msdn.microsoft.com/en-us/library/hh211896.aspx">Observable.Range Method (Int32, Int32, IScheduler)</a>
-     */
-    public static Observable<Integer> range(int start, int count, Scheduler scheduler) {
-        return range(start, count).observeOn(scheduler);
-    }
-
-    /**
-     * Returns an Observable that calls an Observable factory to create its
-     * Observable for each new Observer that subscribes. That is, for each
-     * subscriber, the actuall Observable is determined by the factory function.
-     * <p>
-     * <img width="640" src="https://raw.github.com/wiki/Netflix/RxJava/images/rx-operators/defer.png">
-     * <p>
-     * The defer operator allows you to defer or delay emitting items from an
-     * Observable until such time as an Observer subscribes to the Observable.
-     * This allows an {@link Observer} to easily obtain updates or a refreshed
-     * version of the sequence.
-     * 
-     * @param observableFactory the Observable factory function to invoke for
-     *                          each {@link Observer} that subscribes to the
-     *                          resulting Observable
-     * @param <T> the type of the items emitted by the Observable
-     * @return an Observable whose {@link Observer}s trigger an invocation of
-     *         the given Observable factory function
-     * @see <a href="https://github.com/Netflix/RxJava/wiki/Creating-Observables#defer">defer()</a>
-     */
-    public static <T> Observable<T> defer(Func0<? extends Observable<? extends T>> observableFactory) {
-        return create(OperationDefer.defer(observableFactory));
-    }
-
-    /**
-     * Returns an Observable that emits a single item and then completes.
-     * <p>
-     * <img width="640" src="https://raw.github.com/wiki/Netflix/RxJava/images/rx-operators/just.png">
-     * <p>
-     * To convert any object into an Observable that emits that object, pass
-     * that object into the <code>just</code> method.
-     * <p>
-     * This is similar to the {@link #from(java.lang.Object[])} method, except
-     * that <code>from()</code> will convert an {@link Iterable} object into an
-     * Observable that emits each of the items in the Iterable, one at a time,
-     * while the <code>just()</code> method converts an Iterable into an
-     * Observable that emits the entire Iterable as a single item.
-     * 
-     * @param value the item to pass to the {@link Observer}'s
-     *              {@link Observer#onNext onNext} method
-     * @param <T> the type of that item
-     * @return an Observable that emits a single item and then completes
-     * @see <a href="https://github.com/Netflix/RxJava/wiki/Creating-Observables#just">just()</a>
-     */
-    public static <T> Observable<T> just(T value) {
-        List<T> list = new ArrayList<T>();
-        list.add(value);
-
-        return from(list);
-    }
-
-    /**
-     * Returns an Observable that emits a single item and then completes on a
-     * specified scheduler.
-     * <p>
-     * This is a scheduler version of {@link Observable#just(Object)}.
-     * 
-     * @param value the item to pass to the {@link Observer}'s
-     *              {@link Observer#onNext onNext} method
-     * @param <T> the type of that item
-     * @param scheduler the scheduler to send the single element on
-     * @return an Observable that emits a single item and then completes on a
-     *         specified scheduler
-     * @see <a href="https://github.com/Netflix/RxJava/wiki/Creating-Observables#just">just()</a>
-     */
-    public static <T> Observable<T> just(T value, Scheduler scheduler) {
-        return just(value).observeOn(scheduler);
-    }
-
-    /**
-     * Flattens a sequence of Observables emitted by an Observable into one
-     * Observable, without any transformation.
-     * <p>
-     * <img width="640" src="https://raw.github.com/wiki/Netflix/RxJava/images/rx-operators/merge.png">
-     * <p>
-     * You can combine the items emitted by multiple Observables so that they
-     * act like a single Observable, by using the {@code merge} method.
-     * 
-     * @param source an Observable that emits Observables
-     * @return an Observable that emits items that are the result of flattening
-     *         the items emitted by the Observables emitted by the
-     *         {@code source} Observable
-     * @see <a href="https://github.com/Netflix/RxJava/wiki/Combining-Observables#merge">merge()</a>
-     * @see <a href="http://msdn.microsoft.com/en-us/library/hh229099.aspx">MSDN: Observable.Merge Method</a>
-     */
-    public static <T> Observable<T> merge(Observable<? extends Observable<? extends T>> source) {
-        return create(OperationMerge.merge(source));
-    }
-
-    /**
-     * Flattens a series of Observables into one Observable, without any
-     * transformation.
-     * <p>
-     * <img width="640" src="https://raw.github.com/wiki/Netflix/RxJava/images/rx-operators/merge.png">
-     * <p>
-     * You can combine items emitted by multiple Observables so that they act
-     * like a single Observable, by using the {@code merge} method.
-     * 
-     * @param t1 an Observable to be merged
-     * @param t2 an Observable to be merged
-     * @return an Observable that emits items that are the result of flattening
-     *         the items emitted by the {@code source} Observables
-     * @see <a href="https://github.com/Netflix/RxJava/wiki/Combining-Observables#merge">merge()</a>
-     * @see <a href="http://msdn.microsoft.com/en-us/library/hh229099.aspx">MSDN: Observable.Merge Method</a>
-     */
-    @SuppressWarnings("unchecked")
-    // suppress because the types are checked by the method signature before using a vararg
-    public static <T> Observable<T> merge(Observable<? extends T> t1, Observable<? extends T> t2) {
-        return create(OperationMerge.merge(t1, t2));
-    }
-
-    /**
-     * Flattens a series of Observables into one Observable, without any
-     * transformation.
-     * <p>
-     * <img width="640" src="https://raw.github.com/wiki/Netflix/RxJava/images/rx-operators/merge.png">
-     * <p>
-     * You can combine items emitted by multiple Observables so that they act
-     * like a single Observable, by using the {@code merge} method.
-     * 
-     * @param t1 an Observable to be merged
-     * @param t2 an Observable to be merged
-     * @param t3 an Observable to be merged
-     * @return an Observable that emits items that are the result of flattening
-     *         the items emitted by the {@code source} Observables
-     * @see <a href="https://github.com/Netflix/RxJava/wiki/Combining-Observables#merge">merge()</a>
-     * @see <a href="http://msdn.microsoft.com/en-us/library/hh229099.aspx">MSDN: Observable.Merge Method</a>
-     */
-    @SuppressWarnings("unchecked")
-    // suppress because the types are checked by the method signature before using a vararg
-    public static <T> Observable<T> merge(Observable<? extends T> t1, Observable<? extends T> t2, Observable<? extends T> t3) {
-        return create(OperationMerge.merge(t1, t2, t3));
-    }
-
-    /**
-     * Flattens a series of Observables into one Observable, without any
-     * transformation.
-     * <p>
-     * <img width="640" src="https://raw.github.com/wiki/Netflix/RxJava/images/rx-operators/merge.png">
-     * <p>
-     * You can combine items emitted by multiple Observables so that they act
-     * like a single Observable, by using the {@code merge} method.
-     * 
-     * @param t1 an Observable to be merged
-     * @param t2 an Observable to be merged
-     * @param t3 an Observable to be merged
-     * @param t4 an Observable to be merged
-     * @return an Observable that emits items that are the result of flattening
-     *         the items emitted by the {@code source} Observables
-     * @see <a href="https://github.com/Netflix/RxJava/wiki/Combining-Observables#merge">merge()</a>
-     * @see <a href="http://msdn.microsoft.com/en-us/library/hh229099.aspx">MSDN: Observable.Merge Method</a>
-     */
-    @SuppressWarnings("unchecked")
-    // suppress because the types are checked by the method signature before using a vararg
-    public static <T> Observable<T> merge(Observable<? extends T> t1, Observable<? extends T> t2, Observable<? extends T> t3, Observable<? extends T> t4) {
-        return create(OperationMerge.merge(t1, t2, t3, t4));
-    }
-
-    /**
-     * Flattens a series of Observables into one Observable, without any
-     * transformation.
-     * <p>
-     * <img width="640" src="https://raw.github.com/wiki/Netflix/RxJava/images/rx-operators/merge.png">
-     * <p>
-     * You can combine items emitted by multiple Observables so that they act
-     * like a single Observable, by using the {@code merge} method.
-     * 
-     * @param t1 an Observable to be merged
-     * @param t2 an Observable to be merged
-     * @param t3 an Observable to be merged
-     * @param t4 an Observable to be merged
-     * @param t5 an Observable to be merged
-     * @return an Observable that emits items that are the result of flattening
-     *         the items emitted by the {@code source} Observables
-     * @see <a href="https://github.com/Netflix/RxJava/wiki/Combining-Observables#merge">merge()</a>
-     * @see <a href="http://msdn.microsoft.com/en-us/library/hh229099.aspx">MSDN: Observable.Merge Method</a>
-     */
-    @SuppressWarnings("unchecked")
-    // suppress because the types are checked by the method signature before using a vararg
-    public static <T> Observable<T> merge(Observable<? extends T> t1, Observable<? extends T> t2, Observable<? extends T> t3, Observable<? extends T> t4, Observable<? extends T> t5) {
-        return create(OperationMerge.merge(t1, t2, t3, t4, t5));
-    }
-
-    /**
-     * Flattens a series of Observables into one Observable, without any
-     * transformation.
-     * <p>
-     * <img width="640" src="https://raw.github.com/wiki/Netflix/RxJava/images/rx-operators/merge.png">
-     * <p>
-     * You can combine items emitted by multiple Observables so that they act
-     * like a single Observable, by using the {@code merge} method.
-     * 
-     * @param t1 an Observable to be merged
-     * @param t2 an Observable to be merged
-     * @param t3 an Observable to be merged
-     * @param t4 an Observable to be merged
-     * @param t5 an Observable to be merged
-     * @param t6 an Observable to be merged
-     * @return an Observable that emits items that are the result of flattening
-     *         the items emitted by the {@code source} Observables
-     * @see <a href="https://github.com/Netflix/RxJava/wiki/Combining-Observables#merge">merge()</a>
-     * @see <a href="http://msdn.microsoft.com/en-us/library/hh229099.aspx">MSDN: Observable.Merge Method</a>
-     */
-    @SuppressWarnings("unchecked")
-    // suppress because the types are checked by the method signature before using a vararg
-    public static <T> Observable<T> merge(Observable<? extends T> t1, Observable<? extends T> t2, Observable<? extends T> t3, Observable<? extends T> t4, Observable<? extends T> t5, Observable<? extends T> t6) {
-        return create(OperationMerge.merge(t1, t2, t3, t4, t5, t6));
-    }
-
-    /**
-     * Flattens a series of Observables into one Observable, without any
-     * transformation.
-     * <p>
-     * <img width="640" src="https://raw.github.com/wiki/Netflix/RxJava/images/rx-operators/merge.png">
-     * <p>
-     * You can combine items emitted by multiple Observables so that they act
-     * like a single Observable, by using the {@code merge} method.
-     * 
-     * @param t1 an Observable to be merged
-     * @param t2 an Observable to be merged
-     * @param t3 an Observable to be merged
-     * @param t4 an Observable to be merged
-     * @param t5 an Observable to be merged
-     * @param t6 an Observable to be merged
-     * @param t7 an Observable to be merged
-     * @return an Observable that emits items that are the result of flattening
-     *         the items emitted by the {@code source} Observables
-     * @see <a href="https://github.com/Netflix/RxJava/wiki/Combining-Observables#merge">merge()</a>
-     * @see <a href="http://msdn.microsoft.com/en-us/library/hh229099.aspx">MSDN: Observable.Merge Method</a>
-     */
-    @SuppressWarnings("unchecked")
-    // suppress because the types are checked by the method signature before using a vararg
-    public static <T> Observable<T> merge(Observable<? extends T> t1, Observable<? extends T> t2, Observable<? extends T> t3, Observable<? extends T> t4, Observable<? extends T> t5, Observable<? extends T> t6, Observable<? extends T> t7) {
-        return create(OperationMerge.merge(t1, t2, t3, t4, t5, t6, t7));
-    }
-
-    /**
-     * Flattens a series of Observables into one Observable, without any
-     * transformation.
-     * <p>
-     * <img width="640" src="https://raw.github.com/wiki/Netflix/RxJava/images/rx-operators/merge.png">
-     * <p>
-     * You can combine items emitted by multiple Observables so that they act
-     * like a single Observable, by using the {@code merge} method.
-     * 
-     * @param t1 an Observable to be merged
-     * @param t2 an Observable to be merged
-     * @param t3 an Observable to be merged
-     * @param t4 an Observable to be merged
-     * @param t5 an Observable to be merged
-     * @param t6 an Observable to be merged
-     * @param t7 an Observable to be merged
-     * @param t8 an Observable to be merged
-     * @return an Observable that emits items that are the result of flattening
-     *         the items emitted by the {@code source} Observables
-     * @see <a href="https://github.com/Netflix/RxJava/wiki/Combining-Observables#merge">merge()</a>
-     * @see <a href="http://msdn.microsoft.com/en-us/library/hh229099.aspx">MSDN: Observable.Merge Method</a>
-     */
-    @SuppressWarnings("unchecked")
-    // suppress because the types are checked by the method signature before using a vararg
-    public static <T> Observable<T> merge(Observable<? extends T> t1, Observable<? extends T> t2, Observable<? extends T> t3, Observable<? extends T> t4, Observable<? extends T> t5, Observable<? extends T> t6, Observable<? extends T> t7, Observable<? extends T> t8) {
-        return create(OperationMerge.merge(t1, t2, t3, t4, t5, t6, t7, t8));
-    }
-
-    /**
-     * Flattens a series of Observables into one Observable, without any
-     * transformation.
-     * <p>
-     * <img width="640" src="https://raw.github.com/wiki/Netflix/RxJava/images/rx-operators/merge.png">
-     * <p>
-     * You can combine items emitted by multiple Observables so that they act
-     * like a single Observable, by using the {@code merge} method.
-     * 
-     * @param t1 an Observable to be merged
-     * @param t2 an Observable to be merged
-     * @param t3 an Observable to be merged
-     * @param t4 an Observable to be merged
-     * @param t5 an Observable to be merged
-     * @param t6 an Observable to be merged
-     * @param t7 an Observable to be merged
-     * @param t8 an Observable to be merged
-     * @param t9 an Observable to be merged
-     * @return an Observable that emits items that are the result of flattening
-     *         the items emitted by the {@code source} Observables
-     * @see <a href="https://github.com/Netflix/RxJava/wiki/Combining-Observables#merge">merge()</a>
-     * @see <a href="http://msdn.microsoft.com/en-us/library/hh229099.aspx">MSDN: Observable.Merge Method</a>
-     */
-    @SuppressWarnings("unchecked")
-    // suppress because the types are checked by the method signature before using a vararg
-    public static <T> Observable<T> merge(Observable<? extends T> t1, Observable<? extends T> t2, Observable<? extends T> t3, Observable<? extends T> t4, Observable<? extends T> t5, Observable<? extends T> t6, Observable<? extends T> t7, Observable<? extends T> t8, Observable<? extends T> t9) {
-        return create(OperationMerge.merge(t1, t2, t3, t4, t5, t6, t7, t8, t9));
-    }
-
-    /**
-     * Returns an Observable that emits the items emitted by two or more
-     * Observables, one after the other.
-     * <p>
-     * <img width="640" src="https://raw.github.com/wiki/Netflix/RxJava/images/rx-operators/concat.png">
-     * 
-     * @param observables an Observable that emits Observables
-     * @return an Observable that emits items that are the result of combining
-     *         the items emitted by the {@code source} Observables, one after
-     *         the other
-     * @see <a href="https://github.com/Netflix/RxJava/wiki/Combining-Observables#concat">concat()</a>
-     * @see <a href="http://msdn.microsoft.com/en-us/library/system.reactive.linq.observable.concat.aspx">MSDN: Observable.Concat Method</a>
-     */
-    public static <T> Observable<T> concat(Observable<? extends Observable<? extends T>> observables) {
-        return create(OperationConcat.concat(observables));
-    }
-
-    /**
-     * Returns an Observable that emits the items emitted by two Observables,
-     * one after the other.
-     * <p>
-     * <img width="640" src="https://raw.github.com/wiki/Netflix/RxJava/images/rx-operators/concat.png">
-     * 
-     * @param t1 an Observable to be concatenated
-     * @param t2 an Observable to be concatenated
-     * @return an Observable that emits items that are the result of combining
-     *         the items emitted by the {@code source} Observables, one after
-     *         the other
-     * @see <a href="https://github.com/Netflix/RxJava/wiki/Combining-Observables#concat">concat()</a>
-     * @see <a href="http://msdn.microsoft.com/en-us/library/system.reactive.linq.observable.concat.aspx">MSDN: Observable.Concat Method</a>
-     */
-    @SuppressWarnings("unchecked")
-    // suppress because the types are checked by the method signature before using a vararg
-    public static <T> Observable<T> concat(Observable<? extends T> t1, Observable<? extends T> t2) {
-        return create(OperationConcat.concat(t1, t2));
-    }
-
-    /**
-     * Returns an Observable that emits the items emitted by three Observables,
-     * one after the other.
-     * <p>
-     * <img width="640" src="https://raw.github.com/wiki/Netflix/RxJava/images/rx-operators/concat.png">
-     * 
-     * @param t1 an Observable to be concatenated
-     * @param t2 an Observable to be concatenated
-     * @param t3 an Observable to be concatenated
-     * 
-     * @return an Observable that emits items that are the result of combining
-     *         the items emitted by the {@code source} Observables, one after
-     *         the other
-     * @see <a href="https://github.com/Netflix/RxJava/wiki/Combining-Observables#concat">concat()</a>
-     * @see <a href="http://msdn.microsoft.com/en-us/library/system.reactive.linq.observable.concat.aspx">MSDN: Observable.Concat Method</a>
-     */
-    @SuppressWarnings("unchecked")
-    // suppress because the types are checked by the method signature before using a vararg
-    public static <T> Observable<T> concat(Observable<? extends T> t1, Observable<? extends T> t2, Observable<? extends T> t3) {
-        return create(OperationConcat.concat(t1, t2, t3));
-    }
-
-    /**
-     * Returns an Observable that emits the items emitted by four Observables,
-     * one after the other.
-     * <p>
-     * <img width="640" src="https://raw.github.com/wiki/Netflix/RxJava/images/rx-operators/concat.png">
-     * 
-     * @param t1 an Observable to be concatenated
-     * @param t2 an Observable to be concatenated
-     * @param t3 an Observable to be concatenated
-     * @param t4 an Observable to be concatenated
-     * @return an Observable that emits items that are the result of combining
-     *         the items emitted by the {@code source} Observables, one after
-     *         the other
-     * @see <a href="https://github.com/Netflix/RxJava/wiki/Combining-Observables#concat">concat()</a>
-     * @see <a href="http://msdn.microsoft.com/en-us/library/system.reactive.linq.observable.concat.aspx">MSDN: Observable.Concat Method</a>
-     */
-    @SuppressWarnings("unchecked")
-    // suppress because the types are checked by the method signature before using a vararg
-    public static <T> Observable<T> concat(Observable<? extends T> t1, Observable<? extends T> t2, Observable<? extends T> t3, Observable<? extends T> t4) {
-        return create(OperationConcat.concat(t1, t2, t3, t4));
-    }
-
-    /**
-     * Returns an Observable that emits the items emitted by five Observables,
-     * one after the other.
-     * <p>
-     * <img width="640" src="https://raw.github.com/wiki/Netflix/RxJava/images/rx-operators/concat.png">
-     * 
-     * @param t1 an Observable to be concatenated
-     * @param t2 an Observable to be concatenated
-     * @param t3 an Observable to be concatenated
-     * @param t4 an Observable to be concatenated
-     * @param t5 an Observable to be concatenated
-     * @return an Observable that emits items that are the result of combining
-     *         the items emitted by the {@code source} Observables, one after
-     *         the other
-     * @see <a href="https://github.com/Netflix/RxJava/wiki/Combining-Observables#concat">concat()</a>
-     * @see <a href="http://msdn.microsoft.com/en-us/library/system.reactive.linq.observable.concat.aspx">MSDN: Observable.Concat Method</a>
-     */
-    @SuppressWarnings("unchecked")
-    // suppress because the types are checked by the method signature before using a vararg
-    public static <T> Observable<T> concat(Observable<? extends T> t1, Observable<? extends T> t2, Observable<? extends T> t3, Observable<? extends T> t4, Observable<? extends T> t5) {
-        return create(OperationConcat.concat(t1, t2, t3, t4, t5));
-    }
-
-    /**
-     * Returns an Observable that emits the items emitted by six Observables,
-     * one after the other.
-     * <p>
-     * <img width="640" src="https://raw.github.com/wiki/Netflix/RxJava/images/rx-operators/concat.png">
-     * 
-     * @param t1 an Observable to be concatenated
-     * @param t2 an Observable to be concatenated
-     * @param t3 an Observable to be concatenated
-     * @param t4 an Observable to be concatenated
-     * @param t5 an Observable to be concatenated
-     * @param t6 an Observable to be concatenated
-     * @return an Observable that emits items that are the result of combining
-     *         the items emitted by the {@code source} Observables, one after
-     *         the other
-     * @see <a href="https://github.com/Netflix/RxJava/wiki/Combining-Observables#concat">concat()</a>
-     * @see <a href="http://msdn.microsoft.com/en-us/library/system.reactive.linq.observable.concat.aspx">MSDN: Observable.Concat Method</a>
-     */
-    @SuppressWarnings("unchecked")
-    // suppress because the types are checked by the method signature before using a vararg
-    public static <T> Observable<T> concat(Observable<? extends T> t1, Observable<? extends T> t2, Observable<? extends T> t3, Observable<? extends T> t4, Observable<? extends T> t5, Observable<? extends T> t6) {
-        return create(OperationConcat.concat(t1, t2, t3, t4, t5, t6));
-    }
-
-    /**
-     * Returns an Observable that emits the items emitted by secven Observables,
-     * one after the other.
-     * <p>
-     * <img width="640" src="https://raw.github.com/wiki/Netflix/RxJava/images/rx-operators/concat.png">
-     * 
-     * @param t1 an Observable to be concatenated
-     * @param t2 an Observable to be concatenated
-     * @param t3 an Observable to be concatenated
-     * @param t4 an Observable to be concatenated
-     * @param t5 an Observable to be concatenated
-     * @param t6 an Observable to be concatenated
-     * @param t7 an Observable to be concatenated
-     * @return an Observable that emits items that are the result of combining
-     *         the items emitted by the {@code source} Observables, one after
-     *         the other
-     * @see <a href="https://github.com/Netflix/RxJava/wiki/Combining-Observables#concat">concat()</a>
-     * @see <a href="http://msdn.microsoft.com/en-us/library/system.reactive.linq.observable.concat.aspx">MSDN: Observable.Concat Method</a>
-     */
-    @SuppressWarnings("unchecked")
-    // suppress because the types are checked by the method signature before using a vararg
-    public static <T> Observable<T> concat(Observable<? extends T> t1, Observable<? extends T> t2, Observable<? extends T> t3, Observable<? extends T> t4, Observable<? extends T> t5, Observable<? extends T> t6, Observable<? extends T> t7) {
-        return create(OperationConcat.concat(t1, t2, t3, t4, t5, t6, t7));
-    }
-
-    /**
-     * Returns an Observable that emits the items emitted by eight Observables,
-     * one after the other.
-     * <p>
-     * <img width="640" src="https://raw.github.com/wiki/Netflix/RxJava/images/rx-operators/concat.png">
-     * 
-     * @param t1 an Observable to be concatenated
-     * @param t2 an Observable to be concatenated
-     * @param t3 an Observable to be concatenated
-     * @param t4 an Observable to be concatenated
-     * @param t5 an Observable to be concatenated
-     * @param t6 an Observable to be concatenated
-     * @param t7 an Observable to be concatenated
-     * @param t8 an Observable to be concatenated
-     * @return an Observable that emits items that are the result of combining
-     *         the items emitted by the {@code source} Observables, one after
-     *         the other
-     * @see <a href="https://github.com/Netflix/RxJava/wiki/Combining-Observables#concat">concat()</a>
-     * @see <a href="http://msdn.microsoft.com/en-us/library/system.reactive.linq.observable.concat.aspx">MSDN: Observable.Concat Method</a>
-     */
-    @SuppressWarnings("unchecked")
-    // suppress because the types are checked by the method signature before using a vararg
-    public static <T> Observable<T> concat(Observable<? extends T> t1, Observable<? extends T> t2, Observable<? extends T> t3, Observable<? extends T> t4, Observable<? extends T> t5, Observable<? extends T> t6, Observable<? extends T> t7, Observable<? extends T> t8) {
-        return create(OperationConcat.concat(t1, t2, t3, t4, t5, t6, t7, t8));
-    }
-
-    /**
-     * Returns an Observable that emits the items emitted by nine Observables,
-     * one after the other.
-     * <p>
-     * <img width="640" src="https://raw.github.com/wiki/Netflix/RxJava/images/rx-operators/concat.png">
-     * 
-     * @param t1 an Observable to be concatenated
-     * @param t2 an Observable to be concatenated
-     * @param t3 an Observable to be concatenated
-     * @param t4 an Observable to be concatenated
-     * @param t5 an Observable to be concatenated
-     * @param t6 an Observable to be concatenated
-     * @param t7 an Observable to be concatenated
-     * @param t8 an Observable to be concatenated
-     * @param t9 an Observable to be concatenated
-     * @return an Observable that emits items that are the result of combining
-     *         the items emitted by the {@code source} Observables, one after
-     *         the other
-     * @see <a href="https://github.com/Netflix/RxJava/wiki/Combining-Observables#concat">concat()</a>
-     * @see <a href="http://msdn.microsoft.com/en-us/library/system.reactive.linq.observable.concat.aspx">MSDN: Observable.Concat Method</a>
-     */
-    @SuppressWarnings("unchecked")
-    // suppress because the types are checked by the method signature before using a vararg
-    public static <T> Observable<T> concat(Observable<? extends T> t1, Observable<? extends T> t2, Observable<? extends T> t3, Observable<? extends T> t4, Observable<? extends T> t5, Observable<? extends T> t6, Observable<? extends T> t7, Observable<? extends T> t8, Observable<? extends T> t9) {
-        return create(OperationConcat.concat(t1, t2, t3, t4, t5, t6, t7, t8, t9));
-    }
-
-    /**
-     * This behaves like {@link #merge(Observable)} except that if any of the
-     * merged Observables notify of an error via
-     * {@link Observer#onError onError}, {@code mergeDelayError} will refrain
-     * from propagating that error notification until all of the merged
-     * Observables have finished emitting items.
-     * <p>
-     * <img width="640" src="https://raw.github.com/wiki/Netflix/RxJava/images/rx-operators/mergeDelayError.png">
-     * <p>
-     * Even if multiple merged Observables send {@code onError} notifications,
-     * {@code mergeDelayError} will only invoke the {@code onError} method of
-     * its Observers once.
-     * <p>
-     * This method allows an Observer to receive all successfully emitted items
-     * from all of the source Observables without being interrupted by an error
-     * notification from one of them.
-     * 
-     * @param source an Observable that emits Observables
-     * @return an Observable that emits items that are the result of flattening
-     *         the items emitted by the Observables emitted by the
-     *         {@code source} Observable
-     * @see <a href="https://github.com/Netflix/RxJava/wiki/Combining-Observables#mergedelayerror">mergeDelayError()</a>
-     * @see <a href="http://msdn.microsoft.com/en-us/library/hh229099.aspx">MSDN: Observable.Merge Method</a>
-     */
-    public static <T> Observable<T> mergeDelayError(Observable<? extends Observable<? extends T>> source) {
-        return create(OperationMergeDelayError.mergeDelayError(source));
-    }
-
-    /**
-     * This behaves like {@link #merge(Observable, Observable)} except that if
-     * any of the merged Observables notify of an error via
-     * {@link Observer#onError onError}, {@code mergeDelayError} will refrain
-     * from propagating that error notification until all of the merged
-     * Observables have finished emitting items.
-     * <p>
-     * <img width="640" src="https://raw.github.com/wiki/Netflix/RxJava/images/rx-operators/mergeDelayError.png">
-     * <p>
-     * Even if multiple merged Observables send {@code onError} notifications,
-     * {@code mergeDelayError} will only invoke the {@code onError} method of
-     * its Observers once.
-     * <p>
-     * This method allows an Observer to receive all successfully emitted items
-     * from all of the source Observables without being interrupted by an error
-     * notification from one of them.
-     * 
-     * @param t1 an Observable to be merged
-     * @param t2 an Observable to be merged
-     * @return an Observable that emits items that are the result of flattening
-     *         the items emitted by the {@code source} Observables
-     * @see <a href="https://github.com/Netflix/RxJava/wiki/Combining-Observables#mergedelayerror">mergeDelayError()</a>
-     * @see <a href="http://msdn.microsoft.com/en-us/library/hh229099.aspx">MSDN: Observable.Merge Method</a>
-     */
-    @SuppressWarnings("unchecked")
-    // suppress because the types are checked by the method signature before using a vararg
-    public static <T> Observable<T> mergeDelayError(Observable<? extends T> t1, Observable<? extends T> t2) {
-        return create(OperationMergeDelayError.mergeDelayError(t1, t2));
-    }
-
-    /**
-     * This behaves like {@link #merge(Observable, Observable, Observable)}
-     * except that if any of the merged Observables notify of an error via
-     * {@link Observer#onError onError}, {@code mergeDelayError} will refrain
-     * from propagating that error notification until all of the merged
-     * Observables have finished emitting items.
-     * <p>
-     * <img width="640" src="https://raw.github.com/wiki/Netflix/RxJava/images/rx-operators/mergeDelayError.png">
-     * <p>
-     * Even if multiple merged Observables send {@code onError} notifications,
-     * {@code mergeDelayError} will only invoke the {@code onError} method of
-     * its Observers once.
-     * <p>
-     * This method allows an Observer to receive all successfully emitted items
-     * from all of the source Observables without being interrupted by an error
-     * notification from one of them.
-     * 
-     * @param t1 an Observable to be merged
-     * @param t2 an Observable to be merged
-     * @param t3 an Observable to be merged
-     * @return an Observable that emits items that are the result of flattening
-     *         the items emitted by the {@code source} Observables
-     * @see <a href="https://github.com/Netflix/RxJava/wiki/Combining-Observables#mergedelayerror">mergeDelayError()</a>
-     * @see <a href="http://msdn.microsoft.com/en-us/library/hh229099.aspx">MSDN: Observable.Merge Method</a>
-     */
-    @SuppressWarnings("unchecked")
-    // suppress because the types are checked by the method signature before using a vararg
-    public static <T> Observable<T> mergeDelayError(Observable<? extends T> t1, Observable<? extends T> t2, Observable<? extends T> t3) {
-        return create(OperationMergeDelayError.mergeDelayError(t1, t2, t3));
-    }
-
-    /**
-     * This behaves like
-     * {@link #merge(Observable, Observable, Observable, Observable)} except
-     * that if any of the merged Observables notify of an error via
-     * {@link Observer#onError onError}, {@code mergeDelayError} will refrain
-     * from propagating that error notification until all of the merged
-     * Observables have finished emitting items.
-     * <p>
-     * <img width="640" src="https://raw.github.com/wiki/Netflix/RxJava/images/rx-operators/mergeDelayError.png">
-     * <p>
-     * Even if multiple merged Observables send {@code onError} notifications,
-     * {@code mergeDelayError} will only invoke the {@code onError} method of
-     * its Observers once.
-     * <p>
-     * This method allows an Observer to receive all successfully emitted items
-     * from all of the source Observables without being interrupted by an error
-     * notification from one of them.
-     * 
-     * @param t1 an Observable to be merged
-     * @param t2 an Observable to be merged
-     * @param t3 an Observable to be merged
-     * @param t4 an Observable to be merged
-     * @return an Observable that emits items that are the result of flattening
-     *         the items emitted by the {@code source} Observables
-     * @see <a href="https://github.com/Netflix/RxJava/wiki/Combining-Observables#mergedelayerror">mergeDelayError()</a>
-     * @see <a href="http://msdn.microsoft.com/en-us/library/hh229099.aspx">MSDN: Observable.Merge Method</a>
-     */
-    @SuppressWarnings("unchecked")
-    // suppress because the types are checked by the method signature before using a vararg
-    public static <T> Observable<T> mergeDelayError(Observable<? extends T> t1, Observable<? extends T> t2, Observable<? extends T> t3, Observable<? extends T> t4) {
-        return create(OperationMergeDelayError.mergeDelayError(t1, t2, t3, t4));
-    }
-
-    /**
-     * This behaves like {@link #merge(Observable, Observable, Observable, Observable, Observable)}
-     * except that if any of the merged Observables notify of an error via
-     * {@link Observer#onError onError}, {@code mergeDelayError} will refrain
-     * from propagating that error notification until all of the merged
-     * Observables have finished emitting items.
-     * <p>
-     * <img width="640" src="https://raw.github.com/wiki/Netflix/RxJava/images/rx-operators/mergeDelayError.png">
-     * <p>
-     * Even if multiple merged Observables send {@code onError} notifications,
-     * {@code mergeDelayError} will only invoke the {@code onError} method of
-     * its Observers once.
-     * <p>
-     * This method allows an Observer to receive all successfully emitted items
-     * from all of the source Observables without being interrupted by an error
-     * notification from one of them.
-     * 
-     * @param t1 an Observable to be merged
-     * @param t2 an Observable to be merged
-     * @param t3 an Observable to be merged
-     * @param t4 an Observable to be merged
-     * @param t5 an Observable to be merged
-     * @return an Observable that emits items that are the result of flattening
-     *         the items emitted by the {@code source} Observables
-     * @see <a href="https://github.com/Netflix/RxJava/wiki/Combining-Observables#mergedelayerror">mergeDelayError()</a>
-     * @see <a href="http://msdn.microsoft.com/en-us/library/hh229099.aspx">MSDN: Observable.Merge Method</a>
-     */
-    @SuppressWarnings("unchecked")
-    // suppress because the types are checked by the method signature before using a vararg
-    public static <T> Observable<T> mergeDelayError(Observable<? extends T> t1, Observable<? extends T> t2, Observable<? extends T> t3, Observable<? extends T> t4, Observable<? extends T> t5) {
-        return create(OperationMergeDelayError.mergeDelayError(t1, t2, t3, t4, t5));
-    }
-
-    /**
-     * This behaves like {@link #merge(Observable, Observable, Observable, Observable, Observable, Observable)}
-     * except that if any of the merged Observables notify of an error via
-     * {@link Observer#onError onError}, {@code mergeDelayError} will refrain
-     * from propagating that error notification until all of the merged
-     * Observables have finished emitting items.
-     * <p>
-     * <img width="640" src="https://raw.github.com/wiki/Netflix/RxJava/images/rx-operators/mergeDelayError.png">
-     * <p>
-     * Even if multiple merged Observables send {@code onError} notifications,
-     * {@code mergeDelayError} will only invoke the {@code onError} method of
-     * its Observers once.
-     * <p>
-     * This method allows an Observer to receive all successfully emitted items
-     * from all of the source Observables without being interrupted by an error
-     * notification from one of them.
-     * 
-     * @param t1 an Observable to be merged
-     * @param t2 an Observable to be merged
-     * @param t3 an Observable to be merged
-     * @param t4 an Observable to be merged
-     * @param t5 an Observable to be merged
-     * @param t6 an Observable to be merged
-     * @return an Observable that emits items that are the result of flattening
-     *         the items emitted by the {@code source} Observables
-     * @see <a href="https://github.com/Netflix/RxJava/wiki/Combining-Observables#mergedelayerror">mergeDelayError()</a>
-     * @see <a href="http://msdn.microsoft.com/en-us/library/hh229099.aspx">MSDN: Observable.Merge Method</a>
-     */
-    @SuppressWarnings("unchecked")
-    // suppress because the types are checked by the method signature before using a vararg
-    public static <T> Observable<T> mergeDelayError(Observable<? extends T> t1, Observable<? extends T> t2, Observable<? extends T> t3, Observable<? extends T> t4, Observable<? extends T> t5, Observable<? extends T> t6) {
-        return create(OperationMergeDelayError.mergeDelayError(t1, t2, t3, t4, t5, t6));
-    }
-
-    /**
-     * This behaves like {@link #merge(Observable, Observable, Observable, Observable, Observable, Observable, Observable)}
-     * except that if any of the merged Observables notify of an error via
-     * {@link Observer#onError onError}, {@code mergeDelayError} will refrain
-     * from propagating that error notification until all of the merged
-     * Observables have finished emitting items.
-     * <p>
-     * <img width="640" src="https://raw.github.com/wiki/Netflix/RxJava/images/rx-operators/mergeDelayError.png">
-     * <p>
-     * Even if multiple merged Observables send {@code onError} notifications,
-     * {@code mergeDelayError} will only invoke the {@code onError} method of
-     * its Observers once.
-     * <p>
-     * This method allows an Observer to receive all successfully emitted items
-     * from all of the source Observables without being interrupted by an error
-     * notification from one of them.
-     * 
-     * @param t1 an Observable to be merged
-     * @param t2 an Observable to be merged
-     * @param t3 an Observable to be merged
-     * @param t4 an Observable to be merged
-     * @param t5 an Observable to be merged
-     * @param t6 an Observable to be merged
-     * @param t7 an Observable to be merged
-     * @return an Observable that emits items that are the result of flattening
-     *         the items emitted by the {@code source} Observables
-     * @see <a href="https://github.com/Netflix/RxJava/wiki/Combining-Observables#mergedelayerror">mergeDelayError()</a>
-     * @see <a href="http://msdn.microsoft.com/en-us/library/hh229099.aspx">MSDN: Observable.Merge Method</a>
-     */
-    @SuppressWarnings("unchecked")
-    // suppress because the types are checked by the method signature before using a vararg
-    public static <T> Observable<T> mergeDelayError(Observable<? extends T> t1, Observable<? extends T> t2, Observable<? extends T> t3, Observable<? extends T> t4, Observable<? extends T> t5, Observable<? extends T> t6, Observable<? extends T> t7) {
-        return create(OperationMergeDelayError.mergeDelayError(t1, t2, t3, t4, t5, t6, t7));
-    }
-
-    /**
-     * This behaves like {@link #merge(Observable, Observable, Observable, Observable, Observable, Observable, Observable, Observable)}
-     * except that if any of the merged Observables notify of an error via
-     * {@link Observer#onError onError}, {@code mergeDelayError} will refrain
-     * from propagating that error notification until all of the merged
-     * Observables have finished emitting items.
-     * <p>
-     * <img width="640" src="https://raw.github.com/wiki/Netflix/RxJava/images/rx-operators/mergeDelayError.png">
-     * <p>
-     * Even if multiple merged Observables send {@code onError} notifications,
-     * {@code mergeDelayError} will only invoke the {@code onError} method of
-     * its Observers once.
-     * <p>
-     * This method allows an Observer to receive all successfully emitted items
-     * from all of the source Observables without being interrupted by an error
-     * notification from one of them.
-     * 
-     * @param t1 an Observable to be merged
-     * @param t2 an Observable to be merged
-     * @param t3 an Observable to be merged
-     * @param t4 an Observable to be merged
-     * @param t5 an Observable to be merged
-     * @param t6 an Observable to be merged
-     * @param t7 an Observable to be merged
-     * @param t8 an Observable to be merged
-     * @return an Observable that emits items that are the result of flattening
-     *         the items emitted by the {@code source} Observables
-     * @see <a href="https://github.com/Netflix/RxJava/wiki/Combining-Observables#mergedelayerror">mergeDelayError()</a>
-     * @see <a href="http://msdn.microsoft.com/en-us/library/hh229099.aspx">MSDN: Observable.Merge Method</a>
-     */
-    @SuppressWarnings("unchecked")
-    // suppress because the types are checked by the method signature before using a vararg
-    public static <T> Observable<T> mergeDelayError(Observable<? extends T> t1, Observable<? extends T> t2, Observable<? extends T> t3, Observable<? extends T> t4, Observable<? extends T> t5, Observable<? extends T> t6, Observable<? extends T> t7, Observable<? extends T> t8) {
-        return create(OperationMergeDelayError.mergeDelayError(t1, t2, t3, t4, t5, t6, t7, t8));
-    }
-
-    /**
-     * This behaves like {@link #merge(Observable, Observable, Observable, Observable, Observable, Observable, Observable, Observable, Observable)}
-     * except that if any of the merged Observables notify of an error via
-     * {@link Observer#onError onError}, {@code mergeDelayError} will refrain
-     * from propagating that error notification until all of the merged
-     * Observables have finished emitting items.
-     * <p>
-     * <img width="640" src="https://raw.github.com/wiki/Netflix/RxJava/images/rx-operators/mergeDelayError.png">
-     * <p>
-     * Even if multiple merged Observables send {@code onError} notifications,
-     * {@code mergeDelayError} will only invoke the {@code onError} method of
-     * its Observers once.
-     * <p>
-     * This method allows an Observer to receive all successfully emitted items
-     * from all of the source Observables without being interrupted by an error
-     * notification from one of them.
-     * 
-     * @param t1 an Observable to be merged
-     * @param t2 an Observable to be merged
-     * @param t3 an Observable to be merged
-     * @param t4 an Observable to be merged
-     * @param t5 an Observable to be merged
-     * @param t6 an Observable to be merged
-     * @param t7 an Observable to be merged
-     * @param t8 an Observable to be merged
-     * @param t9 an Observable to be merged
-     * @return an Observable that emits items that are the result of flattening
-     *         the items emitted by the {@code source} Observables
-     * @see <a href="https://github.com/Netflix/RxJava/wiki/Combining-Observables#mergedelayerror">mergeDelayError()</a>
-     * @see <a href="http://msdn.microsoft.com/en-us/library/hh229099.aspx">MSDN: Observable.Merge Method</a>
-     */
-    @SuppressWarnings("unchecked")
-    // suppress because the types are checked by the method signature before using a vararg
-    public static <T> Observable<T> mergeDelayError(Observable<? extends T> t1, Observable<? extends T> t2, Observable<? extends T> t3, Observable<? extends T> t4, Observable<? extends T> t5, Observable<? extends T> t6, Observable<? extends T> t7, Observable<? extends T> t8, Observable<? extends T> t9) {
-        return create(OperationMergeDelayError.mergeDelayError(t1, t2, t3, t4, t5, t6, t7, t8, t9));
-    }
-
-    /**
-     * Returns an Observable that never sends any items or notifications to an
-     * {@link Observer}.
-     * <p>
-     * <img width="640" src="https://raw.github.com/wiki/Netflix/RxJava/images/rx-operators/never.png">
-     * <p>
-     * This Observable is useful primarily for testing purposes.
-     * 
-     * @param <T> the type of items (not) emitted by the Observable
-     * @return an Observable that never sends any items or notifications to an
-     *         {@link Observer}
-     * @see <a href="https://github.com/Netflix/RxJava/wiki/Creating-Observables#empty-error-and-never">never()</a>
-     */
-    public static <T> Observable<T> never() {
-        return new NeverObservable<T>();
-    }
-
-    /**
-     * Given an Observable that emits Observables, creates a single Observable
-     * that emits the items emitted by the most recently published of those
-     * Observables.
-     * <p>
-     * <img width="640" src="https://raw.github.com/wiki/Netflix/RxJava/images/rx-operators/switchDo.png">
-     * 
-     * @param sequenceOfSequences the source Observable that emits Observables
-     * @return an Observable that emits only the items emitted by the most
-     *         recently published Observable
-     * @see <a href="https://github.com/Netflix/RxJava/wiki/Combining-Observables#switchonnext">switchOnNext()</a>
-     * @deprecated use {@link #switchOnNext}
-     */
-    @Deprecated
-    public static <T> Observable<T> switchDo(Observable<? extends Observable<? extends T>> sequenceOfSequences) {
-        return create(OperationSwitch.switchDo(sequenceOfSequences));
-    }
-
-    /**
-     * Given an Observable that emits Observables, creates a single Observable
-     * that emits the items emitted by the most recently published of those
-     * Observables.
-     * <p>
-     * <img width="640" src="https://raw.github.com/wiki/Netflix/RxJava/images/rx-operators/switchDo.png">
-     * 
-     * @param sequenceOfSequences the source Observable that emits Observables
-     * @return an Observable that emits only the items emitted by the most
-     *         recently published Observable
-     * @see <a href="https://github.com/Netflix/RxJava/wiki/Combining-Observables#switchonnext">switchOnNext()</a>
-     */
-    public static <T> Observable<T> switchOnNext(Observable<? extends Observable<? extends T>> sequenceOfSequences) {
-        return create(OperationSwitch.switchDo(sequenceOfSequences));
-    }
-
-    /**
-     * Accepts an Observable and wraps it in another Observable that ensures
-     * that the resulting Observable is chronologically well-behaved.
-     * <p>
-     * <img width="640" src="https://raw.github.com/wiki/Netflix/RxJava/images/rx-operators/synchronize.png">
-     * <p>
-     * A well-behaved Observable does not interleave its invocations of the
-     * {@link Observer#onNext onNext}, {@link Observer#onCompleted onCompleted},
-     * and {@link Observer#onError onError} methods of its {@link Observer}s; it
-     * invokes {@code onCompleted} or {@code onError} only once; and it never
-     * invokes {@code onNext} after invoking either {@code onCompleted} or
-     * {@code onError}. {@code synchronize} enforces this, and the Observable it
-     * returns invokes {@code onNext} and {@code onCompleted} or {@code onError}
-     * synchronously.
-     * 
-     * @return an Observable that is a chronologically well-behaved version of
-     *         the source Observable, and that synchronously notifies its
-     *         {@link Observer}s
-     * @see <a href="https://github.com/Netflix/RxJava/wiki/Observable-Utility-Operators#synchronize">synchronize()</a>
-     */
-    public Observable<T> synchronize() {
-        return create(OperationSynchronize.synchronize(this));
-    }
-
-    /**
-     * Accepts an Observable and wraps it in another Observable that ensures
-     * that the resulting Observable is chronologically well-behaved. This is
-     * accomplished by acquiring a mutual-exclusion lock for the object
-     * provided as the lock parameter.
-     * <p>
-     * <img width="640" src="https://raw.github.com/wiki/Netflix/RxJava/images/rx-operators/synchronize.png">
-     * <p>
-     * A well-behaved Observable does not interleave its invocations of the
-     * {@link Observer#onNext onNext}, {@link Observer#onCompleted onCompleted},
-     * and {@link Observer#onError onError} methods of its {@link Observer}s; it
-     * invokes {@code onCompleted} or {@code onError} only once; and it never
-     * invokes {@code onNext} after invoking either {@code onCompleted} or
-     * {@code onError}. {@code synchronize} enforces this, and the Observable it
-     * returns invokes {@code onNext} and {@code onCompleted} or {@code onError}
-     * synchronously.
-     * 
-     * @param lock the lock object to synchronize each observer call on
-     * @return an Observable that is a chronologically well-behaved version of
-     *         the source Observable, and that synchronously notifies its
-     *         {@link Observer}s
-     * @see <a href="https://github.com/Netflix/RxJava/wiki/Observable-Utility-Operators#synchronize">synchronize()</a>
-     */
-    public Observable<T> synchronize(Object lock) {
-        return create(OperationSynchronize.synchronize(this, lock));
-    }
-
-    /**
-     * @deprecated use {@link #synchronize()} or {@link #synchronize(Object)}
-     */
-    @Deprecated
-    public static <T> Observable<T> synchronize(Observable<T> source) {
-        return create(OperationSynchronize.synchronize(source));
-    }
-
-    /**
-     * Emits an item each time interval (containing a sequential number).
-     * <p>
-     * <img width="640" src="https://raw.github.com/wiki/Netflix/RxJava/images/rx-operators/interval.png">
-     * 
-     * @param interval interval size in time units (see below)
-     * @param unit time units to use for the interval size
-     * @return an Observable that emits an item each time interval
-     * @see <a href="https://github.com/Netflix/RxJava/wiki/Creating-Observables#interval">interval()</a>
-     * @see <a href="http://msdn.microsoft.com/en-us/library/hh229027.aspx">MSDN: Observable.Interval</a>
-     */
-    public static Observable<Long> interval(long interval, TimeUnit unit) {
-        return create(OperationInterval.interval(interval, unit));
-    }
-
-    /**
-     * Emits an item each time interval (containing a sequential number).
-     * <p>
-     * <img width="640" src="https://raw.github.com/wiki/Netflix/RxJava/images/rx-operators/interval.png">
-     * 
-     * @param interval interval size in time units (see below)
-     * @param unit time units to use for the interval size
-     * @param scheduler the scheduler to use for scheduling the items
-     * @return an Observable that emits an item each time interval
-     * @see <a href="https://github.com/Netflix/RxJava/wiki/Creating-Observables#interval">interval()</a>
-     * @see <a href="http://msdn.microsoft.com/en-us/library/hh228911.aspx">MSDN: Observable.Interval</a>
-     */
-    public static Observable<Long> interval(long interval, TimeUnit unit, Scheduler scheduler) {
-        return create(OperationInterval.interval(interval, unit, scheduler));
-    }
-
-    /**
-     * Drops items emitted by an Observable that are followed by newer items
-     * before a timeout value expires. The timer resets on each emission.
-     * <p>
-     * Note: If events keep firing faster than the timeout then no data will be
-     * emitted.
-     * <p>
-     * <img width="640" src="https://raw.github.com/wiki/Netflix/RxJava/images/rx-operators/debounce.png">
-     * <p>
-     * Information on debounce vs throttle:
-     * <p>
-     * <ul>
-     * <li><a href="http://drupalmotion.com/article/debounce-and-throttle-visual-explanation">Debounce and Throttle: visual explanation</a></li>
-     * <li><a href="http://unscriptable.com/2009/03/20/debouncing-javascript-methods/">Debouncing: javascript methods</a></li>
-     * <li><a href="http://www.illyriad.co.uk/blog/index.php/2011/09/javascript-dont-spam-your-server-debounce-and-throttle/">Javascript - don't spam your server: debounce and throttle</a></li>
-     * </ul>
-     * 
-     * @param timeout the time each value has to be "the most recent" of the
-     *                {@link Observable} to ensure that it's not dropped
-     * @param unit the {@link TimeUnit} for the timeout 
-     * @return an {@link Observable} that filters out items that are too
-     *         quickly followed by newer items
-     * @see <a href="https://github.com/Netflix/RxJava/wiki/Filtering-Observables#throttlewithtimeout-or-debounce">debounce()</a>
-     * @see #throttleWithTimeout(long, TimeUnit)
-     */
-    public Observable<T> debounce(long timeout, TimeUnit unit) {
-        return create(OperationDebounce.debounce(this, timeout, unit));
-    }
-
-    /**
-     * Drops items emitted by an Observable that are followed by newer items
-     * before a timeout value expires. The timer resets on each emission.
-     * <p>
-     * Note: If events keep firing faster than the timeout then no data will be
-     * emitted.
-     * <p>
-     * <img width="640" src="https://raw.github.com/wiki/Netflix/RxJava/images/rx-operators/debounce.png">
-     * <p>
-     * Information on debounce vs throttle:
-     * <p>
-     * <ul>
-     * <li><a href="http://drupalmotion.com/article/debounce-and-throttle-visual-explanation">Debounce and Throttle: visual explanation</a></li>
-     * <li><a href="http://unscriptable.com/2009/03/20/debouncing-javascript-methods/">Debouncing: javascript methods</a></li>
-     * <li><a href="http://www.illyriad.co.uk/blog/index.php/2011/09/javascript-dont-spam-your-server-debounce-and-throttle/">Javascript - don't spam your server: debounce and throttle</a></li>
-     * </ul>
-     * 
-     * @param timeout the time each value has to be "the most recent" of the
-     *                {@link Observable} to ensure that it's not dropped
-     * @param unit the unit of time for the specified timeout
-     * @param scheduler the {@link Scheduler} to use internally to manage the
-     *                  timers that handle the timeout for each event
-     * @return an {@link Observable} that filters out items that are too
-     *         quickly followed by newer items
-     * @see <a href="https://github.com/Netflix/RxJava/wiki/Filtering-Observables#throttlewithtimeout-or-debounce">debounce()</a>
-     * @see #throttleWithTimeout(long, TimeUnit, Scheduler)
-     */
-    public Observable<T> debounce(long timeout, TimeUnit unit, Scheduler scheduler) {
-        return create(OperationDebounce.debounce(this, timeout, unit, scheduler));
-    }
-
-    /**
-     * Drops items emitted by an Observable that are followed by newer items
-     * before a timeout value expires. The timer resets on each emission.
-     * <p>
-     * Note: If events keep firing faster than the timeout then no data will be
-     * emitted.
-     * <p>
-     * <img width="640" src="https://raw.github.com/wiki/Netflix/RxJava/images/rx-operators/throttleWithTimeout.png">
-     * <p>
-     * Information on debounce vs throttle:
-     * <p>
-     * <ul>
-     * <li><a href="http://drupalmotion.com/article/debounce-and-throttle-visual-explanation">Debounce and Throttle: visual explanation</a></li>
-     * <li><a href="http://unscriptable.com/2009/03/20/debouncing-javascript-methods/">Debouncing: javascript methods</a></li>
-     * <li><a href="http://www.illyriad.co.uk/blog/index.php/2011/09/javascript-dont-spam-your-server-debounce-and-throttle/">Javascript - don't spam your server: debounce and throttle</a></li>
-     * </ul>
-     * 
-     * @param timeout the time each value has to be "the most recent" of the
-     *                {@link Observable} to ensure that it's not dropped
-     * @param unit the {@link TimeUnit} for the timeout
-     * @return an {@link Observable} that filters out items that are too
-     *         quickly followed by newer items
-     * @see <a href="https://github.com/Netflix/RxJava/wiki/Filtering-Observables#throttlewithtimeout-or-debounce">throttleWithTimeout()</a>
-     * @see #debounce(long, TimeUnit)
-     */
-    public Observable<T> throttleWithTimeout(long timeout, TimeUnit unit) {
-        return create(OperationDebounce.debounce(this, timeout, unit));
-    }
-
-    /**
-     * Drops items emitted by an Observable that are followed by newer items
-     * before a timeout value expires. The timer resets on each emission.
-     * <p>
-     * Note: If events keep firing faster than the timeout then no data will be
-     * emitted.
-     * <p>
-     * <img width="640" src="https://raw.github.com/wiki/Netflix/RxJava/images/rx-operators/throttleWithTimeout.png">
-     * <p>
-     * Information on debounce vs throttle:
-     * <p>
-     * <ul>
-     * <li><a href="http://drupalmotion.com/article/debounce-and-throttle-visual-explanation">Debounce and Throttle: visual explanation</a></li>
-     * <li><a href="http://unscriptable.com/2009/03/20/debouncing-javascript-methods/">Debouncing: javascript methods</a></li>
-     * <li><a href="http://www.illyriad.co.uk/blog/index.php/2011/09/javascript-dont-spam-your-server-debounce-and-throttle/">Javascript - don't spam your server: debounce and throttle</a></li>
-     * </ul>
-     * 
-     * @param timeout the time each value has to be "the most recent" of the
-     *                {@link Observable} to ensure that it's not dropped
-     * @param unit the {@link TimeUnit} for the timeout
-     * @param scheduler the {@link Scheduler} to use internally to manage the
-     *                  timers that handle the timeout for each event
-     * @return an {@link Observable} that filters out items that are too
-     *         quickly followed by newer items
-     * @see <a href="https://github.com/Netflix/RxJava/wiki/Filtering-Observables#throttlewithtimeout-or-debounce">throttleWithTimeout()</a>
-     * @see #debounce(long, TimeUnit, Scheduler)
-     */
-    public Observable<T> throttleWithTimeout(long timeout, TimeUnit unit, Scheduler scheduler) {
-        return create(OperationDebounce.debounce(this, timeout, unit, scheduler));
-    }
-
-    /**
-     * Throttles by skipping items until "skipDuration" passes and then emits
-     * the next received item.
-     * <p>
-     * This differs from {@link #throttleLast} in that this only tracks passage
-     * of time whereas {@link #throttleLast} ticks at scheduled intervals.
-     * <p>
-     * <img width="640" src="https://raw.github.com/wiki/Netflix/RxJava/images/rx-operators/throttleFirst.png">
-     * 
-     * @param windowDuration time to wait before sending another item after
-     *                       emitting the last item
-     * @param unit the unit of time for the specified timeout
-     * @return an Observable that performs the throttle operation
-     * @see <a href="https://github.com/Netflix/RxJava/wiki/Filtering-Observables#throttlefirst">throttleFirst()</a>
-     */
-    public Observable<T> throttleFirst(long windowDuration, TimeUnit unit) {
-        return create(OperationThrottleFirst.throttleFirst(this, windowDuration, unit));
-    }
-
-    /**
-     * Throttles by skipping items until "skipDuration" passes and then emits
-     * the next received item.
-     * <p>
-     * This differs from {@link #throttleLast} in that this only tracks passage
-     * of time whereas {@link #throttleLast} ticks at scheduled intervals.
-     * <p>
-     * <img width="640" src="https://raw.github.com/wiki/Netflix/RxJava/images/rx-operators/throttleFirst.png">
-     * 
-     * @param skipDuration time to wait before sending another item after
-     *                     emitting the last item
-     * @param unit the unit of time for the specified timeout
-     * @param scheduler the {@link Scheduler} to use internally to manage the
-     *                  timers that handle timeout for each event
-     * @return an Observable that performs the throttle operation
-     * @see <a href="https://github.com/Netflix/RxJava/wiki/Filtering-Observables#throttlefirst">throttleFirst()</a>
-     */
-    public Observable<T> throttleFirst(long skipDuration, TimeUnit unit, Scheduler scheduler) {
-        return create(OperationThrottleFirst.throttleFirst(this, skipDuration, unit, scheduler));
-    }
-
-    /**
-     * Throttles by emitting the last item in each interval defined by
-     * <code>intervalDuration</code>.
-     * <p>
-     * This differs from {@link #throttleFirst} in that this ticks along at a
-     * scheduled interval whereas {@link #throttleFirst} does not tick, it just
-     * tracks passage of time.
-     * <p>
-     * <img width="640" src="https://raw.github.com/wiki/Netflix/RxJava/images/rx-operators/throttleLast.png">
-     * 
-     * @param intervalDuration duration of windows within which the last item
-     *                         will be emitted
-     * @param unit the unit of time for the specified interval
-     * @return an Observable that performs the throttle operation
-     * @see <a href="https://github.com/Netflix/RxJava/wiki/Filtering-Observables#takelast">throttleLast()</a>
-     * @see #sample(long, TimeUnit)
-     */
-    public Observable<T> throttleLast(long intervalDuration, TimeUnit unit) {
-        return sample(intervalDuration, unit);
-    }
-
-    /**
-     * Throttles by emitting the last item in each interval defined by
-     * <code>intervalDuration</code>.
-     * <p>
-     * This differs from {@link #throttleFirst} in that this ticks along at a
-     * scheduled interval whereas {@link #throttleFirst} does not tick, it just
-     * tracks passage of time.
-     * <p>
-     * <img width="640" src="https://raw.github.com/wiki/Netflix/RxJava/images/rx-operators/throttleLast.png">
-     * 
-     * @param intervalDuration duration of windows within which the last item
-     *                         will be emitted
-     * @param unit the unit of time for the specified interval
-     * @return an Observable that performs the throttle operation
-     * @see <a href="https://github.com/Netflix/RxJava/wiki/Filtering-Observables#takelast">throttleLast()</a>
-     * @see #sample(long, TimeUnit, Scheduler)
-     */
-    public Observable<T> throttleLast(long intervalDuration, TimeUnit unit, Scheduler scheduler) {
-        return sample(intervalDuration, unit, scheduler);
-    }
-
-    /**
-     * Wraps each item emitted by a source Observable in a {@link Timestamped}
-     * object.
-     * <p>
-     * <img width="640" src="https://raw.github.com/wiki/Netflix/RxJava/images/rx-operators/timestamp.png">
-     * 
-     * @return an Observable that emits timestamped items from the source
-     *         Observable
-     * @see <a href="https://github.com/Netflix/RxJava/wiki/Observable-Utility-Operators#timestamp">timestamp()</a>
-     */
-    public Observable<Timestamped<T>> timestamp() {
-        return create(OperationTimestamp.timestamp(this));
-    }
-
-    /**
-     * Converts a {@link Future} into an Observable.
-     * <p>
-     * <img width="640" src="https://raw.github.com/wiki/Netflix/RxJava/images/rx-operators/from.Future.png">
-     * <p>
-     * You can convert any object that supports the {@link Future} interface
-     * into an Observable that emits the return value of the {@link Future#get}
-     * method of that object, by passing the object into the {@code from}
-     * method.
-     * <p>
-     * <em>Important note:</em> This Observable is blocking; you cannot
-     * unsubscribe from it.
-     * 
-     * @param future the source {@link Future}
-     * @param <T> the type of object that the {@link Future} returns, and also
-     *            the type of item to be emitted by the resulting Observable
-     * @return an Observable that emits the item from the source Future
-     * @see <a href="https://github.com/Netflix/RxJava/wiki/Creating-Observables#from">from()</a>
-     */
-    public static <T> Observable<T> from(Future<? extends T> future) {
-        return create(OperationToObservableFuture.toObservableFuture(future));
-    }
-
-    /**
-     * Converts a {@link Future} into an Observable.
-     * <p>
-     * <img width="640" src="https://raw.github.com/wiki/Netflix/RxJava/images/rx-operators/from.Future.png">
-     * <p>
-     * You can convert any object that supports the {@link Future} interface
-     * into an Observable that emits the return value of the {@link Future#get}
-     * method of that object, by passing the object into the {@code from}
-     * method.
-     * <p>
-     * 
-     * @param future the source {@link Future}
-     * @param scheduler the {@link Scheduler} to wait for the Future on. Use a
-     *                  Scheduler such as {@link Schedulers#threadPoolForIO()}
-     *                  that can block and wait on the future.
-     * @param <T> the type of object that the {@link Future} returns, and also
-     *            the type of item to be emitted by the resulting Observable
-     * @return an Observable that emits the item from the source Future
-     * @see <a href="https://github.com/Netflix/RxJava/wiki/Creating-Observables#from">from()</a>
-     */
-    public static <T> Observable<T> from(Future<? extends T> future, Scheduler scheduler) {
-        return create(OperationToObservableFuture.toObservableFuture(future)).subscribeOn(scheduler);
-    }
-
-    /**
-     * Converts a {@link Future} into an Observable with timeout.
-     * <p>
-     * <img width="640" src="https://raw.github.com/wiki/Netflix/RxJava/images/rx-operators/from.Future.png">
-     * <p>
-     * You can convert any object that supports the {@link Future} interface
-     * into an Observable that emits the return value of the {link Future#get}
-     * method of that object, by passing the object into the {@code from}
-     * method.
-     * <p>
-     * <em>Important note:</em> This Observable is blocking; you cannot
-     * unsubscribe from it.
-     * 
-     * @param future the source {@link Future}
-     * @param timeout the maximum time to wait before calling <code>get()</code>
-     * @param unit the {@link TimeUnit} of the <code>timeout</code> argument
-     * @param <T> the type of object that the {@link Future} returns, and also
-     *            the type of item to be emitted by the resulting Observable
-     * @return an Observable that emits the item from the source {@link Future}
-     * @see <a href="https://github.com/Netflix/RxJava/wiki/Creating-Observables#from">from()</a>
-     */
-    public static <T> Observable<T> from(Future<? extends T> future, long timeout, TimeUnit unit) {
-        return create(OperationToObservableFuture.toObservableFuture(future, timeout, unit));
-    }
-
-    /**
-     * Returns an Observable that emits Boolean values that indicate whether the
-     * pairs of items emitted by two source Observables are equal.
-     * <p>
-     * <img width="640" src="https://raw.github.com/wiki/Netflix/RxJava/images/rx-operators/sequenceEqual.png">
-     * 
-     * @param first the first Observable to compare
-     * @param second the second Observable to compare
-     * @param <T> the type of items emitted by each Observable
-     * @return an Observable that emits Booleans that indicate whether the
-     *         corresponding items emitted by the source Observables are equal
-     * @see <a href="https://github.com/Netflix/RxJava/wiki/Observable-Utility-Operators#sequenceequal">sequenceEqual()</a>
-     */
-    public static <T> Observable<Boolean> sequenceEqual(Observable<? extends T> first, Observable<? extends T> second) {
-        return sequenceEqual(first, second, new Func2<T, T, Boolean>() {
-            @Override
-            public Boolean call(T first, T second) {
-                return first.equals(second);
-            }
-        });
-    }
-
-    /**
-     * Returns an Observable that emits Boolean values that indicate whether the
-     * pairs of items emitted by two source Observables are equal based on the
-     * results of a specified equality function.
-     * <p>
-     * <img width="640" src="https://raw.github.com/wiki/Netflix/RxJava/images/rx-operators/sequenceEqual.png">
-     * 
-     * @param first the first Observable to compare
-     * @param second the second Observable to compare
-     * @param equality a function used to compare items emitted by both
-     *                 Observables
-     * @param <T> the type of items emitted by each Observable
-     * @return an Observable that emits Booleans that indicate whether the
-     *         corresponding items emitted by the source Observables are equal
-     * @see <a href="https://github.com/Netflix/RxJava/wiki/Observable-Utility-Operators#sequenceequal">sequenceEqual()</a>
-     */
-    public static <T> Observable<Boolean> sequenceEqual(Observable<? extends T> first, Observable<? extends T> second, Func2<? super T, ? super T, Boolean> equality) {
-        return zip(first, second, equality);
-    }
-
-    /**
-     * Returns an Observable that emits the results of a function of your
-     * choosing applied to combinations of two items emitted, in sequence, by
-     * two other Observables.
-     * <p>
-     * <img width="640" src="https://raw.github.com/wiki/Netflix/RxJava/images/rx-operators/zip.png">
-     * <p>
-     * {@code zip} applies this function in strict sequence, so the first item
-     * emitted by the new Observable will be the result of the function applied
-     * to the first item emitted by {@code o1} and the first item emitted by
-     * {@code o2}; the second item emitted by the new Observable will be the
-     * result of the function applied to the second item emitted by {@code o1}
-     * and the second item emitted by {@code o2}; and so forth.
-     * <p>
-     * The resulting {@code Observable<R>} returned from {@code zip} will
-     * invoke {@link Observer#onNext onNext} as many times as the number of
-     * {@code onNext} invocations of the source Observable that emits the fewest
-     * items.
-     * 
-     * @param o1 the first source Observable
-     * @param o2 another source Observable
-     * @param zipFunction a function that, when applied to an item emitted by
-     *            each of the source Observables, results in an item that will
-     *            be emitted by the resulting Observable
-     * @return an Observable that emits the zipped results
-     * @see <a href="https://github.com/Netflix/RxJava/wiki/Combining-Observables#zip">zip()</a>
-     */
-    public static <T1, T2, R> Observable<R> zip(Observable<? extends T1> o1, Observable<? extends T2> o2, Func2<? super T1, ? super T2, ? extends R> zipFunction) {
-        return create(OperationZip.zip(o1, o2, zipFunction));
-    }
-
-    /**
-     * Returns an Observable that emits the results of a function of your
-     * choosing applied to combinations of three items emitted, in sequence, by
-     * three other Observables.
-     * <p>
-     * <img width="640" src="https://raw.github.com/wiki/Netflix/RxJava/images/rx-operators/zip.png">
-     * <p>
-     * {@code zip} applies this function in strict sequence, so the first item
-     * emitted by the new Observable will be the result of the function applied
-     * to the first item emitted by {@code o1}, the first item emitted by
-     * {@code o2}, and the first item emitted by {@code o3}; the second item
-     * emitted by the new Observable will be the result of the function applied
-     * to the second item emitted by {@code o1}, the second item emitted by
-     * {@code o2}, and the second item emitted by {@code o3}; and so forth.
-     * <p>
-     * The resulting {@code Observable<R>} returned from {@code zip} will
-     * invoke {@link Observer#onNext onNext} as many times as the number of
-     * {@code onNext} invocations of the source Observable that emits the fewest
-     * items.
-     * 
-     * @param o1 the first source Observable
-     * @param o2 a second source Observable
-     * @param o3 a third source Observable
-     * @param zipFunction a function that, when applied to an item emitted by
-     *                    each of the source Observables, results in an item
-     *                    that will be emitted by the resulting Observable
-     * @return an Observable that emits the zipped results
-     * @see <a href="https://github.com/Netflix/RxJava/wiki/Combining-Observables#zip">zip()</a>
-     */
-    public static <T1, T2, T3, R> Observable<R> zip(Observable<? extends T1> o1, Observable<? extends T2> o2, Observable<? extends T3> o3, Func3<? super T1, ? super T2, ? super T3, ? extends R> zipFunction) {
-        return create(OperationZip.zip(o1, o2, o3, zipFunction));
-    }
-
-    /**
-     * Returns an Observable that emits the results of a function of your
-     * choosing applied to combinations of four items emitted, in sequence, by
-     * four other Observables.
-     * <p>
-     * <img width="640" src="https://raw.github.com/wiki/Netflix/RxJava/images/rx-operators/zip.png">
-     * <p>
-     * {@code zip} applies this function in strict sequence, so the first item
-     * emitted by the new Observable will be the result of the function applied
-     * to the first item emitted by {@code o1}, the first item emitted by
-     * {@code o2}, the first item emitted by {@code o3}, and the first item
-     * emitted by {@code 04}; the second item emitted by the new Observable will
-     * be the result of the function applied to the second item emitted by each
-     * of those Observables; and so forth.
-     * <p>
-     * The resulting {@code Observable<R>} returned from {@code zip} will
-     * invoke {@link Observer#onNext onNext} as many times as the number of
-     * {@code onNext} invocations of the source Observable that emits the fewest
-     * items.
-     * 
-     * @param o1 one source Observable
-     * @param o2 a second source Observable
-     * @param o3 a third source Observable
-     * @param o4 a fourth source Observable
-     * @param zipFunction a function that, when applied to an item emitted by
-     *            each of the source Observables, results in an item that will
-     *            be emitted by the resulting Observable
-     * @return an Observable that emits the zipped results
-     * @see <a href="https://github.com/Netflix/RxJava/wiki/Combining-Observables#zip">zip()</a>
-     */
-    public static <T1, T2, T3, T4, R> Observable<R> zip(Observable<? extends T1> o1, Observable<? extends T2> o2, Observable<? extends T3> o3, Observable<? extends T4> o4, Func4<? super T1, ? super T2, ? super T3, ? super T4, ? extends R> zipFunction) {
-        return create(OperationZip.zip(o1, o2, o3, o4, zipFunction));
-    }
-
-    /**
-     * Returns an Observable that emits the results of a function of your
-     * choosing applied to combinations of five items emitted, in sequence, by
-     * five other Observables.
-     * <p>
-     * <img width="640" src="https://raw.github.com/wiki/Netflix/RxJava/images/rx-operators/zip.png">
-     * <p>
-     * {@code zip} applies this function in strict sequence, so the first item
-     * emitted by the new Observable will be the result of the function applied
-     * to the first item emitted by {@code o1}, the first item emitted by
-     * {@code o2}, the first item emitted by {@code o3}, the first item emitted
-     * by {@code o4}, and the first item emitted by {@code o5}; the second item
-     * emitted by the new Observable will be the result of the function applied
-     * to the second item emitted by each of those Observables; and so forth.
-     * <p>
-     * The resulting {@code Observable<R>} returned from {@code zip} will
-     * invoke {@link Observer#onNext onNext} as many times as the number of
-     * {@code onNext} invocations of the source Observable that emits the fewest
-     * items.
-     * 
-     * @param o1 the first source Observable
-     * @param o2 a second source Observable
-     * @param o3 a third source Observable
-     * @param o4 a fourth source Observable
-     * @param o5 a fifth source Observable
-     * @param zipFunction a function that, when applied to an item emitted by
-     *                    each of the source Observables, results in an item
-     *                    that will be emitted by the resulting Observable
-     * @return an Observable that emits the zipped results
-     * @see <a href="https://github.com/Netflix/RxJava/wiki/Combining-Observables#zip">zip()</a>
-     */
-    public static <T1, T2, T3, T4, T5, R> Observable<R> zip(Observable<? extends T1> o1, Observable<? extends T2> o2, Observable<? extends T3> o3, Observable<? extends T4> o4, Observable<? extends T5> o5, Func5<? super T1, ? super T2, ? super T3, ? super T4, ? super T5, ? extends R> zipFunction) {
-        return create(OperationZip.zip(o1, o2, o3, o4, o5, zipFunction));
-    }
-
-    /**
-     * Returns an Observable that emits the results of a function of your
-     * choosing applied to combinations of six items emitted, in sequence, by
-     * six other Observables.
-     * <p>
-     * <img width="640" src="https://raw.github.com/wiki/Netflix/RxJava/images/rx-operators/zip.png">
-     * <p>
-     * {@code zip} applies this function in strict sequence, so the first item
-     * emitted by the new Observable will be the result of the function applied
-     * to the first item emitted each source Observable, the second item emitted
-     * by the new Observable will be the result of the function applied to the
-     * second item emitted by each of those Observables, and so forth.
-     * <p>
-     * The resulting {@code Observable<R>} returned from {@code zip} will
-     * invoke {@link Observer#onNext onNext} as many times as the number of
-     * {@code onNext} invocations of the source Observable that emits the fewest
-     * items.
-     * 
-     * @param o1 the first source Observable
-     * @param o2 a second source Observable
-     * @param o3 a third source Observable
-     * @param o4 a fourth source Observable
-     * @param o5 a fifth source Observable
-     * @param o6 a sixth source Observable
-     * @param zipFunction a function that, when applied to an item emitted by
-     *                    each of the source Observables, results in an item
-     *                    that will be emitted by the resulting Observable
-     * @return an Observable that emits the zipped results
-     * @see <a href="https://github.com/Netflix/RxJava/wiki/Combining-Observables#zip">zip()</a>
-     */
-    public static <T1, T2, T3, T4, T5, T6, R> Observable<R> zip(Observable<? extends T1> o1, Observable<? extends T2> o2, Observable<? extends T3> o3, Observable<? extends T4> o4, Observable<? extends T5> o5, Observable<? extends T6> o6,
-            Func6<? super T1, ? super T2, ? super T3, ? super T4, ? super T5, ? super T6, ? extends R> zipFunction) {
-        return create(OperationZip.zip(o1, o2, o3, o4, o5, o6, zipFunction));
-    }
-
-    /**
-     * Returns an Observable that emits the results of a function of your
-     * choosing applied to combinations of seven items emitted, in sequence, by
-     * seven other Observables.
-     * <p>
-     * <img width="640" src="https://raw.github.com/wiki/Netflix/RxJava/images/rx-operators/zip.png">
-     * <p>
-     * {@code zip} applies this function in strict sequence, so the first item
-     * emitted by the new Observable will be the result of the function applied
-     * to the first item emitted each source Observable, the second item emitted
-     * by the new Observable will be the result of the function applied to the
-     * second item emitted by each of those Observables, and so forth.
-     * <p>
-     * The resulting {@code Observable<R>} returned from {@code zip} will
-     * invoke {@link Observer#onNext onNext} as many times as the number of
-     * {@code onNext} invocations of the source Observable that emits the fewest
-     * items.
-     * 
-     * @param o1 the first source Observable
-     * @param o2 a second source Observable
-     * @param o3 a third source Observable
-     * @param o4 a fourth source Observable
-     * @param o5 a fifth source Observable
-     * @param o6 a sixth source Observable
-     * @param o7 a seventh source Observable
-     * @param zipFunction a function that, when applied to an item emitted by
-     *                    each of the source Observables, results in an item
-     *                    that will be emitted by the resulting Observable
-     * @return an Observable that emits the zipped results
-     * @see <a href="https://github.com/Netflix/RxJava/wiki/Combining-Observables#zip">zip()</a>
-     */
-    public static <T1, T2, T3, T4, T5, T6, T7, R> Observable<R> zip(Observable<? extends T1> o1, Observable<? extends T2> o2, Observable<? extends T3> o3, Observable<? extends T4> o4, Observable<? extends T5> o5, Observable<? extends T6> o6, Observable<? extends T7> o7,
-            Func7<? super T1, ? super T2, ? super T3, ? super T4, ? super T5, ? super T6, ? super T7, ? extends R> zipFunction) {
-        return create(OperationZip.zip(o1, o2, o3, o4, o5, o6, o7, zipFunction));
-    }
-
-    /**
-     * Returns an Observable that emits the results of a function of your
-     * choosing applied to combinations of eight items emitted, in sequence, by
-     * eight other Observables.
-     * <p>
-     * <img width="640" src="https://raw.github.com/wiki/Netflix/RxJava/images/rx-operators/zip.png">
-     * <p>
-     * {@code zip} applies this function in strict sequence, so the first item
-     * emitted by the new Observable will be the result of the function applied
-     * to the first item emitted each source Observable, the second item emitted
-     * by the new Observable will be the result of the function applied to the
-     * second item emitted by each of those Observables, and so forth.
-     * <p>
-     * The resulting {@code Observable<R>} returned from {@code zip} will
-     * invoke {@link Observer#onNext onNext} as many times as the number of
-     * {@code onNext} invocations of the source Observable that emits the fewest
-     * items.
-     * 
-     * @param o1 the first source Observable
-     * @param o2 a second source Observable
-     * @param o3 a third source Observable
-     * @param o4 a fourth source Observable
-     * @param o5 a fifth source Observable
-     * @param o6 a sixth source Observable
-     * @param o7 a seventh source Observable
-     * @param o8 an eighth source Observable
-     * @param zipFunction a function that, when applied to an item emitted by
-     *                    each of the source Observables, results in an item
-     *                    that will be emitted by the resulting Observable
-     * @return an Observable that emits the zipped results
-     * @see <a href="https://github.com/Netflix/RxJava/wiki/Combining-Observables#zip">zip()</a>
-     */
-    public static <T1, T2, T3, T4, T5, T6, T7, T8, R> Observable<R> zip(Observable<? extends T1> o1, Observable<? extends T2> o2, Observable<? extends T3> o3, Observable<? extends T4> o4, Observable<? extends T5> o5, Observable<? extends T6> o6, Observable<? extends T7> o7, Observable<? extends T8> o8,
-            Func8<? super T1, ? super T2, ? super T3, ? super T4, ? super T5, ? super T6, ? super T7, ? super T8, ? extends R> zipFunction) {
-        return create(OperationZip.zip(o1, o2, o3, o4, o5, o6, o7, o8, zipFunction));
-    }
-
-    /**
-     * Returns an Observable that emits the results of a function of your
-     * choosing applied to combinations of nine items emitted, in sequence, by
-     * nine other Observables.
-     * <p>
-     * <img width="640" src="https://raw.github.com/wiki/Netflix/RxJava/images/rx-operators/zip.png">
-     * <p>
-     * {@code zip} applies this function in strict sequence, so the first item
-     * emitted by the new Observable will be the result of the function applied
-     * to the first item emitted each source Observable, the second item emitted
-     * by the new Observable will be the result of the function applied to the
-     * second item emitted by each of those Observables, and so forth.
-     * <p>
-     * The resulting {@code Observable<R>} returned from {@code zip} will
-     * invoke {@link Observer#onNext onNext} as many times as the number of
-     * {@code onNext} invocations of the source Observable that emits the fewest
-     * items.
-     * 
-     * @param o1 the first source Observable
-     * @param o2 a second source Observable
-     * @param o3 a third source Observable
-     * @param o4 a fourth source Observable
-     * @param o5 a fifth source Observable
-     * @param o6 a sixth source Observable
-     * @param o7 a seventh source Observable
-     * @param o8 an eighth source Observable
-     * @param o9 a ninth source Observable
-     * @param zipFunction a function that, when applied to an item emitted by
-     *                    each of the source Observables, results in an item
-     *                    that will be emitted by the resulting Observable
-     * @return an Observable that emits the zipped results
-     * @see <a href="https://github.com/Netflix/RxJava/wiki/Combining-Observables#zip">zip()</a>
-     */
-    public static <T1, T2, T3, T4, T5, T6, T7, T8, T9, R> Observable<R> zip(Observable<? extends T1> o1, Observable<? extends T2> o2, Observable<? extends T3> o3, Observable<? extends T4> o4, Observable<? extends T5> o5, Observable<? extends T6> o6, Observable<? extends T7> o7, Observable<? extends T8> o8,
-            Observable<? extends T9> o9, Func9<? super T1, ? super T2, ? super T3, ? super T4, ? super T5, ? super T6, ? super T7, ? super T8, ? super T9, ? extends R> zipFunction) {
-        return create(OperationZip.zip(o1, o2, o3, o4, o5, o6, o7, o8, o9, zipFunction));
-    }
-
-    /**
-     * Combines the given Observables, emitting an event containing an
-     * aggregation of the latest values of each of the source observables each
-     * time an event is received from one of the source observables, where the
-     * aggregation is defined by the given function.
-     * <p>
-     * <img width="640" src="https://raw.github.com/wiki/Netflix/RxJava/images/rx-operators/combineLatest.png">
-     * 
-     * @param o1 the first source Observable
-     * @param o2 the second source Observable
-     * @param combineFunction the aggregation function used to combine the
-     *                        source observable values
-     * @return an Observable that combines the source Observables with the
-     *         given combine function
-     * @see <a href="https://github.com/Netflix/RxJava/wiki/Combining-Observables#combinelatest">combineLatest()</a>
-     */
-    public static <T1, T2, R> Observable<R> combineLatest(Observable<? extends T1> o1, Observable<? extends T2> o2, Func2<? super T1, ? super T2, ? extends R> combineFunction) {
-        return create(OperationCombineLatest.combineLatest(o1, o2, combineFunction));
-    }
-
-    /**
-     * Combines the given Observables, emitting an event containing an
-     * aggregation of the latest values of each of the source observables each
-     * time an event is received from one of the source observables, where the
-     * aggregation is defined by the given function.
-     * <p>
-     * <img width="640" src="https://raw.github.com/wiki/Netflix/RxJava/images/rx-operators/combineLatest.png">
-     * 
-     * @param o1 the first source Observable
-     * @param o2 the second source Observable
-     * @param o3 the third source Observable
-     * @param combineFunction the aggregation function used to combine the
-     *                        source observable values
-     * @return an Observable that combines the source Observables with the
-     *         given combine function
-     * @see <a href="https://github.com/Netflix/RxJava/wiki/Combining-Observables#combinelatest">combineLatest()</a>
-     */
-    public static <T1, T2, T3, R> Observable<R> combineLatest(Observable<? extends T1> o1, Observable<? extends T2> o2, Observable<? extends T3> o3, Func3<? super T1, ? super T2, ? super T3, ? extends R> combineFunction) {
-        return create(OperationCombineLatest.combineLatest(o1, o2, o3, combineFunction));
-    }
-
-    /**
-     * Combines the given Observables, emitting an event containing an
-     * aggregation of the latest values of each of the source observables each
-     * time an event is received from one of the source observables, where the
-     * aggregation is defined by the given function.
-     * <p>
-     * <img width="640" src="https://raw.github.com/wiki/Netflix/RxJava/images/rx-operators/combineLatest.png">
-     * 
-     * @param o1 the first source Observable
-     * @param o2 the second source Observable
-     * @param o3 the third source Observable
-     * @param o4 the fourth source Observable
-     * @param combineFunction the aggregation function used to combine the
-     *                        source observable values
-     * @return an Observable that combines the source Observables with the
-     *         given combine function
-     * @see <a href="https://github.com/Netflix/RxJava/wiki/Combining-Observables#combinelatest">combineLatest()</a>
-     */
-    public static <T1, T2, T3, T4, R> Observable<R> combineLatest(Observable<? extends T1> o1, Observable<? extends T2> o2, Observable<? extends T3> o3, Observable<? extends T4> o4,
-            Func4<? super T1, ? super T2, ? super T3, ? super T4, ? extends R> combineFunction) {
-        return create(OperationCombineLatest.combineLatest(o1, o2, o3, o4, combineFunction));
-    }
-
-    /**
-     * Combines the given Observables, emitting an event containing an
-     * aggregation of the latest values of each of the source observables each
-     * time an event is received from one of the source observables, where the
-     * aggregation is defined by the given function.
-     * <p>
-     * <img width="640" src="https://raw.github.com/wiki/Netflix/RxJava/images/rx-operators/combineLatest.png">
-     * 
-     * @param o1 the first source Observable
-     * @param o2 the second source Observable
-     * @param o3 the third source Observable
-     * @param o4 the fourth source Observable
-     * @param o5 the fifth source Observable
-     * @param combineFunction the aggregation function used to combine the
-     *                        source observable values
-     * @return an Observable that combines the source Observables with the
-     *         given combine function
-     * @see <a href="https://github.com/Netflix/RxJava/wiki/Combining-Observables#combinelatest">combineLatest()</a>
-     */
-    public static <T1, T2, T3, T4, T5, R> Observable<R> combineLatest(Observable<? extends T1> o1, Observable<? extends T2> o2, Observable<? extends T3> o3, Observable<? extends T4> o4, Observable<? extends T5> o5,
-            Func5<? super T1, ? super T2, ? super T3, ? super T4, ? super T5, ? extends R> combineFunction) {
-        return create(OperationCombineLatest.combineLatest(o1, o2, o3, o4, o5, combineFunction));
-    }
-
-    /**
-     * Combines the given Observables, emitting an event containing an
-     * aggregation of the latest values of each of the source observables each
-     * time an event is received from one of the source observables, where the
-     * aggregation is defined by the given function.
-     * <p>
-     * <img width="640" src="https://raw.github.com/wiki/Netflix/RxJava/images/rx-operators/combineLatest.png">
-     * 
-     * @param o1 the first source Observable
-     * @param o2 the second source Observable
-     * @param o3 the third source Observable
-     * @param o4 the fourth source Observable
-     * @param o5 the fifth source Observable
-     * @param o6 the sixth source Observable
-     * @param combineFunction the aggregation function used to combine the
-     *                        source observable values
-     * @return an Observable that combines the source Observables with the
-     *         given combine function
-     * @see <a href="https://github.com/Netflix/RxJava/wiki/Combining-Observables#combinelatest">combineLatest()</a>
-     */
-    public static <T1, T2, T3, T4, T5, T6, R> Observable<R> combineLatest(Observable<? extends T1> o1, Observable<? extends T2> o2, Observable<? extends T3> o3, Observable<? extends T4> o4, Observable<? extends T5> o5, Observable<? extends T6> o6,
-            Func6<? super T1, ? super T2, ? super T3, ? super T4, ? super T5, ? super T6, ? extends R> combineFunction) {
-        return create(OperationCombineLatest.combineLatest(o1, o2, o3, o4, o5, o6, combineFunction));
-    }
-
-    /**
-     * Combines the given Observables, emitting an event containing an
-     * aggregation of the latest values of each of the source observables each
-     * time an event is received from one of the source observables, where the
-     * aggregation is defined by the given function.
-     * <p>
-     * <img width="640" src="https://raw.github.com/wiki/Netflix/RxJava/images/rx-operators/combineLatest.png">
-     * 
-     * @param o1 the first source Observable
-     * @param o2 the second source Observable
-     * @param o3 the third source Observable
-     * @param o4 the fourth source Observable
-     * @param o5 the fifth source Observable
-     * @param o6 the sixth source Observable
-     * @param o7 the seventh source Observable
-     * @param combineFunction the aggregation function used to combine the
-     *                        source observable values
-     * @return an Observable that combines the source Observables with the
-     *         given combine function
-     * @see <a href="https://github.com/Netflix/RxJava/wiki/Combining-Observables#combinelatest">combineLatest()</a>
-     */
-    public static <T1, T2, T3, T4, T5, T6, T7, R> Observable<R> combineLatest(Observable<? extends T1> o1, Observable<? extends T2> o2, Observable<? extends T3> o3, Observable<? extends T4> o4, Observable<? extends T5> o5, Observable<? extends T6> o6, Observable<? extends T7> o7,
-            Func7<? super T1, ? super T2, ? super T3, ? super T4, ? super T5, ? super T6, ? super T7, ? extends R> combineFunction) {
-        return create(OperationCombineLatest.combineLatest(o1, o2, o3, o4, o5, o6, o7, combineFunction));
-    }
-
-    /**
-     * Combines the given Observables, emitting an event containing an
-     * aggregation of the latest values of each of the source observables each
-     * time an event is received from one of the source observables, where the
-     * aggregation is defined by the given function.
-     * <p>
-     * <img width="640" src="https://raw.github.com/wiki/Netflix/RxJava/images/rx-operators/combineLatest.png">
-     * 
-     * @param o1 the first source Observable
-     * @param o2 the second source Observable
-     * @param o3 the third source Observable
-     * @param o4 the fourth source Observable
-     * @param o5 the fifth source Observable
-     * @param o6 the sixth source Observable
-     * @param o7 the seventh source Observable
-     * @param o8 the eighth source Observable
-     * @param combineFunction the aggregation function used to combine the
-     *                        source observable values
-     * @return an Observable that combines the source Observables with the
-     *         given combine function
-     * @see <a href="https://github.com/Netflix/RxJava/wiki/Combining-Observables#combinelatest">combineLatest()</a>
-     */
-    public static <T1, T2, T3, T4, T5, T6, T7, T8, R> Observable<R> combineLatest(Observable<? extends T1> o1, Observable<? extends T2> o2, Observable<? extends T3> o3, Observable<? extends T4> o4, Observable<? extends T5> o5, Observable<? extends T6> o6, Observable<? extends T7> o7, Observable<? extends T8> o8,
-            Func8<? super T1, ? super T2, ? super T3, ? super T4, ? super T5, ? super T6, ? super T7, ? super T8, ? extends R> combineFunction) {
-        return create(OperationCombineLatest.combineLatest(o1, o2, o3, o4, o5, o6, o7, o8, combineFunction));
-    }
-
-    /**
-     * Combines the given Observables, emitting an event containing an
-     * aggregation of the latest values of each of the source observables each
-     * time an event is received from one of the source observables, where the
-     * aggregation is defined by the given function.
-     * <p>
-     * <img width="640" src="https://raw.github.com/wiki/Netflix/RxJava/images/rx-operators/combineLatest.png">
-     * 
-     * @param o1 the first source Observable
-     * @param o2 the second source Observable
-     * @param o3 the third source Observable
-     * @param o4 the fourth source Observable
-     * @param o5 the fifth source Observable
-     * @param o6 the sixth source Observable
-     * @param o7 the seventh source Observable
-     * @param o8 the eighth source Observable
-     * @param o9 the ninth source Observable
-     * @param combineFunction the aggregation function used to combine the
-     *                        source observable values
-     * @return an Observable that combines the source Observables with the
-     *         given combine function
-     * @see <a href="https://github.com/Netflix/RxJava/wiki/Combining-Observables#combinelatest">combineLatest()</a>
-     */
-    public static <T1, T2, T3, T4, T5, T6, T7, T8, T9, R> Observable<R> combineLatest(Observable<? extends T1> o1, Observable<? extends T2> o2, Observable<? extends T3> o3, Observable<? extends T4> o4, Observable<? extends T5> o5, Observable<? extends T6> o6, Observable<? extends T7> o7, Observable<? extends T8> o8, Observable<? extends T9> o9,
-            Func9<? super T1, ? super T2, ? super T3, ? super T4, ? super T5, ? super T6, ? super T7, ? super T8, ? super T9, ? extends R> combineFunction) {
-        return create(OperationCombineLatest.combineLatest(o1, o2, o3, o4, o5, o6, o7, o8, o9, combineFunction));
-    }
-
-    /**
-     * Creates an Observable that produces buffers of collected items.
-     * <p>
-     * <img width="640" src="https://raw.github.com/wiki/Netflix/RxJava/images/rx-operators/buffer1.png">
-     * <p>
-     * This Observable produces connected, non-overlapping buffers. The current
-     * buffer is emitted and replaced with a new buffer when the Observable
-     * produced by the specified <code>bufferClosingSelector</code> produces a
-     * {@link rx.util.Closing} object. The <code>bufferClosingSelector</code>
-     * will then be used to create a new Observable to listen for the end of
-     * the next buffer.
-     * 
-     * @param bufferClosingSelector the {@link Func0} which is used to produce
-     *                              an {@link Observable} for every buffer
-     *                              created. When this {@link Observable}
-     *                              produces a {@link rx.util.Closing} object,
-     *                              the associated buffer is emitted and
-     *                              replaced with a new one.
-     * @return an {@link Observable} which produces connected, non-overlapping
-     *         buffers, which are emitted when the current {@link Observable}
-     *         created with the {@link Func0} argument produces a
-     *         {@link rx.util.Closing} object
-     * @see <a href="https://github.com/Netflix/RxJava/wiki/Transforming-Observables#buffer">buffer()</a>
-     */
-    public Observable<List<T>> buffer(Func0<? extends Observable<? extends Closing>> bufferClosingSelector) {
-        return create(OperationBuffer.buffer(this, bufferClosingSelector));
-    }
-
-    /**
-     * Creates an Observable which produces buffers of collected values.
-     * <p>
-     * <img width="640" src="https://raw.github.com/wiki/Netflix/RxJava/images/rx-operators/buffer2.png">
-     * <p>
-     * This Observable produces buffers. Buffers are created when the specified
-     * <code>bufferOpenings</code> Observable produces a {@link rx.util.Opening}
-     * object. Additionally the <code>bufferClosingSelector</code> argument is
-     * used to create an Observable which produces {@link rx.util.Closing}
-     * objects. When this Observable produces such an object, the associated
-     * buffer is emitted.
-     * 
-     * @param bufferOpenings the {@link Observable} that, when it produces a
-     *                       {@link rx.util.Opening} object, will cause another
-     *                       buffer to be created
-     * @param bufferClosingSelector the {@link Func1} that is used to produce
-     *                              an {@link Observable} for every buffer
-     *                              created. When this {@link Observable}
-     *                              produces a {@link rx.util.Closing} object,
-     *                              the associated buffer is emitted.
-     * @return an {@link Observable} that produces buffers that are created and
-     *         emitted when the specified {@link Observable}s publish certain
-     *         objects
-     * @see <a href="https://github.com/Netflix/RxJava/wiki/Transforming-Observables#buffer">buffer()</a>
-     */
-    public Observable<List<T>> buffer(Observable<? extends Opening> bufferOpenings, Func1<Opening, ? extends Observable<? extends Closing>> bufferClosingSelector) {
-        return create(OperationBuffer.buffer(this, bufferOpenings, bufferClosingSelector));
-    }
-
-    /**
-     * Creates an Observable that produces buffers of collected items.
-     * <p>
-     * <img width="640" src="https://raw.github.com/wiki/Netflix/RxJava/images/rx-operators/buffer3.png">
-     * <p>
-     * This Observable produces connected, non-overlapping buffers, each
-     * containing <code>count</code> items. When the source Observable completes
-     * or encounters an error, the current buffer is emitted, and the event is
-     * propagated.
-     * 
-     * @param count the maximum size of each buffer before it should be emitted
-     * @return an {@link Observable} that produces connected, non-overlapping
-     *         buffers containing at most "count" items
-     * @see <a href="https://github.com/Netflix/RxJava/wiki/Transforming-Observables#buffer">buffer()</a>
-     */
-    public Observable<List<T>> buffer(int count) {
-        return create(OperationBuffer.buffer(this, count));
-    }
-
-    /**
-     * Creates an Observable which produces buffers of collected items.
-     * <p>
-     * <img width="640" src="https://raw.github.com/wiki/Netflix/RxJava/images/rx-operators/buffer4.png">
-     * <p>
-     * This Observable produces buffers every <code>skip</code> items, each
-     * containing <code>count</code> items. When the source Observable
-     * completes or encounters an error, the current buffer is emitted, and the
-     * event is propagated.
-     * 
-     * @param count the maximum size of each buffer before it should be emitted
-     * @param skip how many produced items need to be skipped before starting a
-     *             new buffer. Note that when <code>skip</code> and
-     *             <code>count</code> are equal, this is the same operation as
-     *             {@link Observable#buffer(int)}.
-     * @return an {@link Observable} that produces buffers every
-     *         <code>skip</code> item containing at most <code>count</code>
-     *         items
-     * @see <a href="https://github.com/Netflix/RxJava/wiki/Transforming-Observables#buffer">buffer()</a>
-     */
-    public Observable<List<T>> buffer(int count, int skip) {
-        return create(OperationBuffer.buffer(this, count, skip));
-    }
-
-    /**
-     * Creates an Observable that produces buffers of collected values.
-     * <p>
-     * <img width="640" src="https://raw.github.com/wiki/Netflix/RxJava/images/rx-operators/buffer5.png">
-     * <p>
-     * This Observable produces connected, non-overlapping buffers, each of a
-     * fixed duration specified by the <code>timespan</code> argument. When the
-     * source Observable completes or encounters an error, the current buffer is
-     * emitted and the event is propagated.
-     * 
-     * @param timespan the period of time each buffer collects values before it
-     *                 should be emitted and replaced with a new buffer
-     * @param unit the unit of time which applies to the <code>timespan</code>
-     *             argument
-     * @return an {@link Observable} that produces connected, non-overlapping
-     *         buffers with a fixed duration
-     * @see <a href="https://github.com/Netflix/RxJava/wiki/Transforming-Observables#buffer">buffer()</a>
-     */
-    public Observable<List<T>> buffer(long timespan, TimeUnit unit) {
-        return create(OperationBuffer.buffer(this, timespan, unit));
-    }
-
-    /**
-     * Creates an Observable that produces buffers of collected values.
-     * <p>
-     * <img width="640" src="https://raw.github.com/wiki/Netflix/RxJava/images/rx-operators/buffer5.png">
-     * <p>
-     * This Observable produces connected, non-overlapping buffers, each of a
-     * fixed duration specified by the <code>timespan</code> argument. When the
-     * source Observable completes or encounters an error, the current buffer is
-     * emitted and the event is propagated.
-     * 
-     * @param timespan the period of time each buffer collects values before it
-     *                 should be emitted and replaced with a new buffer
-     * @param unit the unit of time which applies to the <code>timespan</code>
-     *             argument
-     * @param scheduler the {@link Scheduler} to use when determining the end
-     *                  and start of a buffer
-     * @return an {@link Observable} that produces connected, non-overlapping
-     *         buffers with a fixed duration
-     * @see <a href="https://github.com/Netflix/RxJava/wiki/Transforming-Observables#buffer">buffer()</a>
-     */
-    public Observable<List<T>> buffer(long timespan, TimeUnit unit, Scheduler scheduler) {
-        return create(OperationBuffer.buffer(this, timespan, unit, scheduler));
-    }
-
-    /**
-     * Creates an Observable that produces buffers of collected items. This
-     * Observable produces connected, non-overlapping buffers, each of a fixed
-     * duration specified by the <code>timespan</code> argument or a maximum
-     * size specified by the <code>count</code> argument (whichever is reached
-     * first). When the source Observable completes or encounters an error, the
-     * current buffer is emitted and the event is propagated.
-     * <p>
-     * <img width="640" src="https://raw.github.com/wiki/Netflix/RxJava/images/rx-operators/buffer6.png">
-     * 
-     * @param timespan the period of time each buffer collects values before it
-     *                 should be emitted and replaced with a new buffer
-     * @param unit the unit of time which applies to the <code>timespan</code>
-     *             argument
-     * @param count the maximum size of each buffer before it should be emitted
-     * @return an {@link Observable} that produces connected, non-overlapping
-     *         buffers that are emitted after a fixed duration or when the
-     *         buffer reaches maximum capacity (whichever occurs first)
-     * @see <a href="https://github.com/Netflix/RxJava/wiki/Transforming-Observables#buffer">buffer()</a>
-     */
-    public Observable<List<T>> buffer(long timespan, TimeUnit unit, int count) {
-        return create(OperationBuffer.buffer(this, timespan, unit, count));
-    }
-
-    /**
-     * Creates an Observable that produces buffers of collected items. This
-     * Observable produces connected, non-overlapping buffers, each of a fixed
-     * duration specified by the <code>timespan</code> argument or a maximum
-     * size specified by the <code>count</code> argument (whichever is reached
-     * first). When the source Observable completes or encounters an error, the
-     * current buffer is emitted and the event is propagated.
-     * <p>
-     * <img width="640" src="https://raw.github.com/wiki/Netflix/RxJava/images/rx-operators/buffer6.png">
-     * 
-     * @param timespan the period of time each buffer collects values before it
-     *                 should be emitted and replaced with a new buffer
-     * @param unit the unit of time which applies to the <code>timespan</code>
-     *             argument
-     * @param count the maximum size of each buffer before it should be emitted
-     * @param scheduler the {@link Scheduler} to use when determining the end
-                        and start of a buffer
-     * @return an {@link Observable} that produces connected, non-overlapping
-     *         buffers that are emitted after a fixed duration or when the
-     *         buffer has reached maximum capacity (whichever occurs first)
-     * @see <a href="https://github.com/Netflix/RxJava/wiki/Transforming-Observables#buffer">buffer()</a>
-     */
-    public Observable<List<T>> buffer(long timespan, TimeUnit unit, int count, Scheduler scheduler) {
-        return create(OperationBuffer.buffer(this, timespan, unit, count, scheduler));
-    }
-
-    /**
-     * Creates an Observable that produces buffers of collected items. This
-     * Observable starts a new buffer periodically, as determined by the
-     * <code>timeshift</code> argument. Each buffer is emitted after a fixed
-     * timespan, specified by the <code>timespan</code> argument. When the
-     * source Observable completes or encounters an error, the current buffer is
-     * emitted and the event is propagated.
-     * <p>
-     * <img width="640" src="https://raw.github.com/wiki/Netflix/RxJava/images/rx-operators/buffer7.png">
-     * 
-     * @param timespan the period of time each buffer collects values before it
-     *                 should be emitted
-     * @param timeshift the period of time after which a new buffer will be
-     *                  created
-     * @param unit the unit of time that applies to the <code>timespan</code>
-     *             and <code>timeshift</code> arguments
-     * @return an {@link Observable} that produces new buffers periodically and
-     *         emits these after a fixed timespan has elapsed.
-     * @see <a href="https://github.com/Netflix/RxJava/wiki/Transforming-Observables#buffer">buffer()</a>
-     */
-    public Observable<List<T>> buffer(long timespan, long timeshift, TimeUnit unit) {
-        return create(OperationBuffer.buffer(this, timespan, timeshift, unit));
-    }
-
-    /**
-     * Creates an Observable that produces buffers of collected items. This
-     * Observable starts a new buffer periodically, as determined by the
-     * <code>timeshift</code> argument. Each buffer is emitted after a fixed
-     * timespan, specified by the <code>timespan</code> argument. When the
-     * source Observable completes or encounters an error, the current buffer is
-     * emitted and the event is propagated.
-     * <p>
-     * <img width="640" src="https://raw.github.com/wiki/Netflix/RxJava/images/rx-operators/buffer7.png">
-     * 
-     * @param timespan the period of time each buffer collects values before it
-     *                 should be emitted
-     * @param timeshift the period of time after which a new buffer will be
-     *                  created
-     * @param unit the unit of time that applies to the <code>timespan</code>
-     *             and <code>timeshift</code> arguments
-     * @param scheduler the {@link Scheduler} to use when determining the end
-     *                  and start of a buffer
-     * @return an {@link Observable} that produces new buffers periodically and
-     *         emits these after a fixed timespan has elapsed
-     * @see <a href="https://github.com/Netflix/RxJava/wiki/Transforming-Observables#buffer">buffer()</a>
-     */
-    public Observable<List<T>> buffer(long timespan, long timeshift, TimeUnit unit, Scheduler scheduler) {
-        return create(OperationBuffer.buffer(this, timespan, timeshift, unit, scheduler));
-    }
-
-    /**
-     * Creates an Observable that produces windows of collected items. This
-     * Observable produces connected, non-overlapping windows. The current
-     * window is emitted and replaced with a new window when the Observable
-     * produced by the specified <code>closingSelector</code> produces a
-     * {@link rx.util.Closing} object. The <code>closingSelector</code> will
-     * then be used to create a new Observable to listen for the end of the next
-     * window.
-     * <p>
-     * <img width="640" src="https://raw.github.com/wiki/Netflix/RxJava/images/rx-operators/window1.png">
-     * 
-     * @param closingSelector the {@link Func0} used to produce an
-     *            {@link Observable} for every window created. When this
-     *            {@link Observable} emits a {@link rx.util.Closing} object, the
-     *            associated window is emitted and replaced with a new one.
-     * @return an {@link Observable} that produces connected, non-overlapping
-     *         windows, which are emitted when the current {@link Observable}
-     *         created with the <code>closingSelector</code> argument emits a
-     *         {@link rx.util.Closing} object.
-     * @see <a href="https://github.com/Netflix/RxJava/wiki/Transforming-Observables#window">window()</a>
-     */
-    public Observable<Observable<T>> window(Func0<? extends Observable<? extends Closing>> closingSelector) {
-        return create(OperationWindow.window(this, closingSelector));
-    }
-
-    /**
-     * Creates an Observable that produces windows of collected items. This
-     * Observable produces windows. Chunks are created when the
-     * <code>windowOpenings</code> Observable produces a {@link rx.util.Opening}
-     * object. Additionally the <code>closingSelector</code> argument creates an
-     * Observable that produces {@link rx.util.Closing} objects. When this
-     * Observable produces such an object, the associated window is emitted.
-     * <p>
-     * <img width="640" src="https://raw.github.com/wiki/Netflix/RxJava/images/rx-operators/window2.png">
-     * 
-     * @param windowOpenings the {@link Observable} that, when it produces a
-     *                       {@link rx.util.Opening} object, causes another
-     *                       window to be created
-     * @param closingSelector the {@link Func1} that produces an
-     *                        {@link Observable} for every window created. When
-     *                        this {@link Observable} produces a
-     *                        {@link rx.util.Closing} object, the associated
-     *                        window is emitted.
-     * @return an {@link Observable} that produces windows that are created and
-     *         emitted when the specified {@link Observable}s publish certain
-     *         objects
-     * @see <a href="https://github.com/Netflix/RxJava/wiki/Transforming-Observables#window">window()</a>
-     */
-    public Observable<Observable<T>> window(Observable<? extends Opening> windowOpenings, Func1<Opening, ? extends Observable<? extends Closing>> closingSelector) {
-        return create(OperationWindow.window(this, windowOpenings, closingSelector));
-    }
-
-    /**
-     * Creates an Observable that produces windows of collected items. This
-     * Observable produces connected, non-overlapping windows, each containing
-     * <code>count</code> elements. When the source Observable completes or
-     * encounters an error, the current window is emitted, and the event is
-     * propagated.
-     * <p>
-     * <img width="640" src="https://raw.github.com/wiki/Netflix/RxJava/images/rx-operators/window3.png">
-     * 
-     * @param count the maximum size of each window before it should be emitted
-     * @return an {@link Observable} that produces connected, non-overlapping
-     *         windows containing at most <code>count</code> items
-     * @see <a href="https://github.com/Netflix/RxJava/wiki/Transforming-Observables#window">window()</a>
-     */
-    public Observable<Observable<T>> window(int count) {
-        return create(OperationWindow.window(this, count));
-    }
-
-    /**
-     * Creates an Observable that produces windows of collected items. This
-     * Observable produces windows every <code>skip</code> items, each
-     * containing <code>count</code> elements. When the source Observable
-     * completes or encounters an error, the current window is emitted and the
-     * event is propagated.
-     * <p>
-     * <img width="640" src="https://raw.github.com/wiki/Netflix/RxJava/images/rx-operators/window4.png">
-     * 
-     * @param count the maximum size of each window before it should be emitted
-     * @param skip how many items need to be skipped before starting a new
-     *             window. Note that if <code>skip</code> and <code>count</code>
-     *             are equal this is the same operation as {@link #window(int)}.
-     * @return an {@link Observable} that produces windows every "skipped"
-     *         items containing at most <code>count</code> items
-     * @see <a href="https://github.com/Netflix/RxJava/wiki/Transforming-Observables#window">window()</a>
-     */
-    public Observable<Observable<T>> window(int count, int skip) {
-        return create(OperationWindow.window(this, count, skip));
-    }
-
-    /**
-     * Creates an Observable that produces windows of collected items. This
-     * Observable produces connected, non-overlapping windows, each of a fixed
-     * duration specified by the <code>timespan</code> argument. When the source
-     * Observable completes or encounters an error, the current window is
-     * emitted and the event is propagated.
-     * <p>
-     * <img width="640" src="https://raw.github.com/wiki/Netflix/RxJava/images/rx-operators/window5.png">
-     * 
-     * @param timespan the period of time each window collects items before it
-     *                 should be emitted and replaced with a new window
-     * @param unit the unit of time that applies to the <code>timespan</code>
-     *             argument
-     * @return an {@link Observable} that produces connected, non-overlapping
-     *         windows with a fixed duration
-     * @see <a href="https://github.com/Netflix/RxJava/wiki/Transforming-Observables#window">window()</a>
-     */
-    public Observable<Observable<T>> window(long timespan, TimeUnit unit) {
-        return create(OperationWindow.window(this, timespan, unit));
-    }
-
-    /**
-     * Creates an Observable that produces windows of collected items. This
-     * Observable produces connected, non-overlapping windows, each of a fixed
-     * duration as specified by the <code>timespan</code> argument. When the
-     * source Observable completes or encounters an error, the current window is
-     * emitted and the event is propagated.
-     * <p>
-     * <img width="640" src="https://raw.github.com/wiki/Netflix/RxJava/images/rx-operators/window5.png">
-     * 
-     * @param timespan the period of time each window collects items before it
-     *                 should be emitted and replaced with a new window
-     * @param unit the unit of time which applies to the <code>timespan</code>
-     *             argument
-     * @param scheduler the {@link Scheduler} to use when determining the end
-     *                  and start of a window
-     * @return an {@link Observable} that produces connected, non-overlapping
-     *         windows with a fixed duration
-     * @see <a href="https://github.com/Netflix/RxJava/wiki/Transforming-Observables#window">window()</a>
-     */
-    public Observable<Observable<T>> window(long timespan, TimeUnit unit, Scheduler scheduler) {
-        return create(OperationWindow.window(this, timespan, unit, scheduler));
-    }
-
-    /**
-     * Creates an Observable that produces windows of collected items. This
-     * Observable produces connected non-overlapping windows, each of a fixed
-     * duration as specified by the <code>timespan</code> argument or a maximum
-     * size as specified by the <code>count</code> argument (whichever is
-     * reached first). When the source Observable completes or encounters an
-     * error, the current window is emitted and the event is propagated.
-     * <p>
-     * <img width="640" src="https://raw.github.com/wiki/Netflix/RxJava/images/rx-operators/window6.png">
-     * 
-     * @param timespan the period of time each window collects values before it
-     *                 should be emitted and replaced with a new window
-     * @param unit the unit of time that applies to the <code>timespan</code>
-     *             argument
-     * @param count the maximum size of each window before it should be emitted
-     * @return an {@link Observable} that produces connected, non-overlapping
-     *         windows that are emitted after a fixed duration or when the
-     *         window has reached maximum capacity (whichever occurs first)
-     * @see <a href="https://github.com/Netflix/RxJava/wiki/Transforming-Observables#window">window()</a>
-     */
-    public Observable<Observable<T>> window(long timespan, TimeUnit unit, int count) {
-        return create(OperationWindow.window(this, timespan, unit, count));
-    }
-
-    /**
-     * Creates an Observable that produces windows of collected items. This
-     * Observable produces connected, non-overlapping windows, each of a fixed
-     * duration specified by the <code>timespan</code> argument or a maximum
-     * size specified by the <code>count</code> argument (whichever is reached
-     * first). When the source Observable completes or encounters an error, the
-     * current window is emitted and the event is propagated.
-     * <p>
-     * <img width="640" src="https://raw.github.com/wiki/Netflix/RxJava/images/rx-operators/window6.png">
-     * 
-     * @param timespan the period of time each window collects values before it
-     *                 should be emitted and replaced with a new window
-     * @param unit the unit of time which applies to the <code>timespan</code>
-     *             argument
-     * @param count the maximum size of each window before it should be emitted
-     * @param scheduler the {@link Scheduler} to use when determining the end
-     *                  and start of a window.
-     * @return an {@link Observable} that produces connected non-overlapping
-     *         windows that are emitted after a fixed duration or when the
-     *         window has reached maximum capacity (whichever occurs first).
-     * @see <a href="https://github.com/Netflix/RxJava/wiki/Transforming-Observables#window">window()</a>
-     */
-    public Observable<Observable<T>> window(long timespan, TimeUnit unit, int count, Scheduler scheduler) {
-        return create(OperationWindow.window(this, timespan, unit, count, scheduler));
-    }
-
-    /**
-     * Creates an Observable that produces windows of collected items. This
-     * Observable starts a new window periodically, as determined by the
-     * <code>timeshift</code> argument. Each window is emitted after a fixed
-     * timespan, specified by the <code>timespan</code> argument. When the
-     * source Observable completes or encounters an error, the current window is
-     * emitted and the event is propagated.
-     * <p>
-     * <img width="640" src="https://raw.github.com/wiki/Netflix/RxJava/images/rx-operators/window7.png">
-     * 
-     * @param timespan the period of time each window collects values before it
-     *                 should be emitted
-     * @param timeshift the period of time after which a new window will be
-     *                  created
-     * @param unit the unit of time that applies to the <code>timespan</code>
-     *             and <code>timeshift</code> arguments
-     * @return an {@link Observable} that produces new windows periodically and
-     *         emits these after a fixed timespan has elapsed
-     * @see <a href="https://github.com/Netflix/RxJava/wiki/Transforming-Observables#window">window()</a>
-     */
-    public Observable<Observable<T>> window(long timespan, long timeshift, TimeUnit unit) {
-        return create(OperationWindow.window(this, timespan, timeshift, unit));
-    }
-
-    /**
-     * Creates an Observable that produces windows of collected items. This
-     * Observable starts a new window periodically, as determined by the
-     * <code>timeshift</code> argument. Each window is emitted after a fixed
-     * timespan, specified by the <code>timespan</code> argument. When the
-     * source Observable completes or encounters an error, the current window is
-     * emitted and the event is propagated.
-     * <p>
-     * <img width="640" src="https://raw.github.com/wiki/Netflix/RxJava/images/rx-operators/window7.png">
-     * 
-     * @param timespan the period of time each window collects values before it
-     *                 should be emitted
-     * @param timeshift the period of time after which a new window will be
-     *                  created
-     * @param unit the unit of time that applies to the <code>timespan</code>
-     *             and <code>timeshift</code> arguments
-     * @param scheduler the {@link Scheduler} to use when determining the end
-     *                  and start of a window
-     * @return an {@link Observable} that produces new windows periodically and
-     *         emits these after a fixed timespan has elapsed
-     * @see <a href="https://github.com/Netflix/RxJava/wiki/Transforming-Observables#window">window()</a>
-     */
-    public Observable<Observable<T>> window(long timespan, long timeshift, TimeUnit unit, Scheduler scheduler) {
-        return create(OperationWindow.window(this, timespan, timeshift, unit, scheduler));
-    }
-
-    /**
-     * Returns an Observable that emits the results of a function of your
-     * choosing applied to combinations of <i>n</i> items emitted, in sequence,
-     * by <i>n</i> other Observables as provided by an Iterable.
-     * <p>
-     * {@code zip} applies this function in strict sequence, so the first item
-     * emitted by the new Observable will be the result of the function applied
-     * to the first item emitted by all of the source Observables; the second
-     * item emitted by the new Observable will be the result of the function
-     * applied to the second item emitted by each of those Observables; and so
-     * forth.
-     * <p>
-     * The resulting {@code Observable<R>} returned from {@code zip} will
-     * invoke {@code onNext} as many times as the number of {@code onNext}
-     * invokations of the source Observable that emits the fewest items.
-     * <p>
-     * <img width="640" src="https://raw.github.com/wiki/Netflix/RxJava/images/rx-operators/zip.png">
-     * 
-     * @param ws an Observable of source Observables
-     * @param zipFunction a function that, when applied to an item emitted by
-     *                    each of the source Observables, results in an item
-     *                    that will be emitted by the resulting Observable
-     * @return an Observable that emits the zipped results
-     * @see <a href="https://github.com/Netflix/RxJava/wiki/Combining-Observables#zip">zip()</a>
-     */
-    public static <R> Observable<R> zip(Observable<? extends Observable<?>> ws, final FuncN<? extends R> zipFunction) {
-        return ws.toList().mapMany(new Func1<List<? extends Observable<?>>, Observable<? extends R>>() {
-            @Override
-            public Observable<R> call(List<? extends Observable<?>> wsList) {
-                return create(OperationZip.zip(wsList, zipFunction));
-            }
-        });
-    }
-
-    /**
-     * Returns an Observable that emits the results of a function of your
-     * choosing applied to combinations items emitted, in sequence, by a
-     * collection of other Observables.
-     * <p>
-     * {@code zip} applies this function in strict sequence, so the first item
-     * emitted by the new Observable will be the result of the function applied
-     * to the first item emitted by all of the source Observables; the second
-     * item emitted by the new Observable will be the result of the function
-     * applied to the second item emitted by each of those Observables; and so
-     * forth.
-     * <p>
-     * The resulting {@code Observable<R>} returned from {@code zip} will invoke
-     * {@code onNext} as many times as the number of {@code onNext} invokations
-     * of the source Observable that emits the fewest items.
-     * <p>
-     * <img width="640" src="https://raw.github.com/wiki/Netflix/RxJava/images/rx-operators/zip.png">
-     * 
-     * @param ws a collection of source Observables
-     * @param zipFunction a function that, when applied to an item emitted by
-     *                    each of the source Observables, results in an item
-     *                    that will be emitted by the resulting Observable
-     * @return an Observable that emits the zipped results
-     * @see <a href="https://github.com/Netflix/RxJava/wiki/Combining-Observables#zip">zip()</a>
-     */
-    public static <R> Observable<R> zip(Iterable<? extends Observable<?>> ws, FuncN<? extends R> zipFunction) {
-        return create(OperationZip.zip(ws, zipFunction));
-    }
-
-    /**
-     * Filter items emitted by an Observable.
-     * <p>
-     * <img width="640" src="https://raw.github.com/wiki/Netflix/RxJava/images/rx-operators/filter.png">
-     * 
-     * @param predicate a function that evaluates the items emitted by the
-     *                  source Observable, returning {@code true} if they pass
-     *                  the filter
-     * @return an Observable that emits only those items in the original
-     *         Observable that the filter evaluates as {@code true}
-     * @see <a href="https://github.com/Netflix/RxJava/wiki/Filtering-Observables#filter-or-where">filter()</a>
-     */
-    public Observable<T> filter(Func1<? super T, Boolean> predicate) {
-        return create(OperationFilter.filter(this, predicate));
-    }
-
-    /**
-     * Returns an Observable that forwards all sequentially distinct items
-     * emitted from the source Observable.
-     * <p>
-     * <img width="640" src="https://raw.github.com/wiki/Netflix/RxJava/images/rx-operators/distinctUntilChanged.png">
-     * 
-     * @return an Observable of sequentially distinct items
-     * @see <a href="https://github.com/Netflix/RxJava/wiki/Filtering-Observables#distinctuntilchanged">distinctUntilChanged()</a>
-     * @see <a href="http://msdn.microsoft.com/en-us/library/hh229494.aspx">MSDN: Observable.distinctUntilChanged</a>
-     */
-    public Observable<T> distinctUntilChanged() {
-        return create(OperationDistinctUntilChanged.distinctUntilChanged(this));
-    }
-
-    /**
-     * Returns an Observable that forwards all items emitted from the source
-     * Observable that are sequentially distinct according to a key selector
-     * function.
-     * <p>
-     * <img width="640" src="https://raw.github.com/wiki/Netflix/RxJava/images/rx-operators/distinctUntilChanged.key.png">
-     * 
-     * @param keySelector a function that projects an emitted item to a key
-     *                    value that is used for deciding whether an item is
-     *                    sequentially distinct from another one or not
-     * @return an Observable of sequentially distinct items
-     * @see <a href="https://github.com/Netflix/RxJava/wiki/Filtering-Observables#distinctuntilchanged">distinctUntilChanged()</a>
-     * @see <a href="http://msdn.microsoft.com/en-us/library/hh229508.aspx">MSDN: Observable.distinctUntilChanged</a>
-     */
-    public <U> Observable<T> distinctUntilChanged(Func1<? super T, ? extends U> keySelector) {
-        return create(OperationDistinctUntilChanged.distinctUntilChanged(this, keySelector));
-    }
-
-    /**
-     * Returns an Observable that emits all distinct items emitted from the
-     * source Observable.
-     * <p>
-     * <img width="640" src="https://raw.github.com/wiki/Netflix/RxJava/images/rx-operators/distinct.png">
-     * 
-     * @return an Observable of distinct items
-     * @see <a href="https://github.com/Netflix/RxJava/wiki/Filtering-Observables#distinct">distinct()</a>
-     * @see <a href="http://msdn.microsoft.com/en-us/library/hh229764.aspx">MSDN: Observable.distinct</a>
-     */
-    public Observable<T> distinct() {
-        return create(OperationDistinct.distinct(this));
-    }
-
-    /**
-     * Returns an Observable that emits all items emitted from the source
-     * Observable that are distinct according to a key selector function.
-     * <p>
-     * <img width="640" src="https://raw.github.com/wiki/Netflix/RxJava/images/rx-operators/distinct.key.png">
-     * 
-     * @param keySelector a function that projects an emitted item to a key
-     *                    value that is used to decide whether an item is
-     *                    distinct from another one or not
-     * @return an Observable that emits distinct items
-     * @see <a href="https://github.com/Netflix/RxJava/wiki/Filtering-Observables#distinct">distinct()</a>
-     * @see <a href="http://msdn.microsoft.com/en-us/library/hh244310.aspx">MSDN: Observable.distinct</a>
-     */
-    public <U> Observable<T> distinct(Func1<? super T, ? extends U> keySelector) {
-        return create(OperationDistinct.distinct(this, keySelector));
-    }
-
-    /**
-     * Returns the item at a specified index in a sequence.
-     * <p>
-     * <img width="640" src="https://raw.github.com/wiki/Netflix/RxJava/images/rx-operators/elementAt.png">
-     * 
-     * @param index the zero-based index of the item to retrieve
-     * @return an Observable that emits the item at the specified position in
-     *         the source sequence
-     * @throws IndexOutOfBoundsException if <code>index</code> is greater than
-     *                                   or equal to the number of elements in
-     *                                   the source sequence
-     * @throws IndexOutOfBoundsException if <code>index</code> is less than 0
-     * @see <a href="https://github.com/Netflix/RxJava/wiki/Filtering-Observables#elementat">elementAt()</a>
-     */
-    public Observable<T> elementAt(int index) {
-        return create(OperationElementAt.elementAt(this, index));
-    }
-
-    /**
-     * Returns the item at a specified index in a sequence or the default item
-     * if the index is out of range.
-     * <p>
-     * <img width="640" src="https://raw.github.com/wiki/Netflix/RxJava/images/rx-operators/elementAtOrDefault.png">
-     * 
-     * @param index the zero-based index of the item to retrieve
-     * @param defaultValue the default item
-     * @return an Observable that emits the item at the specified position in
-     *         the source sequence, or the default item if the index is outside
-     *         the bounds of the source sequence
-     * @throws IndexOutOfBoundsException if <code>index</code> is less than 0
-     * @see <a href="https://github.com/Netflix/RxJava/wiki/Filtering-Observables#elementatordefault">elementAtOrDefault()</a>
-     */
-    public Observable<T> elementAtOrDefault(int index, T defaultValue) {
-        return create(OperationElementAt.elementAtOrDefault(this, index, defaultValue));
-    }
-
-    /**
-     * Returns an {@link Observable} that emits <code>true</code> if any element
-     * of the source {@link Observable} satisfies the given condition, otherwise
-     * <code>false</code>. Note: always emits <code>false</code> if the source
-     * {@link Observable} is empty.
-     * <p>
-     * In Rx.Net this is the <code>any</code> operator but renamed in RxJava to
-     * better match Java naming idioms.
-     * <p>
-     * <img width="640" src="https://raw.github.com/wiki/Netflix/RxJava/images/rx-operators/exists.png">
-     * 
-     * @param predicate the condition to test every element
-     * @return a subscription function for creating the target Observable
-     * @see <a href="https://github.com/Netflix/RxJava/wiki/Observable-Utility-Operators#exists-and-isempty">exists()</a>
-     * @see <a href="http://msdn.microsoft.com/en-us/library/hh211993.aspx" >MSDN: Observable.Any</a> Note: the description in this page is wrong.
-     */
-    public Observable<Boolean> exists(Func1<? super T, Boolean> predicate) {
-        return create(OperationAny.exists(this, predicate));
-    }
-
-    /**
-     * Determines whether an Observable sequence contains a specified item.
-     * <p>
-     * <img width="640" src="https://raw.github.com/wiki/Netflix/RxJava/images/rx-operators/contains.png">
-     * 
-     * @param element the item to search in the sequence
-     * @return an Observable that emits <code>true</code> if the item is in the
-     *         source sequence
-     * @see <a href="https://github.com/Netflix/RxJava/wiki/Observable-Utility-Operators#contains">contains()</a>
-     * @see <a href="http://msdn.microsoft.com/en-us/library/hh228965.aspx">MSDN: Observable.Contains</a>
-     */
-    public Observable<Boolean> contains(final T element) {
-        return exists(new Func1<T, Boolean>() {
-            public Boolean call(T t1) {
-                return element == null ? t1 == null : element.equals(t1);
-            }
-        });
-    }
-
-    /**
-     * Registers an {@link Action0} to be called when this Observable invokes
-     * {@link Observer#onCompleted onCompleted} or
-     * {@link Observer#onError onError}.
-     * <p>
-     * <img width="640" src="https://raw.github.com/wiki/Netflix/RxJava/images/rx-operators/finallyDo.png">
-     * 
-     * @param action an {@link Action0} to be invoked when the source
-     *               Observable finishes
-     * @return an Observable that emits the same items as the source Observable,
-     *         then invokes the {@link Action0}
-     * @see <a href="https://github.com/Netflix/RxJava/wiki/Observable-Utility-Operators#finallydo">finallyDo()</a>
-     * @see <a href="http://msdn.microsoft.com/en-us/library/hh212133.aspx">MSDN: Observable.Finally Method</a>
-     */
-    public Observable<T> finallyDo(Action0 action) {
-        return create(OperationFinally.finallyDo(this, action));
-    }
-
-    /**
-     * Creates a new Observable by applying a function that you supply to each
-     * item emitted by the source Observable, where that function returns an
-     * Observable, and then merging those resulting Observables and emitting the
-     * results of this merger.
-     * <p>
-     * <img width="640" src="https://raw.github.com/wiki/Netflix/RxJava/images/rx-operators/flatMap.png">
-     * <p>
-     * Note: {@code mapMany} and {@code flatMap} are equivalent.
-     * 
-     * @param func a function that, when applied to an item emitted by the
-     *             source Observable, returns an Observable
-     * @return an Observable that emits the result of applying the
-     *         transformation function to each item emitted by the source
-     *         Observable and merging the results of the Observables obtained
-     *         from this transformation.
-     * @see <a href="https://github.com/Netflix/RxJava/wiki/Transforming-Observables#mapmany-or-flatmap-and-mapmanydelayerror">flatMap()</a>
-     * @see #mapMany(Func1)
-     */
-    public <R> Observable<R> flatMap(Func1<? super T, ? extends Observable<? extends R>> func) {
-        return mapMany(func);
-    }
-
-    /**
-     * Filter items emitted by an Observable.
-     * <p>
-     * <img width="640" src="https://raw.github.com/wiki/Netflix/RxJava/images/rx-operators/where.png">
-     * 
-     * @param predicate a function that evaluates an item emitted by the source
-     *                  Observable, returning {@code true} if it passes the
-     *                  filter
-     * @return an Observable that emits only those items emitted by the original
-     *         Observable that the filter evaluates as {@code true}
-     * @see <a href="https://github.com/Netflix/RxJava/wiki/Filtering-Observables#filter-or-where">where()</a>
-     * @see #filter(Func1)
-     */
-    public Observable<T> where(Func1<? super T, Boolean> predicate) {
-        return filter(predicate);
-    }
-
-    /**
-     * Returns an Observable that applies the given function to each item
-     * emitted by an Observable and emits the result.
-     * <p>
-     * <img width="640" src="https://raw.github.com/wiki/Netflix/RxJava/images/rx-operators/map.png">
-     * 
-     * @param func a function to apply to each item emitted by the Observable
-     * @return an Observable that emits the items from the source Observable,
-     *         transformed by the given function
-     * @see <a href="https://github.com/Netflix/RxJava/wiki/Transforming-Observables#map">map()</a>
-     * @see <a href="http://msdn.microsoft.com/en-us/library/hh244306.aspx">MSDN: Observable.Select</a>
-     */
-    public <R> Observable<R> map(Func1<? super T, ? extends R> func) {
-        return create(OperationMap.map(this, func));
-    }
-
-    /**
-     * Returns an Observable that applies the given function to each item
-     * emitted by an Observable and emits the result.
-     * <p>
-     * <img width="640" src="https://raw.github.com/wiki/Netflix/RxJava/images/rx-operators/map.png">
-     * 
-     * @param func a function to apply to each item emitted by the Observable.
-     *             The function takes the index of the emitted item as
-     *             additional parameter.
-     * @return an Observable that emits the items from the source Observable,
-     *         transformed by the given function
-     * @see <a href="https://github.com/Netflix/RxJava/wiki/Transforming-Observables#mapwithindex">mapWithIndex()</a>
-     * @see <a href="http://msdn.microsoft.com/en-us/library/hh244311.aspx">MSDN: Observable.Select</a>
-     */
-    public <R> Observable<R> mapWithIndex(Func2<? super T, Integer, ? extends R> func) {
-        return create(OperationMap.mapWithIndex(this, func));
-    }
-
-    /**
-     * Creates a new Observable by applying a function that you supply to each
-     * item emitted by the source Observable, where that function returns an
-     * Observable, and then merging those resulting Observables and emitting
-     * the results of this merger.
-     * <p>
-     * <img width="640" src="https://raw.github.com/wiki/Netflix/RxJava/images/rx-operators/mapMany.png">
-     * <p>
-     * Note: <code>mapMany</code> and <code>flatMap</code> are equivalent.
-     * 
-     * @param func a function that, when applied to an item emitted by the
-     *             source Observable, returns an Observable
-     * @return an Observable that emits the result of applying the
-     *         transformation function to each item emitted by the source
-     *         Observable and merging the results of the Observables obtained
-     *         from this transformation.
-     * @see <a href="https://github.com/Netflix/RxJava/wiki/Transforming-Observables#mapmany-or-flatmap-and-mapmanydelayerror">mapMany()</a>
-     * @see #flatMap(Func1)
-     */
-    public <R> Observable<R> mapMany(Func1<? super T, ? extends Observable<? extends R>> func) {
-        return create(OperationMap.mapMany(this, func));
-    }
-
-    /**
-     * Turns all of the notifications from a source Observable into
-     * {@link Observer#onNext onNext} emissions, and marks them with their
-     * original notification types within {@link Notification} objects.
-     * <p>
-     * <img width="640" src="https://raw.github.com/wiki/Netflix/RxJava/images/rx-operators/materialize.png">
-     * 
-     * @return an Observable whose items are the result of materializing the
-     *         items and notifications of the source Observable
-     * @see <a href="https://github.com/Netflix/RxJava/wiki/Observable-Utility-Operators#materialize">materialize()</a>
-     * @see <a href="http://msdn.microsoft.com/en-us/library/hh229453(v=VS.103).aspx">MSDN: Observable.materialize</a>
-     */
-    public Observable<Notification<T>> materialize() {
-        return create(OperationMaterialize.materialize(this));
-    }
-
-    /**
-     * Asynchronously subscribes and unsubscribes Observers on the specified
-     * {@link Scheduler}.
-     * <p>
-     * <img width="640" src="https://raw.github.com/wiki/Netflix/RxJava/images/rx-operators/subscribeOn.png">
-     * 
-     * @param scheduler the {@link Scheduler} to perform subscription and
-     *                  unsubscription actions on
-     * @return the source Observable modified so that its subscriptions and
-     *         unsubscriptions happen on the specified {@link Scheduler}
-     * @see <a href="https://github.com/Netflix/RxJava/wiki/Observable-Utility-Operators#subscribeon">subscribeOn()</a>
-     */
-    public Observable<T> subscribeOn(Scheduler scheduler) {
-        return create(OperationSubscribeOn.subscribeOn(this, scheduler));
-    }
-
-    /**
-     * Asynchronously notify {@link Observer}s on the specified
-     * {@link Scheduler}.
-     * <p>
-     * <img width="640" src="https://raw.github.com/wiki/Netflix/RxJava/images/rx-operators/observeOn.png">
-     * 
-     * @param scheduler the {@link Scheduler} to notify {@link Observer}s on
-     * @return the source Observable modified so that its {@link Observer}s are
-     *         notified on the specified {@link Scheduler}
-     * @see <a href="https://github.com/Netflix/RxJava/wiki/Observable-Utility-Operators#observeon">observeOn()</a>
-     */
-    public Observable<T> observeOn(Scheduler scheduler) {
-        return create(OperationObserveOn.observeOn(this, scheduler));
-    }
-
-    /**
-     * Returns an Observable that reverses the effect of
-     * {@link #materialize materialize} by transforming the {@link Notification}
-     * objects emitted by the source Observable into the items or notifications
-     * they represent.
-     * <p>
-     * <img width="640" src="https://raw.github.com/wiki/Netflix/RxJava/images/rx-operators/dematerialize.png">
-     * 
-     * @return an Observable that emits the items and notifications embedded in
-     *         the {@link Notification} objects emitted by the source Observable
-     * @throws Throwable if the source Observable is not of type
-     *                   {@code Observable<Notification<T>>}
-     * @see <a href="https://github.com/Netflix/RxJava/wiki/Observable-Utility-Operators#dematerialize">dematerialize()</a>
-     * @see <a href="http://msdn.microsoft.com/en-us/library/hh229047.aspx">MSDN: Observable.dematerialize</a>
-     */
-    @SuppressWarnings("unchecked")
-    public <T2> Observable<T2> dematerialize() {
-        return create(OperationDematerialize.dematerialize((Observable<? extends Notification<? extends T2>>) this));
-    }
-
-    /**
-     * Instruct an Observable to pass control to another Observable rather than
-     * invoking {@link Observer#onError onError} if it encounters an error.
-     * <p>
-     * <img width="640" src="https://raw.github.com/wiki/Netflix/RxJava/images/rx-operators/onErrorResumeNext.png">
-     * <p>
-     * By default, when an Observable encounters an error that prevents it from
-     * emitting the expected item to its {@link Observer}, the Observable
-     * invokes its Observer's <code>onError</code> method, and then quits
-     * without invoking any more of its Observer's methods. The
-     * <code>onErrorResumeNext</code> method changes this behavior. If you pass
-     * a function that returns an Observable (<code>resumeFunction</code>) to
-     * <code>onErrorResumeNext</code>, if the original Observable encounters an
-     * error, instead of invoking its Observer's <code>onError</code> method, it
-     * will instead relinquish control to the Observable returned from
-     * <code>resumeFunction</code>, which will invoke the Observer's
-     * {@link Observer#onNext onNext} method if it is able to do so. In such a
-     * case, because no Observable necessarily invokes <code>onError</code>, the
-     * Observer may never know that an error happened.
-     * <p>
-     * You can use this to prevent errors from propagating or to supply fallback
-     * data should errors be encountered.
-     * 
-     * @param resumeFunction a function that returns an Observable that will
-     *                       take over if the source Observable encounters an
-     *                       error
-     * @return the original Observable, with appropriately modified behavior
-     * @see <a href="https://github.com/Netflix/RxJava/wiki/Error-Handling-Operators#onerrorresumenext">onErrorResumeNext()</a>
-     */
-    public Observable<T> onErrorResumeNext(final Func1<Throwable, ? extends Observable<? extends T>> resumeFunction) {
-        return create(OperationOnErrorResumeNextViaFunction.onErrorResumeNextViaFunction(this, resumeFunction));
-    }
-
-    /**
-     * Instruct an Observable to pass control to another Observable rather than
-     * invoking {@link Observer#onError onError} if it encounters an error.
-     * <p>
-     * <img width="640" src="https://raw.github.com/wiki/Netflix/RxJava/images/rx-operators/onErrorResumeNext.png">
-     * <p>
-     * By default, when an Observable encounters an error that prevents it from
-     * emitting the expected item to its {@link Observer}, the Observable
-     * invokes its Observer's <code>onError</code> method, and then quits
-     * without invoking any more of its Observer's methods. The
-     * <code>onErrorResumeNext</code> method changes this behavior. If you pass
-     * another Observable (<code>resumeSequence</code>) to an Observable's
-     * <code>onErrorResumeNext</code> method, if the original Observable
-     * encounters an error, instead of invoking its Observer's
-     * <code>onError</code> method, it will instead relinquish control to
-     * <code>resumeSequence</code> which will invoke the Observer's
-     * {@link Observer#onNext onNext} method if it is able to do so. In such a
-     * case, because no Observable necessarily invokes <code>onError</code>, the
-     * Observer may never know that an error happened.
-     * <p>
-     * You can use this to prevent errors from propagating or to supply fallback
-     * data should errors be encountered.
-     * 
-     * @param resumeSequence a function that returns an Observable that will
-     *                       take over if the source Observable encounters an
-     *                       error
-     * @return the original Observable, with appropriately modified behavior
-     * @see <a href="https://github.com/Netflix/RxJava/wiki/Error-Handling-Operators#onerrorresumenext">onErrorResumeNext()</a>
-     */
-    public Observable<T> onErrorResumeNext(final Observable<? extends T> resumeSequence) {
-        return create(OperationOnErrorResumeNextViaObservable.onErrorResumeNextViaObservable(this, resumeSequence));
-    }
-
-    /**
-     * Instruct an Observable to pass control to another Observable rather than
-     * invoking {@link Observer#onError onError} if it encounters an error of
-     * type {@link java.lang.Exception}.
-     * <p>
-     * This differs from {@link #onErrorResumeNext} in that this one does not
-     * handle {@link java.lang.Throwable} or {@link java.lang.Error} but lets
-     * those continue through.
-     * <p>
-     * <img width="640" src="https://raw.github.com/wiki/Netflix/RxJava/images/rx-operators/onExceptionResumeNextViaObservable.png">
-     * <p>
-     * By default, when an Observable encounters an error that prevents it from
-     * emitting the expected item to its {@link Observer}, the Observable
-     * invokes its Observer's <code>onError</code> method, and then quits
-     * without invoking any more of its Observer's methods. The
-     * <code>onErrorResumeNext</code> method changes this behavior. If you pass
-     * another Observable (<code>resumeSequence</code>) to an Observable's
-     * <code>onErrorResumeNext</code> method, if the original Observable
-     * encounters an error, instead of invoking its Observer's
-     * <code>onError</code> method, it will instead relinquish control to
-     * <code>resumeSequence</code> which will invoke the Observer's
-     * {@link Observer#onNext onNext} method if it is able to do so. In such a
-     * case, because no Observable necessarily invokes <code>onError</code>,
-     * the Observer may never know that an error happened.
-     * <p>
-     * You can use this to prevent errors from propagating or to supply fallback
-     * data should errors be encountered.
-     * 
-     * @param resumeSequence a function that returns an Observable that will
-     *                       take over if the source Observable encounters an
-     *                       error
-     * @return the original Observable, with appropriately modified behavior
-     * @see <a href="https://github.com/Netflix/RxJava/wiki/Error-Handling-Operators#onexceptionresumenextviaobservable">onExceptionResumeNextViaObservable()</a>
-     */
-    public Observable<T> onExceptionResumeNext(final Observable<? extends T> resumeSequence) {
-        return create(OperationOnExceptionResumeNextViaObservable.onExceptionResumeNextViaObservable(this, resumeSequence));
-    }
-
-    /**
-     * Instruct an Observable to emit an item (returned by a specified function)
-     * rather than invoking {@link Observer#onError onError} if it encounters an
-     * error.
-     * <p>
-     * <img width="640" src="https://raw.github.com/wiki/Netflix/RxJava/images/rx-operators/onErrorReturn.png">
-     * <p>
-     * By default, when an Observable encounters an error that prevents it from
-     * emitting the expected item to its {@link Observer}, the Observable
-     * invokes its Observer's <code>onError</code> method, and then quits
-     * without invoking any more of its Observer's methods. The
-     * <code>onErrorReturn</code> method changes this behavior. If you pass a
-     * function (<code>resumeFunction</code>) to an Observable's
-     * <code>onErrorReturn</code> method, if the original Observable encounters
-     * an error, instead of invoking its Observer's <code>onError</code> method,
-     * it will instead pass the return value of <code>resumeFunction</code> to
-     * the Observer's {@link Observer#onNext onNext} method.
-     * <p>
-     * You can use this to prevent errors from propagating or to supply fallback
-     * data should errors be encountered.
-     * 
-     * @param resumeFunction a function that returns an item that the new
-     *                       Observable will emit if the source Observable
-     *                       encounters an error
-     * @return the original Observable with appropriately modified behavior
-     * @see <a href="https://github.com/Netflix/RxJava/wiki/Error-Handling-Operators#onerrorreturn">onErrorReturn()</a>
-     */
-    public Observable<T> onErrorReturn(Func1<Throwable, ? extends T> resumeFunction) {
-        return create(OperationOnErrorReturn.onErrorReturn(this, resumeFunction));
-    }
-
-    /**
-     * Returns an Observable that applies a function of your choosing to the
-     * first item emitted by a source Observable, then feeds the result of that
-     * function along with the second item emitted by the source Observable into
-     * the same function, and so on until all items have been emitted by the
-     * source Observable, and emits the final result from the final call to your
-     * function as its sole item.
-     * <p>
-     * <img width="640" src="https://raw.github.com/wiki/Netflix/RxJava/images/rx-operators/reduce.png">
-     * <p>
-     * This technique, which is called "reduce" or "aggregate" here, is
-     * sometimes called "fold," "accumulate," "compress," or "inject" in other
-     * programming contexts. Groovy, for instance, has an <code>inject</code>
-     * method that does a similar operation on lists.
-     * 
-     * @param accumulator an accumulator function to be invoked on each item
-     *                    emitted by the source Observable, whose result will
-     *                    be used in the next accumulator call
-     * @return an Observable that emits a single item that is the result of
-     *         accumulating the output from the source Observable
-     * @throws IllegalArgumentException if the Observable sequence is empty
-     * @see <a href="https://github.com/Netflix/RxJava/wiki/Transforming-Observables#reduce-or-aggregate">reduce()</a>
-     * @see <a href="http://msdn.microsoft.com/en-us/library/hh229154.aspx">MSDN: Observable.Aggregate</a>
-     * @see <a href="http://en.wikipedia.org/wiki/Fold_(higher-order_function)">Wikipedia: Fold (higher-order function)</a>
-     */
-    public Observable<T> reduce(Func2<T, T, T> accumulator) {
-        /*
-         * Discussion and confirmation of implementation at https://github.com/Netflix/RxJava/issues/423#issuecomment-27642532
-         * 
-         * It should use last() not takeLast(1) since it needs to emit an error if the sequence is empty.
-         */
-        return create(OperationScan.scan(this, accumulator)).last();
-    }
-
-    /**
-     * Returns an Observable that counts the total number of items in the
-     * source Observable.
-     * <p>
-     * <img width="640" src="https://raw.github.com/wiki/Netflix/RxJava/images/rx-operators/count.png">
-     * 
-     * @return an Observable that emits the number of counted elements of the
-     *         source Observable as its single item
-     * @see <a href="https://github.com/Netflix/RxJava/wiki/Mathematical-Operators#count">count()</a>
-     * @see <a href="http://msdn.microsoft.com/en-us/library/hh229470.aspx">MSDN: Observable.Count</a>
-     */
-    public Observable<Integer> count() {
-        return reduce(0, new Func2<Integer, T, Integer>() {
-            @Override
-            public Integer call(Integer t1, T t2) {
-                return t1 + 1;
-            }
-        });
-    }
-
-    /**
-     * Returns an Observable that sums up the integers emitted by the source
-     * Observable.
-     * <p>
-     * <img width="640" src="https://raw.github.com/wiki/Netflix/RxJava/images/rx-operators/sum.png">
-     * 
-     * @param source source Observable to compute the sum of
-     * @return an Observable that emits the sum of all the items of the
-     *         source Observable as its single item
-     * @see <a href="https://github.com/Netflix/RxJava/wiki/Mathematical-Operators#sum">sum()</a>
-     * @see <a href="http://msdn.microsoft.com/en-us/library/system.reactive.linq.observable.sum.aspx">MSDN: Observable.Sum</a>
-     */
-    public static Observable<Integer> sum(Observable<Integer> source) {
-        return OperationSum.sum(source);
-    }
-
-    /**
-     * Returns an Observable that sums up the longs emitted by the source
-     * Observable.
-     * <p>
-     * <img width="640" src="https://raw.github.com/wiki/Netflix/RxJava/images/rx-operators/sum.png">
-     * 
-     * @param source source Observable to compute the sum of
-     * @return an Observable that emits the sum of all the items of the
-     *         source Observable as its single item
-     * @see <a href="https://github.com/Netflix/RxJava/wiki/Mathematical-Operators#sum">sumLongs()</a>
-     * @see <a href="http://msdn.microsoft.com/en-us/library/system.reactive.linq.observable.sum.aspx">MSDN: Observable.Sum</a>
-     */
-    public static Observable<Long> sumLongs(Observable<Long> source) {
-        return OperationSum.sumLongs(source);
-    }
-
-    /**
-     * Returns an Observable that sums up the floats emitted by the source
-     * Observable.
-     * <p>
-     * <img width="640" src="https://raw.github.com/wiki/Netflix/RxJava/images/rx-operators/sum.png">
-     * 
-     * @param source source Observable to compute the sum of
-     * @return an Observable that emits the sum of all the items of the
-     *         source Observable as its single item
-     * @see <a href="https://github.com/Netflix/RxJava/wiki/Mathematical-Operators#sum">sumFloats()</a>
-     * @see <a href="http://msdn.microsoft.com/en-us/library/system.reactive.linq.observable.sum.aspx">MSDN: Observable.Sum</a>
-     */
-    public static Observable<Float> sumFloats(Observable<Float> source) {
-        return OperationSum.sumFloats(source);
-    }
-
-    /**
-     * Returns an Observable that sums up the doubles emitted by the source
-     * Observable.
-     * <p>
-     * <img width="640" src="https://raw.github.com/wiki/Netflix/RxJava/images/rx-operators/sum.png">
-     * 
-     * @param source source Observable to compute the sum of
-     * @return an Observable that emits the sum of all the items of the
-     *         source Observable as its single item
-     * @see <a href="https://github.com/Netflix/RxJava/wiki/Mathematical-Operators#sum">sumDoubles()</a>
-     * @see <a href="http://msdn.microsoft.com/en-us/library/system.reactive.linq.observable.sum.aspx">MSDN: Observable.Sum</a>
-     */
-    public static Observable<Double> sumDoubles(Observable<Double> source) {
-        return OperationSum.sumDoubles(source);
-    }
-
-    /**
-     * Returns an Observable that computes the average of the integers emitted
-     * by the source Observable.
-     * <p>
-     * <img width="640" src="https://raw.github.com/wiki/Netflix/RxJava/images/rx-operators/average.png">
-     * 
-     * @param source source observable to compute the average of
-     * @return an Observable that emits the average of all the items emitted by
-     *         the source Observable as its single item
-     * @throws IllegalArgumentException if the Observable sequence is empty
-     * @see <a href="https://github.com/Netflix/RxJava/wiki/Mathematical-Operators#average">average()</a>
-     * @see <a href="http://msdn.microsoft.com/en-us/library/system.reactive.linq.observable.average.aspx">MSDN: Observable.Average</a>
-     */
-    public static Observable<Integer> average(Observable<Integer> source) {
-        return OperationAverage.average(source);
-    }
-
-    /**
-     * Returns an Observable that computes the average of the longs emitted by
-     * the source Observable.
-     * <p>
-     * <img width="640" src="https://raw.github.com/wiki/Netflix/RxJava/images/rx-operators/average.png">
-     * 
-     * @param source source observable to compute the average of
-     * @return an Observable that emits the average of all the items emitted by
-     *         the source Observable as its single item
-     * @see <a href="https://github.com/Netflix/RxJava/wiki/Mathematical-Operators#average">averageLongs()</a>
-     * @see <a href="http://msdn.microsoft.com/en-us/library/system.reactive.linq.observable.average.aspx">MSDN: Observable.Average</a>
-     */
-    public static Observable<Long> averageLongs(Observable<Long> source) {
-        return OperationAverage.averageLongs(source);
-    }
-
-    /**
-     * Returns an Observable that computes the average of the floats emitted by
-     * the source Observable.
-     * <p>
-     * <img width="640" src="https://raw.github.com/wiki/Netflix/RxJava/images/rx-operators/average.png">
-     * 
-     * @param source source observable to compute the average of
-     * @return an Observable that emits the average of all the items emitted by
-     *         the source Observable as its single item
-     * @see <a href="https://github.com/Netflix/RxJava/wiki/Mathematical-Operators#average">averageFloats()</a>
-     * @see <a href="http://msdn.microsoft.com/en-us/library/system.reactive.linq.observable.average.aspx">MSDN: Observable.Average</a>
-     */
-    public static Observable<Float> averageFloats(Observable<Float> source) {
-        return OperationAverage.averageFloats(source);
-    }
-
-    /**
-     * Returns an Observable that computes the average of the doubles emitted
-     * by the source Observable.
-     * <p>
-     * <img width="640" src="https://raw.github.com/wiki/Netflix/RxJava/images/rx-operators/average.png">
-     * 
-     * @param source source observable to compute the average of
-     * @return an Observable that emits the average of all the items emitted by
-     *         the source Observable as its single item
-     * @see <a href="https://github.com/Netflix/RxJava/wiki/Mathematical-Operators#average">averageDoubles()</a>
-     * @see <a href="http://msdn.microsoft.com/en-us/library/system.reactive.linq.observable.average.aspx">MSDN: Observable.Average</a>
-     */
-    public static Observable<Double> averageDoubles(Observable<Double> source) {
-        return OperationAverage.averageDoubles(source);
-    }
-
-    /**
-     * Returns the minimum item emitted by an Observable. If there are more than
-     * one minimum items, its returns the last one.
-     * <p>
-     * <img width="640" src="https://raw.github.com/wiki/Netflix/RxJava/images/rx-operators/min.png">
-     *
-     * @param source an Observable sequence to determine the minimum item of
-     * @return an Observable that emits the minimum item
-     * @throws IllegalArgumentException if the source is empty
-     * @see <a href="http://msdn.microsoft.com/en-us/library/hh229715.aspx">MSDN: Observable.Min</a>
-     */
-    public static <T extends Comparable<? super T>> Observable<T> min(Observable<T> source) {
-        return OperationMinMax.min(source);
-    }
-
-    /**
-     * Returns the minimum item emitted by an Observable according to a
-     * specified comparator. If there are more than one minimum items, it
-     * returns the last one.
-     * <p>
-     * <img width="640" src="https://raw.github.com/wiki/Netflix/RxJava/images/rx-operators/min.png">
-     *
-     * @param comparator the comparer used to compare elements
-     * @return an Observable that emits the minimum value according to the
-     *         specified comparator
-     * @throws IllegalArgumentException if the source is empty
-     * @see <a href="https://github.com/Netflix/RxJava/wiki/Mathematical-Operators#min">min()</a>
-     * @see <a href="http://msdn.microsoft.com/en-us/library/hh229095.aspx">MSDN: Observable.Min</a>
-     */
-    public Observable<T> min(Comparator<? super T> comparator) {
-        return OperationMinMax.min(this, comparator);
-    }
-
-    /**
-     * Returns the items emitted by an Observable sequence with the minimum key
-     * value. For an empty source, returns an Observable that emits an empty
-     * List.
-     * <p>
-     * <img width="640" src="https://raw.github.com/wiki/Netflix/RxJava/images/rx-operators/minBy.png">
-     *
-     * @param selector the key selector function
-     * @return an Observable that emits a List of the items with the minimum key
-     *         value
-     * @see <a href="https://github.com/Netflix/RxJava/wiki/Mathematical-Operators#minby">minBy()</a>
-     * @see <a href="http://msdn.microsoft.com/en-us/library/hh228970.aspx">MSDN: Observable.MinBy</a>
-     */
-    public <R extends Comparable<? super R>> Observable<List<T>> minBy(Func1<T, R> selector) {
-        return OperationMinMax.minBy(this, selector);
-    }
-
-    /**
-     * Returns the elements emitted by an Observable with the minimum key value 
-     * according to the specified comparator. For an empty source, it returns an
-     * Observable that emits an empty List.
-     * <p>
-     * <img width="640" src="https://raw.github.com/wiki/Netflix/RxJava/images/rx-operators/minBy.png">
-     *
-     * @param selector the key selector function
-     * @param comparator the comparator used to compare key values
-     * @return an Observable that emits a List of the elements with the minimum
-     *         key value according to the specified comparator
-     * @see <a href="https://github.com/Netflix/RxJava/wiki/Mathematical-Operators#minby">minBy()</a>
-     * @see <a href="http://msdn.microsoft.com/en-us/library/hh228970.aspx">MSDN: Observable.MinBy</a>
-     */
-    public <R> Observable<List<T>> minBy(Func1<T, R> selector, Comparator<? super R> comparator) {
-        return OperationMinMax.minBy(this, selector, comparator);
-    }
-
-    /**
-     * Returns the maximum item emitted by an Observable. If there is more
-     * than one maximum item, it returns the last one.
-     * <p>
-     * <img width="640" src="https://raw.github.com/wiki/Netflix/RxJava/images/rx-operators/max.png">
-     *
-     * @param source an Observable to determine the maximum item of
-     * @return an Observable that emits the maximum element
-     * @throws IllegalArgumentException if the source is empty
-     * @see <a href="https://github.com/Netflix/RxJava/wiki/Mathematical-Operators#max">max()</a>
-     * @see <a href="http://msdn.microsoft.com/en-us/library/hh211837.aspx">MSDN: Observable.Max</a>
-     */
-    public static <T extends Comparable<? super T>> Observable<T> max(Observable<T> source) {
-        return OperationMinMax.max(source);
-    }
-
-    /**
-     * Returns the maximum item emitted by an Observable according to the
-     * specified comparator. If there is more than one maximum item, it returns
-     * the last one.
-     * <p>
-     * <img width="640" src="https://raw.github.com/wiki/Netflix/RxJava/images/rx-operators/max.png">
-     *
-     * @param comparator the comparer used to compare items
-     * @return an Observable that emits the maximum item according to the
-     *         specified comparator
-     * @throws IllegalArgumentException if the source is empty
-     * @see <a href="https://github.com/Netflix/RxJava/wiki/Mathematical-Operators#max">max()</a>
-     * @see <a href="http://msdn.microsoft.com/en-us/library/hh211635.aspx">MSDN: Observable.Max</a>
-     */
-    public Observable<T> max(Comparator<? super T> comparator) {
-        return OperationMinMax.max(this, comparator);
-    }
-
-    /**
-     * Returns the items emitted by an Observable with the maximum key value.
-     * For an empty source, it returns an Observable that emits an empty List.
-     * <p>
-     * <img width="640" src="https://raw.github.com/wiki/Netflix/RxJava/images/rx-operators/maxBy.png">
-     *
-     * @param selector the key selector function
-     * @return an Observable that emits a List of the items with the maximum key
-     *         value
-     * @see <a href="https://github.com/Netflix/RxJava/wiki/Mathematical-Operators#maxby">maxBy()</a>
-     * @see <a href="http://msdn.microsoft.com/en-us/library/hh229058.aspx">MSDN: Observable.MaxBy</a>
-     */
-    public <R extends Comparable<? super R>> Observable<List<T>> maxBy(Func1<T, R> selector) {
-        return OperationMinMax.maxBy(this, selector);
-    }
-
-    /**
-     * Returns the items emitted by an Observable with the maximum key value
-     * according to the specified comparator. For an empty source, it returns an
-     * Observable that emits an empty List.
-     * <p>
-     * <img width="640" src="https://raw.github.com/wiki/Netflix/RxJava/images/rx-operators/maxBy.png">
-     *
-     * @param selector the key selector function
-     * @param comparator the comparator used to compare key values
-     * @return an Observable that emits a List of the elements with the maximum
-     *         key value according to the specified comparator
-     * @see <a href="https://github.com/Netflix/RxJava/wiki/Mathematical-Operators#maxby">maxBy()</a>
-     * @see <a href="http://msdn.microsoft.com/en-us/library/hh244330.aspx">MSDN: Observable.MaxBy</a>
-     */
-    public <R> Observable<List<T>> maxBy(Func1<T, R> selector, Comparator<? super R> comparator) {
-        return OperationMinMax.maxBy(this, selector, comparator);
-    }
-
-    /**
-     * Returns a {@link ConnectableObservable} that shares a single subscription
-     * to the underlying Observable that will replay all of its items and
-     * notifications to any future {@link Observer}.
-     * <p>
-     * <img width="640" src="https://raw.github.com/wiki/Netflix/RxJava/images/rx-operators/replay.png">
-     * 
-     * @return a {@link ConnectableObservable} that upon connection causes the
-     *         source Observable to emit items to its {@link Observer}s
-     * @see <a href="https://github.com/Netflix/RxJava/wiki/Connectable-Observable-Operators#observablereplay">replay()</a>
-     */
-    public ConnectableObservable<T> replay() {
-        return OperationMulticast.multicast(this, ReplaySubject.<T> create());
-    }
-
-    /**
-     * Retry subscription to origin Observable upto given retry count.
-     * <p>
-     * <img width="640" src="https://raw.github.com/wiki/Netflix/RxJava/images/rx-operators/retry.png">
-     * <p>
-     * If {@link Observer#onError} is invoked the source Observable will be
-     * re-subscribed to as many times as defined by retryCount.
-     * <p>
-     * Any {@link Observer#onNext} calls received on each attempt will be
-     * emitted and concatenated together.
-     * <p>
-     * For example, if an Observable fails on first time but emits [1, 2] then
-     * succeeds the second time and emits [1, 2, 3, 4, 5] then the complete
-     * output would be [1, 2, 1, 2, 3, 4, 5, onCompleted].
-     * 
-     * @param retryCount number of retry attempts before failing
-     * @return an Observable with retry logic
-     * @see <a href="https://github.com/Netflix/RxJava/wiki/Error-Handling-Operators#retry">retry()</a>
-     */
-    public Observable<T> retry(int retryCount) {
-        return create(OperationRetry.retry(this, retryCount));
-    }
-
-    /**
-     * Retry subscription to origin Observable whenever <code>onError</code> is
-     * called (infinite retry count).
-     * <p>
-     * <img width="640" src="https://raw.github.com/wiki/Netflix/RxJava/images/rx-operators/retry.png">
-     * <p>
-     * If {@link Observer#onError} is invoked the source Observable will be
-     * re-subscribed to.
-     * <p>
-     * Any {@link Observer#onNext} calls received on each attempt will be
-     * emitted and concatenated together.
-     * <p>
-     * For example, if an Observable fails on first time but emits [1, 2] then
-     * succeeds the second time and emits [1, 2, 3, 4, 5] then the complete
-     * output would be [1, 2, 1, 2, 3, 4, 5, onCompleted].
-     * 
-     * @return an Observable with retry logic
-     * @see <a href="https://github.com/Netflix/RxJava/wiki/Error-Handling-Operators#retry">retry()</a>
-     */
-    public Observable<T> retry() {
-        return create(OperationRetry.retry(this));
-    }
-
-    /**
-     * This method has similar behavior to {@link #replay} except that this
-     * auto-subscribes to the source Observable rather than returning a
-     * {@link ConnectableObservable}.
-     * <p>
-     * <img width="640" src="https://raw.github.com/wiki/Netflix/RxJava/images/rx-operators/cache.png">
-     * <p>
-     * This is useful when you want an Observable to cache responses and you
-     * can't control the subscribe/unsubscribe behavior of all the
-     * {@link Observer}s.
-     * <p>
-     * Note: You sacrifice the ability to unsubscribe from the origin when you
-     * use the <code>cache()</code> operator so be careful not to use this
-     * operator on Observables that emit an infinite or very large number of
-     * items that will use up memory.
-     * 
-     * @return an Observable that, when first subscribed to, caches all of its
-     *         notifications for the benefit of subsequent subscribers.
-     * @see <a href="https://github.com/Netflix/RxJava/wiki/Observable-Utility-Operators#cache">cache()</a>
-     */
-    public Observable<T> cache() {
-        return create(OperationCache.cache(this));
-    }
-
-    /**
-     * Perform work in parallel by sharding an {@code Observable<T>} on a
-     * {@link Schedulers#threadPoolForComputation()} {@link Scheduler} and
-     * return an {@code Observable<R>} with the output.
-     * <p>
-     * <img width="640" src="https://raw.github.com/wiki/Netflix/RxJava/images/rx-operators/parallel.png">
-     * 
-     * @param f a {@link Func1} that applies Observable operators to
-     *          {@code Observable<T>} in parallel and returns an
-     *          {@code Observable<R>}
-     * @return an Observable with the output of the {@link Func1} executed on a
-     *         {@link Scheduler}
-     * @see <a href="https://github.com/Netflix/RxJava/wiki/Observable-Utility-Operators#parallel">parallel()</a>
-     */
-    public <R> Observable<R> parallel(Func1<Observable<T>, Observable<R>> f) {
-        return OperationParallel.parallel(this, f);
-    }
-
-    /**
-     * Perform work in parallel by sharding an {@code Observable<T>} on a
-     * {@link Scheduler} and return an {@code Observable<R>} with the output.
-     * <p>
-     * <img width="640" src="https://raw.github.com/wiki/Netflix/RxJava/images/rx-operators/parallel.png">
-     * 
-     * @param f a {@link Func1} that applies Observable operators to
-     *          {@code Observable<T>} in parallel and returns an
-     *          {@code Observable<R>}
-     * @param s a {@link Scheduler} to perform the work on
-     * @return an Observable with the output of the {@link Func1} executed on a
-     *         {@link Scheduler}
-     * @see <a href="https://github.com/Netflix/RxJava/wiki/Observable-Utility-Operators#parallel">parallel()</a>
-     */
-
-    public <R> Observable<R> parallel(final Func1<Observable<T>, Observable<R>> f, final Scheduler s) {
-        return OperationParallel.parallel(this, f, s);
-    }
-
-    
-    /**
-     * Merges an <code>Observable&lt;Observable&lt;T&gt;&gt;</code> to
-     * <code>Observable&lt;Observable&lt;T&gt;&gt;</code> with the number of
-     * inner Observables defined by <code>parallelObservables</code>.
-     * <p>
-     * For example, if the original
-     * <code>Observable&lt;Observable&lt;T&gt;&gt;</code> has 100 Observables to
-     * be emitted and <code>parallelObservables</code> is 8, the 100 will be
-     * grouped onto 8 output Observables.
-     * <p>
-     * This is a mechanism for efficiently processing <i>n</i> number of
-     * Observables on a smaller <i>m</i> number of resources (typically CPU
-     * cores).
-     * <p>
-     * <img width="640" src="https://raw.github.com/wiki/Netflix/RxJava/images/rx-operators/parallelMerge.png">
-     * 
-     * @param parallelObservables the number of Observables to merge into
-     * @return an Observable of Observables constrained to number defined by
-     *         <code>parallelObservables</code>
-     * @see <a href="https://github.com/Netflix/RxJava/wiki/Combining-Observables#parallelmerge">parallelMerge()</a>
-     */
-    public static <T> Observable<Observable<T>> parallelMerge(Observable<Observable<T>> source, int parallelObservables) {
-        return OperationParallelMerge.parallelMerge(source, parallelObservables);
-    }
-    
-    /**
-     * Merges an <code>Observable&lt;Observable&lt;T&gt;&gt;</code> to
-     * <code>Observable&lt;Observable&lt;T&gt;&gt;</code> with the number of
-     * inner Observables defined by <code>parallelObservables</code> and runs
-     * each Observable on the defined Scheduler.
-     * <p>
-     * For example, if the original
-     * <code>Observable&lt;Observable&lt;T&gt;&gt;</code> has 100 Observables to
-     * be emitted and <code>parallelObservables</code> is 8, the 100 will be
-     * grouped onto 8 output Observables.
-     * <p>
-     * This is a mechanism for efficiently processing <i>n</i> number of
-     * Observables on a smaller <i>m</i> number of resources (typically CPU
-     * cores).
-     * <p>
-     * <img width="640" src="https://raw.github.com/wiki/Netflix/RxJava/images/rx-operators/parallelMerge.png">
-     * 
-     * @param parallelObservables the number of Observables to merge into
-     * @return an Observable of Observables constrained to number defined by
-     *         <code>parallelObservables</code>.
-     * @see <a href="https://github.com/Netflix/RxJava/wiki/Combining-Observables#parallelmerge">parallelMerge()</a>
-     */
-    public static <T> Observable<Observable<T>> parallelMerge(Observable<Observable<T>> source, int parallelObservables, Scheduler scheduler) {
-        return OperationParallelMerge.parallelMerge(source, parallelObservables, scheduler);
-    }
-    
-    /**
-     * Returns a {@link ConnectableObservable}, which waits until its
-     * {@link ConnectableObservable#connect connect} method is called before it
-     * begins emitting items to those {@link Observer}s that have subscribed to
-     * it.
-     * <p>
-     * <img width="640" src="https://raw.github.com/wiki/Netflix/RxJava/images/rx-operators/publishConnect.png">
-     * 
-     * @return a {@link ConnectableObservable} that upon connection causes the
-     *         source Observable to emit items to its {@link Observer}s
-     * @see <a href="https://github.com/Netflix/RxJava/wiki/Connectable-Observable-Operators#observablepublish-and-observablemulticast">publish()</a>
-     */
-    public ConnectableObservable<T> publish() {
-        return OperationMulticast.multicast(this, PublishSubject.<T> create());
-    }
-
-    /**
-     * Returns a {@link ConnectableObservable} that shares a single subscription
-     * that contains the last notification only.
-     * <p>
-     * <img width="640" src="https://raw.github.com/wiki/Netflix/RxJava/images/rx-operators/publishLast.png">
-     * 
-     * @return a {@link ConnectableObservable}
-     * @see <a href="https://github.com/Netflix/RxJava/wiki/Connectable-Observable-Operators#observablepublishlast">publishLast()</a>
-     */
-    public ConnectableObservable<T> publishLast() {
-        return OperationMulticast.multicast(this, AsyncSubject.<T> create());
-    }
-
-    /**
-     * Synonymous with <code>reduce()</code>.
-     * <p>
-     * <img width="640" src="https://raw.github.com/wiki/Netflix/RxJava/images/rx-operators/aggregate.png">
-     *
-     * @see <a href="https://github.com/Netflix/RxJava/wiki/Transforming-Observables#reduce-or-aggregate">aggregate()</a>
-     * @see #reduce(Func2)
-     */
-    public Observable<T> aggregate(Func2<T, T, T> accumulator) {
-        return reduce(accumulator);
-    }
-
-    /**
-     * Returns an Observable that applies a function of your choosing to the
-     * first item emitted by a source Observable, then feeds the result of that
-     * function along with the second item emitted by an Observable into the
-     * same function, and so on until all items have been emitted by the source
-     * Observable, emitting the final result from the final call to your
-     * function as its sole item.
-     * <p>
-     * <img width="640" src="https://raw.github.com/wiki/Netflix/RxJava/images/rx-operators/reduceSeed.png">
-     * <p>
-     * This technique, which is called "reduce" or "aggregate" here, is
-     * sometimes called "fold," "accumulate," "compress," or "inject" in other
-     * programming contexts. Groovy, for instance, has an <code>inject</code>
-     * method that does a similar operation on lists.
-     * 
-     * @param initialValue the initial (seed) accumulator value
-     * @param accumulator an accumulator function to be invoked on each item
-     *                    emitted by the source Observable, the result of which
-     *                    will be used in the next accumulator call
-     * @return an Observable that emits a single item that is the result of
-     *         accumulating the output from the items emitted by the source
-     *         Observable
-     * @see <a href="https://github.com/Netflix/RxJava/wiki/Transforming-Observables#reduce-or-aggregate">reduce()</a>
-     * @see <a href="http://msdn.microsoft.com/en-us/library/hh229154.aspx">MSDN: Observable.Aggregate</a>
-     * @see <a href="http://en.wikipedia.org/wiki/Fold_(higher-order_function)">Wikipedia: Fold (higher-order function)</a>
-     */
-    public <R> Observable<R> reduce(R initialValue, Func2<R, ? super T, R> accumulator) {
-        return create(OperationScan.scan(this, initialValue, accumulator)).takeLast(1);
-    }
-
-    /**
-     * Synonymous with <code>reduce()</code>.
-     * <p>
-     * <img width="640" src="https://raw.github.com/wiki/Netflix/RxJava/images/rx-operators/aggregateSeed.png">
-     * 
-     * @see <a href="https://github.com/Netflix/RxJava/wiki/Transforming-Observables#reduce-or-aggregate">aggregate()</a>
-     * @see #reduce(Object, Func2)
-     */
-    public <R> Observable<R> aggregate(R initialValue, Func2<R, ? super T, R> accumulator) {
-        return reduce(initialValue, accumulator);
-    }
-
-    /**
-     * Returns an Observable that applies a function of your choosing to the
-     * first item emitted by a source Observable, then feeds the result of that
-     * function along with the second item emitted by an Observable into the
-     * same function, and so on until all items have been emitted by the source
-     * Observable, emitting the result of each of these iterations.
-     * <p>
-     * <img width="640" src="https://raw.github.com/wiki/Netflix/RxJava/images/rx-operators/scan.png">
-     * <p>
-     * This sort of function is sometimes called an accumulator.
-     * <p>
-     * Note that when you pass a seed to <code>scan()</code> the resulting
-     * Observable will emit that seed as its first emitted item.
-     * 
-     * @param accumulator an accumulator function to be invoked on each item
-     *                    emitted by the source Observable, whose result will be
-     *                    emitted to {@link Observer}s via
-     *                    {@link Observer#onNext onNext} and used in the next
-     *                    accumulator call
-     * @return an Observable that emits the results of each call to the
-     *         accumulator function
-     * @see <a href="https://github.com/Netflix/RxJava/wiki/Transforming-Observables#scan">scan()</a>
-     * @see <a href="http://msdn.microsoft.com/en-us/library/hh211665.aspx">MSDN: Observable.Scan</a>
-     */
-    public Observable<T> scan(Func2<T, T, T> accumulator) {
-        return create(OperationScan.scan(this, accumulator));
-    }
-
-    /**
-     * Returns an Observable that emits the results of sampling the items
-     * emitted by the source Observable at a specified time interval.
-     * <p>
-     * <img width="640" src="https://raw.github.com/wiki/Netflix/RxJava/images/rx-operators/sample.png">
-     * 
-     * @param period the sampling rate
-     * @param unit the {@link TimeUnit} in which <code>period</code> is defined
-     * @return an Observable that emits the results of sampling the items
-     *         emitted by the source Observable at the specified time interval
-     * @see <a href="https://github.com/Netflix/RxJava/wiki/Filtering-Observables#sample-or-throttlelast">sample()</a>
-     */
-    public Observable<T> sample(long period, TimeUnit unit) {
-        return create(OperationSample.sample(this, period, unit));
-    }
-
-    /**
-     * Returns an Observable that emits the results of sampling the items
-     * emitted by the source Observable at a specified time interval.
-     * <p>
-     * <img width="640" src="https://raw.github.com/wiki/Netflix/RxJava/images/rx-operators/sample.png">
-     * 
-     * @param period the sampling rate
-     * @param unit the {@link TimeUnit} in which <code>period</code> is defined
-     * @param scheduler the {@link Scheduler} to use when sampling
-     * @return an Observable that emits the results of sampling the items
-     *         emitted by the source Observable at the specified time interval
-     * @see <a href="https://github.com/Netflix/RxJava/wiki/Filtering-Observables#sample-or-throttlelast">sample()</a>
-     */
-    public Observable<T> sample(long period, TimeUnit unit, Scheduler scheduler) {
-        return create(OperationSample.sample(this, period, unit, scheduler));
-    }
-
-    /**
-     * Returns an Observable that applies a function of your choosing to the
-     * first item emitted by a source Observable, then feeds the result of that
-     * function along with the second item emitted by an Observable into the
-     * same function, and so on until all items have been emitted by the source
-     * Observable, emitting the result of each of these iterations.
-     * <p>
-     * <img width="640" src="https://raw.github.com/wiki/Netflix/RxJava/images/rx-operators/scanSeed.png">
-     * <p>
-     * This sort of function is sometimes called an accumulator.
-     * <p>
-     * Note that when you pass a seed to <code>scan()</code> the resulting
-     * Observable will emit that seed as its first emitted item.
-     * 
-     * @param initialValue the initial (seed) accumulator value
-     * @param accumulator an accumulator function to be invoked on each item
-     *                    emitted by the source Observable, whose result will be
-     *                    emitted to {@link Observer}s via
-     *                    {@link Observer#onNext onNext} and used in the next
-     *                    accumulator call
-     * @return an Observable that emits the results of each call to the
-     *         accumulator function
-     * @see <a href="https://github.com/Netflix/RxJava/wiki/Transforming-Observables#scan">scan()</a>
-     * @see <a href="http://msdn.microsoft.com/en-us/library/hh211665.aspx">MSDN: Observable.Scan</a>
-     */
-    public <R> Observable<R> scan(R initialValue, Func2<R, ? super T, R> accumulator) {
-        return create(OperationScan.scan(this, initialValue, accumulator));
-    }
-
-    /**
-     * Returns an Observable that emits a Boolean that indicates whether all of
-     * the items emitted by the source Observable satisfy a condition.
-     * <p>
-     * <img width="640" src="https://raw.github.com/wiki/Netflix/RxJava/images/rx-operators/all.png">
-     * 
-     * @param predicate a function that evaluates an item and returns a Boolean
-     * @return an Observable that emits <code>true</code> if all items emitted
-     *         by the source Observable satisfy the predicate; otherwise,
-     *         <code>false</code>
-     * @see <a href="https://github.com/Netflix/RxJava/wiki/Observable-Utility-Operators#all">all()</a>
-     */
-    public Observable<Boolean> all(Func1<? super T, Boolean> predicate) {
-        return create(OperationAll.all(this, predicate));
-    }
-
-    /**
-     * Returns an Observable that skips the first <code>num</code> items emitted
-     * by the source Observable and emits the remainder.
-     * <p>
-     * <img width="640" src="https://raw.github.com/wiki/Netflix/RxJava/images/rx-operators/skip.png">
-     * <p>
-     * You can ignore the first <code>num</code> items emitted by an Observable
-     * and attend only to those items that come after, by modifying the
-     * Observable with the <code>skip</code> method.
-     * 
-     * @param num the number of items to skip
-     * @return an Observable that is identical to the source Observable except
-     *         that it does not emit the first <code>num</code> items that the
-     *         source emits
-     * @see <a href="https://github.com/Netflix/RxJava/wiki/Filtering-Observables#skip">skip()</a>
-     */
-    public Observable<T> skip(int num) {
-        return create(OperationSkip.skip(this, num));
-    }
-
-    /**
-     * Returns an Observable that emits only the very first item emitted by the
-     * source Observable.
-     * <p>
-     * <img width="640" src="https://raw.github.com/wiki/Netflix/RxJava/images/rx-operators/first.png">
-     * 
-     * @return an Observable that emits only the very first item from the
-     *         source, or none if the source Observable completes without
-     *         emitting a single item
-     * @see <a href="https://github.com/Netflix/RxJava/wiki/Filtering-Observables#first">first()</a>
-     * @see <a href="http://msdn.microsoft.com/en-us/library/hh229177.aspx">MSDN: Observable.First</a>
-     */
-    public Observable<T> first() {
-        return take(1);
-    }
-
-    /**
-     * Returns an Observable that emits only the very first item emitted by the
-     * source Observable that satisfies a given condition.
-     * <p>
-     * <img width="640" src="https://raw.github.com/wiki/Netflix/RxJava/images/rx-operators/firstN.png">
-     * 
-     * @param predicate the condition any source emitted item has to satisfy
-     * @return an Observable that emits only the very first item satisfying the
-     *         given condition from the source, or none if the source Observable
-     *         completes without emitting a single matching item
-     * @see <a href="https://github.com/Netflix/RxJava/wiki/Filtering-Observables#first">first()</a>
-     * @see <a href="http://msdn.microsoft.com/en-us/library/hh229177.aspx">MSDN: Observable.First</a>
-     */
-    public Observable<T> first(Func1<? super T, Boolean> predicate) {
-        return skipWhile(not(predicate)).take(1);
-    }
-
-    /**
-     * Returns an Observable that emits only the very first item emitted by the
-     * source Observable, or a default value.
-     * <p>
-     * <img width="640" src="https://raw.github.com/wiki/Netflix/RxJava/images/rx-operators/firstOrDefault.png">
-     * 
-     * @param defaultValue the default value to emit if the source Observable
-     *                     doesn't emit anything
-     * @return an Observable that emits only the very first item from the
-     *         source, or a default value if the source Observable completes
-     *         without emitting a single item
-     * @see <a href="https://github.com/Netflix/RxJava/wiki/Filtering-Observables#firstordefault">firstOrDefault()</a>
-     * @see <a href="http://msdn.microsoft.com/en-us/library/hh229320.aspx">MSDN: Observable.FirstOrDefault</a>
-     */
-    public Observable<T> firstOrDefault(T defaultValue) {
-        return create(OperationFirstOrDefault.firstOrDefault(this, defaultValue));
-    }
-
-    /**
-     * Returns an Observable that emits only the very first item emitted by the
-     * source Observable that satisfies a given condition, or a default value
-     * otherwise.
-     * <p>
-     * <img width="640" src="https://raw.github.com/wiki/Netflix/RxJava/images/rx-operators/firstOrDefaultN.png">
-     * 
-     * @param predicate the condition any source emitted item has to satisfy
-     * @param defaultValue the default value to emit if the source Observable
-     *        doesn't emit anything that satisfies the given condition
-     * @return an Observable that emits only the very first item from the source
-     *         that satisfies the given condition, or a default value otherwise
-     * @see <a href="https://github.com/Netflix/RxJava/wiki/Filtering-Observables#firstordefault">firstOrDefault()</a>
-     * @see <a href="http://msdn.microsoft.com/en-us/library/hh229759.aspx">MSDN: Observable.FirstOrDefault</a>
-     */
-    public Observable<T> firstOrDefault(Func1<? super T, Boolean> predicate, T defaultValue) {
-        return create(OperationFirstOrDefault.firstOrDefault(this, predicate, defaultValue));
-    }
-
-    /**
-     * Returns the elements of the specified sequence or the specified default
-     * value in a singleton sequence if the sequence is empty.
-     * <p>
-     * <img width="640" src="https://raw.github.com/wiki/Netflix/RxJava/images/rx-operators/defaultIfEmpty.png">
-     * 
-     * @param defaultValue the value to return if the sequence is empty
-     * @return an Observable that emits the specified default value if the
-     *         source is empty; otherwise, the items emitted by the source
-     * @see <a href="https://github.com/Netflix/RxJava/wiki/Transforming-Observables#defaultifempty">defaultIfEmpty()</a>
-     * @see <a href="http://msdn.microsoft.com/en-us/library/hh229624.aspx">MSDN: Observable.DefaultIfEmpty</a>
-     */
-    public Observable<T> defaultIfEmpty(T defaultValue) {
-        return create(OperationDefaultIfEmpty.defaultIfEmpty(this, defaultValue));
-    }
-
-    /**
-     * Returns an Observable that emits only the first <code>num</code> items
-     * emitted by the source Observable.
-     * <p>
-     * <img width="640" src="https://raw.github.com/wiki/Netflix/RxJava/images/rx-operators/take.png">
-     * <p>
-     * This method returns an Observable that will invoke a subscribing
-     * {@link Observer}'s {@link Observer#onNext onNext} function a maximum of
-     * <code>num</code> times before invoking
-     * {@link Observer#onCompleted onCompleted}.
-     * 
-     * @param num the number of items to emit
-     * @return an Observable that emits only the first <code>num</code> items
-     *         from the source Observable, or all of the items from the source
-     *         Observable if that Observable emits fewer than <code>num</code>
-     *         items
-     * @see <a href="https://github.com/Netflix/RxJava/wiki/Filtering-Observables#take">take()</a>
-     */
-    public Observable<T> take(final int num) {
-        return create(OperationTake.take(this, num));
-    }
-
-    /**
-     * Returns an Observable that emits items emitted by the source Observable
-     * so long as a specified condition is true.
-     * <p>
-     * <img width="640" src="https://raw.github.com/wiki/Netflix/RxJava/images/rx-operators/takeWhile.png">
-     * 
-     * @param predicate a function that evaluates an item emitted by the source
-     *                  Observable and returns a Boolean
-     * @return an Observable that emits the items from the source Observable so
-     *         long as each item satisfies the condition defined by
-     *         <code>predicate</code>
-     * @see <a href="https://github.com/Netflix/RxJava/wiki/Filtering-Observables#takewhile-and-takewhilewithindex">takeWhile()</a>
-     */
-    public Observable<T> takeWhile(final Func1<? super T, Boolean> predicate) {
-        return create(OperationTakeWhile.takeWhile(this, predicate));
-    }
-
-    /**
-     * Returns an Observable that emits the items emitted by a source Observable
-     * so long as a given predicate remains true, where the predicate can
-     * operate on both the item and its index relative to the complete sequence.
-     * <p>
-     * <img width="640" src="https://raw.github.com/wiki/Netflix/RxJava/images/rx-operators/takeWhileWithIndex.png">
-     * 
-     * @param predicate a function to test each item emitted by the source
-     *                  Observable for a condition; the second parameter of the
-     *                  function represents the index of the source item
-     * @return an Observable that emits items from the source Observable so long
-     *         as the predicate continues to return <code>true</code> for each
-     *         item, then completes
-     * @see <a href="https://github.com/Netflix/RxJava/wiki/Filtering-Observables#takewhile-and-takewhilewithindex">takeWhileWithIndex()</a>
-     */
-    public Observable<T> takeWhileWithIndex(final Func2<? super T, ? super Integer, Boolean> predicate) {
-        return create(OperationTakeWhile.takeWhileWithIndex(this, predicate));
-    }
-
-    /**
-     * Returns an Observable that emits only the very first item emitted by the
-     * source Observable.
-     * <p>
-     * <img width="640" src="https://raw.github.com/wiki/Netflix/RxJava/images/rx-operators/first.png">
-     * 
-     * @return an Observable that emits only the very first item from the
-     *         source, or none if the source Observable completes without
-     *         emitting a single item
-     * @see <a href="https://github.com/Netflix/RxJava/wiki/Filtering-Observables#first">first()</a>
-     * @see <a href="http://msdn.microsoft.com/en-us/library/hh229177.aspx">MSDN: Observable.First</a>
-     * @see #first()
-     */
-    public Observable<T> takeFirst() {
-        return first();
-    }
-
-    /**
-     * Returns an Observable that emits only the very first item emitted by the
-     * source Observable that satisfies a given condition.
-     * <p>
-     * <img width="640" src="https://raw.github.com/wiki/Netflix/RxJava/images/rx-operators/firstN.png">
-     * 
-     * @param predicate the condition any source emitted item has to satisfy
-     * @return an Observable that emits only the very first item satisfying the
-     *         given condition from the source, or none if the source Observable
-     *         completes without emitting a single matching item
-     * @see <a href="https://github.com/Netflix/RxJava/wiki/Filtering-Observables#first">first()</a>
-     * @see <a href="http://msdn.microsoft.com/en-us/library/hh229177.aspx">MSDN: Observable.First</a>
-     * @see #first(Func1)
-     */
-    public Observable<T> takeFirst(Func1<? super T, Boolean> predicate) {
-        return first(predicate);
-    }
-
-    /**
-     * Returns an Observable that emits only the last <code>count</code> items
-     * emitted by the source Observable.
-     * <p>
-     * <img width="640" src="https://raw.github.com/wiki/Netflix/RxJava/images/rx-operators/last.png">
-     * 
-     * @param count the number of items to emit from the end of the sequence
-     *              emitted by the source Observable
-     * @return an Observable that emits only the last <code>count</code> items
-     *         emitted by the source Observable
-     * @see <a href="https://github.com/Netflix/RxJava/wiki/Filtering-Observables#takelast">takeLast()</a>
-     */
-    public Observable<T> takeLast(final int count) {
-        return create(OperationTakeLast.takeLast(this, count));
-    }
-
-    /**
-     * Returns an Observable that emits the items from the source Observable
-     * only until the <code>other</code> Observable emits an item.
-     * <p>
-     * <img width="640" src="https://raw.github.com/wiki/Netflix/RxJava/images/rx-operators/takeUntil.png">
-     * 
-     * @param other the Observable whose first emitted item will cause
-     *              <code>takeUntil</code> to stop emitting items from the
-     *              source Observable
-     * @param <E> the type of items emitted by <code>other</code>
-     * @return an Observable that emits the items of the source Observable until
-     *         such time as <code>other</code> emits its first item
-     * @see <a href="https://github.com/Netflix/RxJava/wiki/Combining-Observables#takeuntil">takeUntil()</a>
-     */
-    public <E> Observable<T> takeUntil(Observable<? extends E> other) {
-        return OperationTakeUntil.takeUntil(this, other);
-    }
-
-    /**
-     * Returns an Observable that bypasses all items from the source Observable
-     * as long as the specified condition holds true, but emits all further
-     * source items as soon as the condition becomes false.
-     * <p>
-     * <img width="640" src="https://raw.github.com/wiki/Netflix/RxJava/images/rx-operators/skipWhileWithIndex.png">
-     * 
-     * @param predicate a function to test each item emitted from the source
-     *                  Observable for a condition. It receives the emitted item
-     *                  as the first parameter and the index of the emitted item
-     *                  as a second parameter.
-     * @return an Observable that emits all items from the source Observable as
-     *         soon as the condition becomes false
-     * @see <a href="https://github.com/Netflix/RxJava/wiki/Filtering-Observables#skipwhile-and-skipwhilewithindex">skipWhileWithIndex()</a>
-     * @see <a href="http://msdn.microsoft.com/en-us/library/hh211631.aspx">MSDN: Observable.SkipWhile</a>
-     */
-    public Observable<T> skipWhileWithIndex(Func2<? super T, Integer, Boolean> predicate) {
-        return create(OperationSkipWhile.skipWhileWithIndex(this, predicate));
-    }
-
-    /**
-     * Returns an Observable that bypasses all items from the source Observable
-     * as long as the specified condition holds true, but emits all further
-     * source items as soon as the condition becomes false.
-     * <p>
-     * <img width="640" src="https://raw.github.com/wiki/Netflix/RxJava/images/rx-operators/skipWhile.png">
-     * 
-     * @param predicate a function to test each item emitted from the source
-     *                  Observable for a condition
-     * @return an Observable that emits all items from the source Observable as
-     *         soon as the condition becomes false
-     * @see <a href="https://github.com/Netflix/RxJava/wiki/Filtering-Observables#skipwhile-and-skipwhilewithindex">skipWhile()</a>
-     * @see <a href="http://msdn.microsoft.com/en-us/library/hh229685.aspx">MSDN: Observable.SkipWhile</a>
-     */
-    public Observable<T> skipWhile(Func1<? super T, Boolean> predicate) {
-        return create(OperationSkipWhile.skipWhile(this, predicate));
-    }
-
-    /**
-     * Bypasses a specified number of items at the end of an Observable
-     * sequence.
-     * <p>
-     * This operator accumulates a queue with a length enough to store the first
-     * <code>count</code> items. As more items are received, items are taken
-     * from the front of the queue and produced on the result sequence. This
-     * causes elements to be delayed.
-     * <p>
-     * <img width="640" src="https://raw.github.com/wiki/Netflix/RxJava/images/rx-operators/skipLast.png">
-     * 
-     * @param count number of elements to bypass at the end of the source
-     *            sequence
-     * @return an Observable sequence emitting the source sequence items
-     *         except for the bypassed ones at the end
-     * @throws IndexOutOfBoundsException if <code>count</code> is less than zero
-     * @see <a href="https://github.com/Netflix/RxJava/wiki/Filtering-Observables#skiplast">skipLast()</a>
-     * @see <a href="http://msdn.microsoft.com/en-us/library/hh211750.aspx">MSDN: Observable.SkipLast</a>
-     */
-    public Observable<T> skipLast(int count) {
-        return create(OperationSkipLast.skipLast(this, count));
-    }
-
-    /**
-     * Returns an Observable that emits a single item, a list composed of all
-     * the items emitted by the source Observable.
-     * <p>
-     * <img width="640" src="https://raw.github.com/wiki/Netflix/RxJava/images/rx-operators/toList.png">
-     * <p>
-     * Normally, an Observable that returns multiple items will do so by
-     * invoking its {@link Observer}'s {@link Observer#onNext onNext} method for
-     * each such item. You can change this behavior, instructing the Observable
-     * to compose a list of all of these items and then to invoke the Observer's
-     * <code>onNext</code> function once, passing it the entire list, by calling
-     * the Observable's <code>toList</code> method prior to calling its
-     * {@link #subscribe} method.
-     * <p>
-     * Be careful not to use this operator on Observables that emit infinite or
-     * very large numbers of items, as you do not have the option to
-     * unsubscribe.
-     * 
-     * @return an Observable that emits a single item: a List containing all of
-     *         the items emitted by the source Observable.
-     * @see <a href="https://github.com/Netflix/RxJava/wiki/Observable-Utility-Operators#tolist">toList()</a>
-     */
-    public Observable<List<T>> toList() {
-        return create(OperationToObservableList.toObservableList(this));
-    }
-
-    /**
-     * Return an Observable that emits the items emitted by the source
-     * Observable, in a sorted order (each item emitted by the Observable must
-     * implement {@link Comparable} with respect to all other items in the
-     * sequence).
-     * <p>
-     * <img width="640" src="https://raw.github.com/wiki/Netflix/RxJava/images/rx-operators/toSortedList.png">
-     * 
-     * @throws ClassCastException if any item emitted by the Observable does not
-     *                            implement {@link Comparable} with respect to
-     *                            all other items emitted by the Observable
-     * @return an Observable that emits the items from the source Observable in
-     *         sorted order
-     * @see <a href="https://github.com/Netflix/RxJava/wiki/Observable-Utility-Operators#tosortedlist">toSortedList()</a>
-     */
-    public Observable<List<T>> toSortedList() {
-        return create(OperationToObservableSortedList.toSortedList(this));
-    }
-
-    /**
-     * Return an Observable that emits the items emitted by the source
-     * Observable, in a sorted order based on a specified comparison function
-     * <p>
-     * <img width="640" src="https://raw.github.com/wiki/Netflix/RxJava/images/rx-operators/toSortedList.f.png">
-     * 
-     * @param sortFunction a function that compares two items emitted by the
-     *                     source Observable and returns an Integer that
-     *                     indicates their sort order
-     * @return an Observable that emits the items from the source Observable in
-     *         sorted order
-     * @see <a href="https://github.com/Netflix/RxJava/wiki/Observable-Utility-Operators#tosortedlist">toSortedList()</a>
-     */
-    public Observable<List<T>> toSortedList(Func2<? super T, ? super T, Integer> sortFunction) {
-        return create(OperationToObservableSortedList.toSortedList(this, sortFunction));
-    }
-
-    /**
-     * Emit a specified set of items before beginning to emit items from the
-     * source Observable.
-     * <p>
-     * <img width="640" src="https://raw.github.com/wiki/Netflix/RxJava/images/rx-operators/startWith.png">
-     * 
-     * @param values Iterable of the items you want the modified Observable to
-     *               emit first
-     * @return an Observable that exhibits the modified behavior
-     * @see <a href="https://github.com/Netflix/RxJava/wiki/Combining-Observables#startwith">startWith()</a>
-     */
-    public Observable<T> startWith(Iterable<T> values) {
-        return concat(Observable.<T> from(values), this);
-    }
-
-    /**
-     * Emit a specified set of items with the specified scheduler before
-     * beginning to emit items from the source Observable.
-     * <p>
-     * <img width="640" src="https://raw.github.com/wiki/Netflix/RxJava/images/rx-operators/startWith.s.png">
-     * 
-     * @param values iterable of the items you want the modified Observable to
-     *               emit first
-     * @param scheduler the scheduler to emit the prepended values on
-     * @return an Observable that exhibits the modified behavior
-     * @see <a href="https://github.com/Netflix/RxJava/wiki/Combining-Observables#startwith">startWith()</a>
-     * @see <a href="http://msdn.microsoft.com/en-us/library/hh229372.aspx">MSDN: Observable.StartWith</a>
-     */
-    public Observable<T> startWith(Iterable<T> values, Scheduler scheduler) {
-        return concat(from(values, scheduler), this);
-    }
-
-    /**
-     * Emit a specified array of items with the specified scheduler before
-     * beginning to emit items from the source Observable.
-     * <p>
-     * <img width="640" src="https://raw.github.com/wiki/Netflix/RxJava/images/rx-operators/startWith.s.png">
-     *
-     * @param values the items you want the modified Observable to emit first
-     * @param scheduler the scheduler to emit the prepended values on
-     * @return an Observable that exhibits the modified behavior
-     * @see <a href="https://github.com/Netflix/RxJava/wiki/Combining-Observables#startwith">startWith()</a>
-     * @see <a href="http://msdn.microsoft.com/en-us/library/hh229372.aspx">MSDN: Observable.StartWith</a>
-     */
-    public Observable<T> startWith(T[] values, Scheduler scheduler) {
-        return startWith(Arrays.asList(values), scheduler);
-    }
-
-    /**
-     * Emit a specified item before beginning to emit items from the source
-     * Observable.
-     * <p>
-     * <img width="640" src="https://raw.github.com/wiki/Netflix/RxJava/images/rx-operators/startWith.png">
-     * 
-     * @param t1 item to emit
-     * @return an Observable that exhibits the modified behavior
-     * @see <a href="https://github.com/Netflix/RxJava/wiki/Combining-Observables#startwith">startWith()</a>
-     */
-    public Observable<T> startWith(T t1) {
-        return concat(Observable.<T> from(t1), this);
-    }
-
-    /**
-     * Emit a specified set of items before beginning to emit items from the
-     * source Observable.
-     * <p>
-     * <img width="640" src="https://raw.github.com/wiki/Netflix/RxJava/images/rx-operators/startWith.png">
-     * 
-     * @param t1 first item to emit
-     * @param t2 second item to emit
-     * @return an Observable that exhibits the modified behavior
-     * @see <a href="https://github.com/Netflix/RxJava/wiki/Combining-Observables#startwith">startWith()</a>
-     */
-    public Observable<T> startWith(T t1, T t2) {
-        return concat(Observable.<T> from(t1, t2), this);
-    }
-
-    /**
-     * Emit a specified set of items before beginning to emit items from the
-     * source Observable.
-     * <p>
-     * <img width="640" src="https://raw.github.com/wiki/Netflix/RxJava/images/rx-operators/startWith.png">
-     * 
-     * @param t1 first item to emit
-     * @param t2 second item to emit
-     * @param t3 third item to emit
-     * @return an Observable that exhibits the modified behavior
-     * @see <a href="https://github.com/Netflix/RxJava/wiki/Combining-Observables#startwith">startWith()</a>
-     */
-    public Observable<T> startWith(T t1, T t2, T t3) {
-        return concat(Observable.<T> from(t1, t2, t3), this);
-    }
-
-    /**
-     * Emit a specified set of items before beginning to emit items from the
-     * source Observable.
-     * <p>
-     * <img width="640" src="https://raw.github.com/wiki/Netflix/RxJava/images/rx-operators/startWith.png">
-     * 
-     * @param t1 first item to emit
-     * @param t2 second item to emit
-     * @param t3 third item to emit
-     * @param t4 fourth item to emit
-     * @return an Observable that exhibits the modified behavior
-     * @see <a href="https://github.com/Netflix/RxJava/wiki/Combining-Observables#startwith">startWith()</a>
-     */
-    public Observable<T> startWith(T t1, T t2, T t3, T t4) {
-        return concat(Observable.<T> from(t1, t2, t3, t4), this);
-    }
-
-    /**
-     * Emit a specified set of items before beginning to emit items from the
-     * source Observable.
-     * <p>
-     * <img width="640" src="https://raw.github.com/wiki/Netflix/RxJava/images/rx-operators/startWith.png">
-     * 
-     * @param t1 first item to emit
-     * @param t2 second item to emit
-     * @param t3 third item to emit
-     * @param t4 fourth item to emit
-     * @param t5 fifth item to emit
-     * @return an Observable that exhibits the modified behavior
-     * @see <a href="https://github.com/Netflix/RxJava/wiki/Combining-Observables#startwith">startWith()</a>
-     */
-    public Observable<T> startWith(T t1, T t2, T t3, T t4, T t5) {
-        return concat(Observable.<T> from(t1, t2, t3, t4, t5), this);
-    }
-
-    /**
-     * Emit a specified set of items before beginning to emit items from the
-     * source Observable.
-     * <p>
-     * <img width="640" src="https://raw.github.com/wiki/Netflix/RxJava/images/rx-operators/startWith.png">
-     * 
-     * @param t1 first item to emit
-     * @param t2 second item to emit
-     * @param t3 third item to emit
-     * @param t4 fourth item to emit
-     * @param t5 fifth item to emit
-     * @param t6 sixth item to emit
-     * @return an Observable that exhibits the modified behavior
-     * @see <a href="https://github.com/Netflix/RxJava/wiki/Combining-Observables#startwith">startWith()</a>
-     */
-    public Observable<T> startWith(T t1, T t2, T t3, T t4, T t5, T t6) {
-        return concat(Observable.<T> from(t1, t2, t3, t4, t5, t6), this);
-    }
-
-    /**
-     * Emit a specified set of items before beginning to emit items from the
-     * source Observable.
-     * <p>
-     * <img width="640" src="https://raw.github.com/wiki/Netflix/RxJava/images/rx-operators/startWith.png">
-     * 
-     * @param t1 first item to emit
-     * @param t2 second item to emit
-     * @param t3 third item to emit
-     * @param t4 fourth item to emit
-     * @param t5 fifth item to emit
-     * @param t6 sixth item to emit
-     * @param t7 seventh item to emit
-     * @return an Observable that exhibits the modified behavior
-     * @see <a href="https://github.com/Netflix/RxJava/wiki/Combining-Observables#startwith">startWith()</a>
-     */
-    public Observable<T> startWith(T t1, T t2, T t3, T t4, T t5, T t6, T t7) {
-        return concat(Observable.<T> from(t1, t2, t3, t4, t5, t6, t7), this);
-    }
-
-    /**
-     * Emit a specified set of items before beginning to emit items from the
-     * source Observable.
-     * <p>
-     * <img width="640" src="https://raw.github.com/wiki/Netflix/RxJava/images/rx-operators/startWith.png">
-     * 
-     * @param t1 first item to emit
-     * @param t2 second item to emit
-     * @param t3 third item to emit
-     * @param t4 fourth item to emit
-     * @param t5 fifth item to emit
-     * @param t6 sixth item to emit
-     * @param t7 seventh item to emit
-     * @param t8 eighth item to emit 
-     * @return an Observable that exhibits the modified behavior
-     * @see <a href="https://github.com/Netflix/RxJava/wiki/Combining-Observables#startwith">startWith()</a>
-     */
-    public Observable<T> startWith(T t1, T t2, T t3, T t4, T t5, T t6, T t7, T t8) {
-        return concat(Observable.<T> from(t1, t2, t3, t4, t5, t6, t7, t8), this);
-    }
-
-    /**
-     * Emit a specified set of items before beginning to emit items from the
-     * source Observable.
-     * <p>
-     * <img width="640" src="https://raw.github.com/wiki/Netflix/RxJava/images/rx-operators/startWith.png">
-     * 
-     * @param t1 first item to emit
-     * @param t2 second item to emit
-     * @param t3 third item to emit
-     * @param t4 fourth item to emit
-     * @param t5 fifth item to emit
-     * @param t6 sixth item to emit
-     * @param t7 seventh item to emit
-     * @param t8 eighth item to emit 
-     * @param t9 ninth item to emit
-     * @return an Observable that exhibits the modified behavior
-     * @see <a href="https://github.com/Netflix/RxJava/wiki/Combining-Observables#startwith">startWith()</a>
-     */
-    public Observable<T> startWith(T t1, T t2, T t3, T t4, T t5, T t6, T t7, T t8, T t9) {
-        return concat(Observable.<T> from(t1, t2, t3, t4, t5, t6, t7, t8, t9), this);
-    }
-
-    /**
-     * Groups the items emitted by an Observable according to a specified
-     * criterion, and emits these grouped items as {@link GroupedObservable}s,
-     * one GroupedObservable per group.
-     * <p>
-     * <img width="640" src="https://raw.github.com/wiki/Netflix/RxJava/images/rx-operators/groupBy.png">
-     * 
-     * @param keySelector a function that extracts the key from an item
-     * @param elementSelector a function to map a source item to an item in a
-     *                        {@link GroupedObservable}
-     * @param <K> the key type
-     * @param <R> the type of items emitted by the resulting
-     *            {@link GroupedObservable}s
-     * @return an Observable that emits {@link GroupedObservable}s, each of
-     *         which corresponds to a unique key value and emits items
-     *         representing items from the source Observable that share that key
-     *         value
-     * @see <a href="https://github.com/Netflix/RxJava/wiki/Transforming-Observables#groupby">groupBy</a>
-     */
-    public <K, R> Observable<GroupedObservable<K, R>> groupBy(final Func1<? super T, ? extends K> keySelector, final Func1<? super T, ? extends R> elementSelector) {
-        return create(OperationGroupBy.groupBy(this, keySelector, elementSelector));
-    }
-
-    /**
-     * Groups the items emitted by an Observable according to a specified
-     * criterion, and emits these grouped items as {@link GroupedObservable}s,
-     * one GroupedObservable per group.
-     * <p>
-     * <img width="640" src="https://raw.github.com/wiki/Netflix/RxJava/images/rx-operators/groupBy.png">
-     * 
-     * @param keySelector a function that extracts the key for each item
-     * @param <K> the key type
-     * @return an Observable that emits {@link GroupedObservable}s, each of
-     *         which corresponds to a unique key value and emits items
-     *         representing items from the source Observable that share that key
-     *         value
-     * @see <a href="https://github.com/Netflix/RxJava/wiki/Transforming-Observables#groupby">groupBy</a>
-     */
-    public <K> Observable<GroupedObservable<K, T>> groupBy(final Func1<? super T, ? extends K> keySelector) {
-        return create(OperationGroupBy.groupBy(this, keySelector));
-    }
-
-    /**
-     * Returns an {@link Observable} that emits <code>true</code> if the source
-     * {@link Observable} is empty, otherwise <code>false</code>.
-     * <p>
-     * In Rx.Net this is negated as the <code>any</code> operator but renamed in
-     * RxJava to better match Java naming idioms.
-     * <p>
-     * <img width="640" src="https://raw.github.com/wiki/Netflix/RxJava/images/rx-operators/isEmpty.png">
-     * 
-     * @return an Observable that emits a Boolean
-     * @see <a href="https://github.com/Netflix/RxJava/wiki/Observable-Utility-Operators#exists-and-isempty">isEmpty()</a>
-     * @see <a href= "http://msdn.microsoft.com/en-us/library/hh229905.aspx" >MSDN: Observable.Any</a>
-     */
-    public Observable<Boolean> isEmpty() {
-        return create(OperationAny.isEmpty(this));
-    }
-    
-    /**
-     * Returns an {@link Observable} that emits the last item emitted by the
-     * source or an <code>IllegalArgumentException</code> if the source
-     * {@link Observable} is empty.
-     * <p>
-     * <img width="640" src="https://raw.github.com/wiki/Netflix/RxJava/images/rx-operators/last.png">
-     * 
-     * @return 
-     * @see <a href="https://github.com/Netflix/RxJava/wiki/Filtering-Observable-Operators#last">last()</a>
-     */
-    public Observable<T> last() {
-        return create(OperationLast.last(this));
-    }
-
-    /**
-     * Converts an Observable into a {@link BlockingObservable} (an Observable
-     * with blocking operators).
-     * 
-     * @return
-     * @see <a href="https://github.com/Netflix/RxJava/wiki/Blocking-Observable-Operators">Blocking Observable Operators</a>
-     */
-    public BlockingObservable<T> toBlockingObservable() {
-        return BlockingObservable.from(this);
-    }
-
-    /**
-     * Converts the items emitted by an Observable to the specified type.
-     * <p>
-     * <img width="640" src="https://raw.github.com/wiki/Netflix/RxJava/images/rx-operators/cast.png">
-     * 
-     * @param klass the target class type which the items will be converted to
-     * @return an Observable that emits each item from the source Observable
-     *         converted to the specified type
-     * @see <a href="https://github.com/Netflix/RxJava/wiki/Transforming-Observables#cast">cast()</a>
-     * @see <a href="http://msdn.microsoft.com/en-us/library/hh211842.aspx">MSDN: Observable.Cast</a>
-     */
-    public <R> Observable<R> cast(final Class<R> klass) {
-        return create(OperationCast.cast(this, klass));
-    }
-
-    /**
-     * Filters the items emitted by an Observable based on the specified type.
-     * <p>
-     * <img width="640" src="https://raw.github.com/wiki/Netflix/RxJava/images/rx-operators/ofClass.png">
-     * 
-     * @param klass the class type to filter the items emitted by the source
-     *              Observable
-     * @return an Observable that emits items from the source Observable of
-     *         type <code>klass</code>.
-     * @see <a href="https://github.com/Netflix/RxJava/wiki/Filtering-Observables#ofclass">ofClass()</a>
-     * @see <a href="http://msdn.microsoft.com/en-us/library/hh229380.aspx">MSDN: Observable.OfType</a>
-     */
-    public <R> Observable<R> ofType(final Class<R> klass) {
-        return filter(new Func1<T, Boolean>() {
-            public Boolean call(T t) {
-                return klass.isInstance(t);
-            }
-        }).cast(klass);
-    }
-
-    /**
-     * Ignores all items emitted by an Observable and only calls
-     * <code>onCompleted</code> or <code>onError</code>.
-     * <p>
-     * <img width="640" src="https://raw.github.com/wiki/Netflix/RxJava/images/rx-operators/ignoreElements.png">
-     * 
-     * @return an empty Observable that only calls <code>onCompleted</code> or
-     *         <code>onError</code>
-     * @see <a href="https://github.com/Netflix/RxJava/wiki/Filtering-Observables#ignoreelements">ignoreElements()</a>
-     * @see <a href="http://msdn.microsoft.com/en-us/library/hh229242.aspx">MSDN: Observable.IgnoreElements</a>
-     */
-    public Observable<T> ignoreElements() {
-        return filter(alwaysFalse());
-    }
-
-    /**
-     * Applies a timeout policy for each element in the observable sequence,
-     * using the specified scheduler to run timeout timers. If the next element
-     * isn't received within the specified timeout duration starting from its
-     * predecessor, a TimeoutException is propagated to the observer.
-     * <p>
-     * <img width="640" src="https://raw.github.com/wiki/Netflix/RxJava/images/rx-operators/timeout.1.png">
-     *
-     * @param timeout maximum duration between values before a timeout occurs
-     * @param timeUnit the unit of time which applies to the
-     *                 <code>timeout</code> argument.
-     * @return the source Observable with a <code>TimeoutException</code> in
-     *         case of a timeout
-     * @see <a href="https://github.com/Netflix/RxJava/wiki/Filtering-Observables#timeout">timeout()</a>
-     * @see <a href="http://msdn.microsoft.com/en-us/library/hh244283.aspx">MSDN: Observable.Timeout</a>
-     */
-    public Observable<T> timeout(long timeout, TimeUnit timeUnit) {
-        return create(OperationTimeout.timeout(this, timeout, timeUnit));
-    }
-
-    /**
-     * Applies a timeout policy for each element in the observable sequence,
-     * using the specified scheduler to run timeout timers. If the next element
-     * isn't received within the specified timeout duration starting from its
-     * predecessor, the other observable sequence is used to produce future
-     * messages from that point on.
-     * <p>
-     * <img width="640" src="https://raw.github.com/wiki/Netflix/RxJava/images/rx-operators/timeout.2.png">
-     *
-     * @param timeout maximum duration between values before a timeout occurs
-     * @param timeUnit the unit of time which applies to the
-     *                 <code>timeout</code> argument
-     * @param other sequence to return in case of a timeout
-     * @return the source sequence switching to the other sequence in case of a
-     *         timeout
-     * @see <a href="https://github.com/Netflix/RxJava/wiki/Filtering-Observables#timeout">timeout()</a>
-     * @see <a href="http://msdn.microsoft.com/en-us/library/hh229512.aspx">MSDN: Observable.Timeout</a>
-     */
-    public Observable<T> timeout(long timeout, TimeUnit timeUnit, Observable<? extends T> other) {
-        return create(OperationTimeout.timeout(this, timeout, timeUnit, other));
-    }
-
-    /**
-     * Applies a timeout policy for each element in the observable sequence,
-     * using the specified scheduler to run timeout timers. If the next element
-     * isn't received within the specified timeout duration starting from its
-     * predecessor, a TimeoutException is propagated to the observer.
-     * <p>
-     * <img width="640" src="https://raw.github.com/wiki/Netflix/RxJava/images/rx-operators/timeout.1.png">
-     *
-     * @param timeout maximum duration between values before a timeout occurs
-     * @param timeUnit the unit of time which applies to the
-     *                 <code>timeout</code> argument
-     * @param scheduler Scheduler to run the timeout timers on
-     * @return the source sequence with a <code>TimeoutException</code> in case
-     *         of a timeout
-     * @see <a href="https://github.com/Netflix/RxJava/wiki/Filtering-Observables#timeout">timeout()</a>
-     * @see <a href="http://msdn.microsoft.com/en-us/library/hh228946.aspx">MSDN: Observable.Timeout</a>
-     */
-    public Observable<T> timeout(long timeout, TimeUnit timeUnit, Scheduler scheduler) {
-        return create(OperationTimeout.timeout(this, timeout, timeUnit, scheduler));
-    }
-
-    /**
-     * Applies a timeout policy for each element in the observable sequence,
-     * using the specified scheduler to run timeout timers. If the next element
-     * isn't received within the specified timeout duration starting from its
-     * predecessor, the other observable sequence is used to produce future
-     * messages from that point on.
-     * <p>
-     * <img width="640" src="https://raw.github.com/wiki/Netflix/RxJava/images/rx-operators/timeout.2.png">
-     *
-     * @param timeout maximum duration between values before a timeout occurs
-     * @param timeUnit the unit of time which applies to the
-     *                 <code>timeout</code> argument
-     * @param other sequence to return in case of a timeout
-     * @param scheduler Scheduler to run the timeout timers on
-     * @return the source sequence switching to the other sequence in case of a
-     *         timeout
-     * @see <a href="https://github.com/Netflix/RxJava/wiki/Filtering-Observables#timeout">timeout()</a>
-     * @see <a href="http://msdn.microsoft.com/en-us/library/hh211676.aspx">MSDN: Observable.Timeout</a>
-     */
-    public Observable<T> timeout(long timeout, TimeUnit timeUnit, Observable<? extends T> other, Scheduler scheduler) {
-        return create(OperationTimeout.timeout(this, timeout, timeUnit, other, scheduler));
-    }
-
-    /**
-     * Records the time interval between consecutive items emitted by an
-     * Observable.
-     * <p>
-     * <img width="640" src="https://raw.github.com/wiki/Netflix/RxJava/images/rx-operators/timeInterval.png">
-     * 
-     * @return an Observable that emits time interval information items
-     * @see <a href="https://github.com/Netflix/RxJava/wiki/Observable-Utility-Operators#timeinterval">timeInterval()</a>
-     * @see <a href="http://msdn.microsoft.com/en-us/library/hh212107.aspx">MSDN: Observable.TimeInterval</a>
-     */
-    public Observable<TimeInterval<T>> timeInterval() {
-        return create(OperationTimeInterval.timeInterval(this));
-    }
-
-    /**
-     * Records the time interval between consecutive items emitted by an
-     * Observable, using the specified Scheduler to compute time intervals.
-     * <p>
-     * <img width="640" src="https://raw.github.com/wiki/Netflix/RxJava/images/rx-operators/timeInterval.png">
-     * 
-     * @param scheduler Scheduler used to compute time intervals
-     * @return an Observable that emits time interval information items
-     * @see <a href="https://github.com/Netflix/RxJava/wiki/Observable-Utility-Operators#timeinterval">timeInterval()</a>
-     * @see <a href="http://msdn.microsoft.com/en-us/library/hh212107.aspx">MSDN: Observable.TimeInterval</a>
-     */
-    public Observable<TimeInterval<T>> timeInterval(Scheduler scheduler) {
-        return create(OperationTimeInterval.timeInterval(this, scheduler));
-    }
-
-    /**
-     * Constructs an Observable that depends on a resource object.
-     * <p>
-     * <img width="640" src="https://raw.github.com/wiki/Netflix/RxJava/images/rx-operators/using.png">
-     *
-     * @param resourceFactory the factory function to obtain a resource object
-     *                        that depends on the Observable
-     * @param observableFactory the factory function to obtain an Observable
-     * @return the Observable whose lifetime controls the lifetime of the
-     *         dependent resource object
-     * @see <a href="https://github.com/Netflix/RxJava/wiki/Observable-Utility-Operators#using">using()</a>
-     * @see <a href="http://msdn.microsoft.com/en-us/library/hh229585.aspx">MSDN: Observable.Using</a>
-     */
-    public static <T, RESOURCE extends Subscription> Observable<T> using(Func0<RESOURCE> resourceFactory, Func1<RESOURCE, Observable<T>> observableFactory) {
-        return create(OperationUsing.using(resourceFactory, observableFactory));
-    }
-
-    /**
-     * Propagates the Observable sequence that reacts first.
-     * <p>
-     * <img width="640" src="https://raw.github.com/wiki/Netflix/RxJava/images/rx-operators/amb.png">
-     *
-     * @param o1 an Observable competing to react first
-     * @param o2 an Observable competing to react first
-     * @return an Observable that reflects whichever of the given Observables
-     *         reacted first
-     * @see <a href="https://github.com/Netflix/RxJava/wiki/Combining-Observables#amb">amb()</a>
-     * @see <a href="http://msdn.microsoft.com/en-us/library/hh229733.aspx">MSDN: Observable.Amb</a>
-     */
-    public static <T> Observable<T> amb(Observable<? extends T> o1, Observable<? extends T> o2) {
-        return create(OperationAmb.amb(o1, o2));
-    }
-
-    /**
-     * Propagates the Observable sequence that reacts first.
-     * <p>
-     * <img width="640" src="https://raw.github.com/wiki/Netflix/RxJava/images/rx-operators/amb.png">
-     *
-     * @param o1 an Observable competing to react first
-     * @param o2 an Observable competing to react first
-     * @param o3 an Observable competing to react first
-     * @return an Observable that reflects whichever of the given Observables
-     *         reacted first
-     * @see <a href="https://github.com/Netflix/RxJava/wiki/Combining-Observables#amb">amb()</a>
-     * @see <a href="http://msdn.microsoft.com/en-us/library/hh229733.aspx">MSDN: Observable.Amb</a>
-     */
-    public static <T> Observable<T> amb(Observable<? extends T> o1, Observable<? extends T> o2, Observable<? extends T> o3) {
-        return create(OperationAmb.amb(o1, o2, o3));
-    }
-
-    /**
-     * Propagates the observable sequence that reacts first.
-     * <p>
-     * <img width="640" src="https://raw.github.com/wiki/Netflix/RxJava/images/rx-operators/amb.png">
-     *
-     * @param o1 an Observable competing to react first
-     * @param o2 an Observable competing to react first
-     * @param o3 an Observable competing to react first
-     * @param o4 an Observable competing to react first
-     * @return an Observable that reflects whichever of the given Observables
-     *         reacted first
-     * @see <a href="https://github.com/Netflix/RxJava/wiki/Combining-Observables#amb">amb()</a>
-     * @see <a href="http://msdn.microsoft.com/en-us/library/hh229733.aspx">MSDN: Observable.Amb</a>
-     */
-    public static <T> Observable<T> amb(Observable<? extends T> o1, Observable<? extends T> o2, Observable<? extends T> o3, Observable<? extends T> o4) {
-        return create(OperationAmb.amb(o1, o2, o3, o4));
-    }
-
-    /**
-     * Propagates the Observable sequence that reacts first.
-     * <p>
-     * <img width="640" src="https://raw.github.com/wiki/Netflix/RxJava/images/rx-operators/amb.png">
-     *
-     * @param o1 an Observable competing to react first
-     * @param o2 an Observable competing to react first
-     * @param o3 an Observable competing to react first
-     * @param o4 an Observable competing to react first
-     * @param o5 an Observable competing to react first
-     * @return an Observable that reflects whichever of the given Observables
-     *         reacted first
-     * @see <a href="https://github.com/Netflix/RxJava/wiki/Combining-Observables#amb">amb()</a>
-     * @see <a href="http://msdn.microsoft.com/en-us/library/hh229733.aspx">MSDN: Observable.Amb</a>
-     */
-    public static <T> Observable<T> amb(Observable<? extends T> o1, Observable<? extends T> o2, Observable<? extends T> o3, Observable<? extends T> o4, Observable<? extends T> o5) {
-        return create(OperationAmb.amb(o1, o2, o3, o4, o5));
-    }
-
-    /**
-     * Propagates the observable sequence that reacts first.
-     * <p>
-     * <img width="640" src="https://raw.github.com/wiki/Netflix/RxJava/images/rx-operators/amb.png">
-     *
-     * @param o1 an Observable competing to react first
-     * @param o2 an Observable competing to react first
-     * @param o3 an Observable competing to react first
-     * @param o4 an Observable competing to react first
-     * @param o5 an Observable competing to react first
-     * @param o6 an Observable competing to react first
-     * @return an Observable that reflects whichever of the given Observables
-     *         reacted first
-     * @see <a href="https://github.com/Netflix/RxJava/wiki/Combining-Observables#amb">amb()</a>
-     * @see <a href="http://msdn.microsoft.com/en-us/library/hh229733.aspx">MSDN: Observable.Amb</a>
-     */
-    public static <T> Observable<T> amb(Observable<? extends T> o1, Observable<? extends T> o2, Observable<? extends T> o3, Observable<? extends T> o4, Observable<? extends T> o5, Observable<? extends T> o6) {
-        return create(OperationAmb.amb(o1, o2, o3, o4, o5, o6));
-    }
-
-    /**
-     * Propagates the observable sequence that reacts first.
-     * <p>
-     * <img width="640" src="https://raw.github.com/wiki/Netflix/RxJava/images/rx-operators/amb.png">
-     *
-     * @param o1 an Observable competing to react first
-     * @param o2 an Observable competing to react first
-     * @param o3 an Observable competing to react first
-     * @param o4 an Observable competing to react first
-     * @param o5 an Observable competing to react first
-     * @param o6 an Observable competing to react first
-     * @param o7 an Observable competing to react first
-     * @return an Observable that reflects whichever of the given Observables
-     *         reacted first
-     * @see <a href="https://github.com/Netflix/RxJava/wiki/Combining-Observables#amb">amb()</a>
-     * @see <a href="http://msdn.microsoft.com/en-us/library/hh229733.aspx">MSDN: Observable.Amb</a>
-     */
-    public static <T> Observable<T> amb(Observable<? extends T> o1, Observable<? extends T> o2, Observable<? extends T> o3, Observable<? extends T> o4, Observable<? extends T> o5, Observable<? extends T> o6, Observable<? extends T> o7) {
-        return create(OperationAmb.amb(o1, o2, o3, o4, o5, o6, o7));
-    }
-
-    /**
-     * Propagates the observable sequence that reacts first.
-     * <p>
-     * <img width="640" src="https://raw.github.com/wiki/Netflix/RxJava/images/rx-operators/amb.png">
-     *
-     * @param o1 an Observable competing to react first
-     * @param o2 an Observable competing to react first
-     * @param o3 an Observable competing to react first
-     * @param o4 an Observable competing to react first
-     * @param o5 an Observable competing to react first
-     * @param o6 an Observable competing to react first
-     * @param o7 an Observable competing to react first
-     * @param o8 an observable competing to react first
-     * @return an Observable that reflects whichever of the given Observables
-     *         reacted first
-     * @see <a href="https://github.com/Netflix/RxJava/wiki/Combining-Observables#amb">amb()</a>
-     * @see <a href="http://msdn.microsoft.com/en-us/library/hh229733.aspx">MSDN: Observable.Amb</a>
-     */
-    public static <T> Observable<T> amb(Observable<? extends T> o1, Observable<? extends T> o2, Observable<? extends T> o3, Observable<? extends T> o4, Observable<? extends T> o5, Observable<? extends T> o6, Observable<? extends T> o7, Observable<? extends T> o8) {
-        return create(OperationAmb.amb(o1, o2, o3, o4, o5, o6, o7, o8));
-    }
-
-    /**
-     * Propagates the observable sequence that reacts first.
-     * <p>
-     * <img width="640" src="https://raw.github.com/wiki/Netflix/RxJava/images/rx-operators/amb.png">
-     *
-     * @param o1 an Observable competing to react first
-     * @param o2 an Observable competing to react first
-     * @param o3 an Observable competing to react first
-     * @param o4 an Observable competing to react first
-     * @param o5 an Observable competing to react first
-     * @param o6 an Observable competing to react first
-     * @param o7 an Observable competing to react first
-     * @param o8 an Observable competing to react first
-     * @param o9 an Observable competing to react first
-     * @return an Observable that reflects whichever of the given Observables
-     *         reacted first
-     * @see <a href="https://github.com/Netflix/RxJava/wiki/Combining-Observables#amb">amb()</a>
-     * @see <a href="http://msdn.microsoft.com/en-us/library/hh229733.aspx">MSDN: Observable.Amb</a>
-     */
-    public static <T> Observable<T> amb(Observable<? extends T> o1, Observable<? extends T> o2, Observable<? extends T> o3, Observable<? extends T> o4, Observable<? extends T> o5, Observable<? extends T> o6, Observable<? extends T> o7, Observable<? extends T> o8, Observable<? extends T> o9) {
-        return create(OperationAmb.amb(o1, o2, o3, o4, o5, o6, o7, o8, o9));
-    }
-
-    /**
-     * Propagates the observable sequence that reacts first.
-     * <p>
-     * <img width="640" src="https://raw.github.com/wiki/Netflix/RxJava/images/rx-operators/amb.png">
-     *
-     * @param sources Observable sources competing to react first
-     * @return an Observable that reflects whichever of the given Observables
-     *         reacted first
-     * @see <a href="https://github.com/Netflix/RxJava/wiki/Combining-Observables#amb">amb()</a>
-     * @see <a href="http://msdn.microsoft.com/en-us/library/hh229115.aspx">MSDN: Observable.Amb</a>
-     */
-    public static <T> Observable<T> amb(Iterable<? extends Observable<? extends T>> sources) {
-        return create(OperationAmb.amb(sources));
-    }
-
-    /**
-     * Invokes an action for each item emitted by the Observable.
-     * <p>
-     * <img width="640" src="https://raw.github.com/wiki/Netflix/RxJava/images/rx-operators/doOnEach.png">
-     *
-     * @param observer the action to invoke for each item emitted in the source
-     *        sequence
-     * @return the source sequence with the side-effecting behavior applied
-     * @see <a href="https://github.com/Netflix/RxJava/wiki/Observable-Utility-Operators#dooneach">doOnEach()</a>
-     * @see <a href="http://msdn.microsoft.com/en-us/library/hh229307.aspx">MSDN: Observable.Do</a>
-     */
-    public Observable<T> doOnEach(Observer<? super T> observer) {
-        return create(OperationDoOnEach.doOnEach(this, observer));
-    }
-
-    /**
-     * Invokes an action for each item emitted by an Observable.
-     * <p>
-     * <img width="640" src="https://raw.github.com/wiki/Netflix/RxJava/images/rx-operators/doOnEach.png">
-     *
-     * @param onNext the action to invoke for each item in the source
-     *               sequence
-     * @return the source sequence with the side-effecting behavior applied
-     * @see <a href="https://github.com/Netflix/RxJava/wiki/Observable-Utility-Operators#dooneach">doOnEach()</a>
-     * @see <a href="http://msdn.microsoft.com/en-us/library/hh229804.aspx">MSDN: Observable.Do</a>
-     */
-    public Observable<T> doOnEach(final Action1<T> onNext) {
-        Observer<T> observer = new Observer<T>() {
-            @Override
-            public void onCompleted() {}
-
-            @Override
-            public void onError(Throwable e) {}
-
-            @Override
-            public void onNext(T args) {
-                onNext.call(args);
-            }
-
-        };
-
-
-        return create(OperationDoOnEach.doOnEach(this, observer));
-    }
-    
-    /**
-     * Invokes an action if <code>onError</code> is called from the Observable.
-     * <p>
-     * <img width="640" src="https://raw.github.com/wiki/Netflix/RxJava/images/rx-operators/doOnError.png">
-     *
-     * @param onError the action to invoke if <code>onError</code> is invoked
-     * @return the source sequence with the side-effecting behavior applied
-     * @see <a href="https://github.com/Netflix/RxJava/wiki/Observable-Utility-Operators#doonerror">doOnError()</a>
-     * @see <a href="http://msdn.microsoft.com/en-us/library/hh229804.aspx">MSDN: Observable.Do</a>
-     */
-    public Observable<T> doOnError(final Action1<Throwable> onError) {
-        Observer<T> observer = new Observer<T>() {
-            @Override
-            public void onCompleted() {}
-
-            @Override
-            public void onError(Throwable e) {
-                onError.call(e);
-            }
-
-            @Override
-            public void onNext(T args) { }
-
-        };
-
-
-        return create(OperationDoOnEach.doOnEach(this, observer));
-    }
-    
-    /**
-     * Invokes an action when <code>onCompleted</code> is called by the
-     * Observable.
-     * <p>
-     * <img width="640" src="https://raw.github.com/wiki/Netflix/RxJava/images/rx-operators/doOnCompleted.png">
-     *
-     * @param onCompleted the action to invoke when <code>onCompleted</code> is
-     *                    called
-     * @return the source sequence with the side-effecting behavior applied
-     * @see <a href="https://github.com/Netflix/RxJava/wiki/Observable-Utility-Operators#dooncompleted">doOnCompleted()</a>
-     * @see <a href="http://msdn.microsoft.com/en-us/library/hh229804.aspx">MSDN: Observable.Do</a>
-     */
-    public Observable<T> doOnCompleted(final Action0 onCompleted) {
-        Observer<T> observer = new Observer<T>() {
-            @Override
-            public void onCompleted() {
-                onCompleted.call();
-            }
-
-            @Override
-            public void onError(Throwable e) { }
-
-            @Override
-            public void onNext(T args) { }
-
-        };
-
-
-        return create(OperationDoOnEach.doOnEach(this, observer));
-    }
-
-    /**
-     * Invokes an action for each item emitted by an Observable.
-     *
-     * @param onNext the action to invoke for each item in the source sequence
-     * @param onError the action to invoke when the source Observable calls
-     *                <code>onError</code>
-     * @return the source sequence with the side-effecting behavior applied
-     * @see <a href="https://github.com/Netflix/RxJava/wiki/Observable-Utility-Operators#dooneach">doOnEach()</a>
-     * @see <a href="http://msdn.microsoft.com/en-us/library/hh229539.aspx">MSDN: Observable.Do</a>
-     */
-    public Observable<T> doOnEach(final Action1<T> onNext, final Action1<Throwable> onError) {
-        Observer<T> observer = new Observer<T>() {
-            @Override
-            public void onCompleted() {}
-
-            @Override
-            public void onError(Throwable e) {
-                onError.call(e);
-            }
-
-            @Override
-            public void onNext(T args) {
-                onNext.call(args);
-            }
-
-        };
-
-
-        return create(OperationDoOnEach.doOnEach(this, observer));
-    }
-
-    /**
-     * Invokes an action for each item emitted by an Observable.
-     *
-     * @param onNext the action to invoke for each item in the source sequence
-     * @param onError the action to invoke when the source Observable calls
-     *                <code>onError</code>
-     * @param onCompleted the action to invoke when the source Observable calls
-     *                    <code>onCompleted</code>
-     * @return the source sequence with the side-effecting behavior applied
-     * @see <a href="https://github.com/Netflix/RxJava/wiki/Observable-Utility-Operators#dooneach">doOnEach()</a>
-     * @see <a href="http://msdn.microsoft.com/en-us/library/hh229830.aspx">MSDN: Observable.Do</a>
-     */
-    public Observable<T> doOnEach(final Action1<T> onNext, final Action1<Throwable> onError, final Action0 onCompleted) {
-        Observer<T> observer = new Observer<T>() {
-            @Override
-            public void onCompleted() {
-                onCompleted.call();
-            }
-
-            @Override
-            public void onError(Throwable e) {
-                onError.call(e);
-            }
-
-            @Override
-            public void onNext(T args) {
-                onNext.call(args);
-            }
-
-        };
-
-
-        return create(OperationDoOnEach.doOnEach(this, observer));
-    }
-
-    /**
-     * Whether a given {@link Function} is an internal implementation inside
-     * rx.* packages or not.
-     * <p>
-     * For why this is being used see
-     * https://github.com/Netflix/RxJava/issues/216 for discussion on
-     * "Guideline 6.4: Protect calls to user code from within an operator"
-     * 
-     * Note: If strong reasons for not depending on package names comes up then
-     * the implementation of this method can change to looking for a marker
-     * interface.
-     * 
-     * @param o
-     * @return {@code true} if the given function is an internal implementation,
-     *         and {@code false} otherwise.
-     */
-    private boolean isInternalImplementation(Object o) {
-        if (o == null) {
-            return true;
-        }
-        // prevent double-wrapping (yeah it happens)
-        if (o instanceof SafeObserver) {
-            return true;
-        }
-
-        Class<?> clazz = o.getClass();
-        if (internalClassMap.containsKey(clazz)) {
-            //don't need to do reflection
-            return internalClassMap.get(clazz);
-        } else {
-            // we treat the following package as "internal" and don't wrap it
-            Package p = o.getClass().getPackage(); // it can be null
-            Boolean isInternal = (p != null && p.getName().startsWith("rx.operators"));
-            internalClassMap.put(clazz, isInternal);
-            return isInternal;
-        }
-    }
-<<<<<<< HEAD
-    /**
-     * Correlates the elements of two sequences based on overlapping durations.
-     * @param right The right observable sequence to join elements for.
-     * @param leftDurationSelector A function to select the duration of each 
-     *                             element of this observable sequence, used to
-     *                             determine overlap.
-     * @param rightDurationSelector A function to select the duration of each
-     *                              element of the right observable sequence, 
-     *                              used to determine overlap.
-     * @param resultSelector A function invoked to compute a result element 
-     *                       for any two overlapping elements of the left and
-     *                       right observable sequences.
-     * @return An observable sequence that contains result elements computed
-     *         from source elements that have an overlapping duration.
-     * @see <a href='http://msdn.microsoft.com/en-us/library/hh229750.aspx'>MSDN: Observable.Join</a>
-     */
-    public <TRight, TLeftDuration, TRightDuration, R> Observable<R> join(Observable<TRight> right, Func1<T, Observable<TLeftDuration>> leftDurationSelector,
-            Func1<TRight, Observable<TRightDuration>> rightDurationSelector,
-            Func2<T, TRight, R> resultSelector) {
-        return create(new OperationJoin<T, TRight, TLeftDuration, TRightDuration, R>(this, right, leftDurationSelector, rightDurationSelector, resultSelector));
-    }
-}
-=======
-
-    /**
-     * Creates a pattern that matches when both Observable sequences have an
-     * available item.
-     * <p>
-     * <img width="640" src="https://raw.github.com/wiki/Netflix/RxJava/images/rx-operators/and_then_when.png">
-     *
-     * @param right Observable sequence to match with the left sequence
-     * @return Pattern object that matches when both Observable sequences have
-     *         an available item
-     * @throws NullPointerException if <code>right</code> is null
-     * @see <a href="https://github.com/Netflix/RxJava/wiki/Combining-Observables#and-then-and-when">and()</a>
-     * @see <a href='http://msdn.microsoft.com/en-us/library/hh229153.aspx'>MSDN: Observable.And</a>
-     */
-    public <T2> Pattern2<T, T2> and(Observable<T2> right) {
-        return OperationJoinPatterns.and(this, right);
-    }
-
-    /**
-     * Matches when the Observable sequence has an available item and
-     * projects the item by invoking the selector function.
-     * <p>
-     * <img width="640" src="https://raw.github.com/wiki/Netflix/RxJava/images/rx-operators/and_then_when.png">
-     *
-     * @param selector Selector that will be invoked for elements in the source
-     *        sequence
-     * @return Plan that produces the projected results, to be fed (with other
-     *         plans) to the When operator
-     * @throws NullPointerException if <code>selector</code> is null
-     * @see <a href="https://github.com/Netflix/RxJava/wiki/Combining-Observables#and-then-and-when">then()</a>
-     * @see <a href='http://msdn.microsoft.com/en-us/library/hh211662.aspx'>MSDN: Observable.Then</a>
-     */
-    public <R> Plan0<R> then(Func1<T, R> selector) {
-        return OperationJoinPatterns.then(this, selector);
-    }
-
-    /**
-     * Joins together the results from several patterns.
-     * <p>
-     * <img width="640" src="https://raw.github.com/wiki/Netflix/RxJava/images/rx-operators/and_then_when.png">
-     *
-     * @param plans a series of plans created by use of the Then operator on
-     *              patterns
-     * @return an Observable sequence with the results from matching several
-     *         patterns
-     * @throws NullPointerException if <code>plans</code> is null
-     * @see <a href="https://github.com/Netflix/RxJava/wiki/Combining-Observables#and-then-and-when">when()</a>
-     * @see <a href='http://msdn.microsoft.com/en-us/library/hh229889.aspx'>MSDN: Observable.When</a>
-     */
-    public static <R> Observable<R> when(Plan0<R>... plans) {
-        return create(OperationJoinPatterns.when(plans));
-    }
-
-    /**
-     * Joins together the results from several patterns.
-     * <p>
-     * <img width="640" src="https://raw.github.com/wiki/Netflix/RxJava/images/rx-operators/and_then_when.png">
-     *
-     * @param plans a series of plans created by use of the Then operator on
-     *        patterns
-     * @return an Observable sequence with the results from matching several
-     *         patterns
-     * @throws NullPointerException if <code>plans</code> is null
-     * @see <a href="https://github.com/Netflix/RxJava/wiki/Combining-Observables#and-then-and-when">when()</a>
-     * @see <a href='http://msdn.microsoft.com/en-us/library/hh229558.aspx'>MSDN: Observable.When</a>
-     */
-    public static <R> Observable<R> when(Iterable<? extends Plan0<R>> plans) {
-        if (plans == null) {
-            throw new NullPointerException("plans");
-        }
-        return create(OperationJoinPatterns.when(plans));
-    }
-
-    /**
-     * Joins the results from a pattern.
-     * <p>
-     * <img width="640" src="https://raw.github.com/wiki/Netflix/RxJava/images/rx-operators/and_then_when.png">
-     *
-     * @param p1 the plan to join
-     * @return an Observable sequence with the results from matching a pattern
-     * @see <a href="https://github.com/Netflix/RxJava/wiki/Combining-Observables#and-then-and-when">when()</a>
-     * @see <a href='http://msdn.microsoft.com/en-us/library/hh229889.aspx'>MSDN: Observable.When</a>
-     */
-    @SuppressWarnings("unchecked")
-    public static <R> Observable<R> when(Plan0<R> p1) {
-        return create(OperationJoinPatterns.when(p1));
-    }
-
-    /**
-     * Joins together the results from several patterns.
-     * <p>
-     * <img width="640" src="https://raw.github.com/wiki/Netflix/RxJava/images/rx-operators/and_then_when.png">
-     *
-     * @param p1 a plan
-     * @param p2 a plan
-     * @return an Observable sequence with the results from matching several
-     *         patterns
-     * @see <a href="https://github.com/Netflix/RxJava/wiki/Combining-Observables#and-then-and-when">when()</a>
-     * @see <a href='http://msdn.microsoft.com/en-us/library/hh229889.aspx'>MSDN: Observable.When</a>
-     */
-    @SuppressWarnings("unchecked")
-    public static <R> Observable<R> when(Plan0<R> p1, Plan0<R> p2) {
-        return create(OperationJoinPatterns.when(p1, p2));
-    }
-
-    /**
-     * Joins together the results from several patterns.
-     * <p>
-     * <img width="640" src="https://raw.github.com/wiki/Netflix/RxJava/images/rx-operators/and_then_when.png">
-     *
-     * @param p1 a plan
-     * @param p2 a plan
-     * @param p3 a plan
-     * @return an Observable sequence with the results from matching several
-     *         patterns
-     * @see <a href="https://github.com/Netflix/RxJava/wiki/Combining-Observables#and-then-and-when">when()</a>
-     * @see <a href='http://msdn.microsoft.com/en-us/library/hh229889.aspx'>MSDN: Observable.When</a>
-     */
-    @SuppressWarnings("unchecked")
-    public static <R> Observable<R> when(Plan0<R> p1, Plan0<R> p2, Plan0<R> p3) {
-        return create(OperationJoinPatterns.when(p1, p2, p3));
-    }
-
-    /**
-     * Joins together the results from several patterns.
-     * <p>
-     * <img width="640" src="https://raw.github.com/wiki/Netflix/RxJava/images/rx-operators/and_then_when.png">
-     *
-     * @param p1 a plan
-     * @param p2 a plan
-     * @param p3 a plan
-     * @param p4 a plan
-     * @return an Observable sequence with the results from matching several
-     *         patterns
-     * @see <a href="https://github.com/Netflix/RxJava/wiki/Combining-Observables#and-then-and-when">when()</a>
-     * @see <a href='http://msdn.microsoft.com/en-us/library/hh229889.aspx'>MSDN: Observable.When</a>
-     */
-    @SuppressWarnings("unchecked")
-    public static <R> Observable<R> when(Plan0<R> p1, Plan0<R> p2, Plan0<R> p3, Plan0<R> p4) {
-        return create(OperationJoinPatterns.when(p1, p2, p3, p4));
-    }
-
-    /**
-     * Joins together the results from several patterns.
-     * <p>
-     * <img width="640" src="https://raw.github.com/wiki/Netflix/RxJava/images/rx-operators/and_then_when.png">
-     *
-     * @param p1 a plan
-     * @param p2 a plan
-     * @param p3 a plan
-     * @param p4 a plan
-     * @param p5 a plan
-     * @return an Observable sequence with the results from matching several
-     *         patterns
-     * @see <a href="https://github.com/Netflix/RxJava/wiki/Combining-Observables#and-then-and-when">when()</a>
-     * @see <a href='http://msdn.microsoft.com/en-us/library/hh229889.aspx'>MSDN: Observable.When</a>
-     */
-    @SuppressWarnings("unchecked")
-    public static <R> Observable<R> when(Plan0<R> p1, Plan0<R> p2, Plan0<R> p3, Plan0<R> p4, Plan0<R> p5) {
-        return create(OperationJoinPatterns.when(p1, p2, p3, p4, p5));
-    }
-
-    /**
-     * Joins together the results from several patterns.
-     * <p>
-     * <img width="640" src="https://raw.github.com/wiki/Netflix/RxJava/images/rx-operators/and_then_when.png">
-     *
-     * @param p1 a plan
-     * @param p2 a plan
-     * @param p3 a plan
-     * @param p4 a plan
-     * @param p5 a plan
-     * @param p6 a plan
-     * @return an Observable sequence with the results from matching several
-     *         patterns
-     * @see <a href="https://github.com/Netflix/RxJava/wiki/Combining-Observables#and-then-and-when">when()</a>
-     * @see <a href='http://msdn.microsoft.com/en-us/library/hh229889.aspx'>MSDN: Observable.When</a>
-     */
-    @SuppressWarnings("unchecked")
-    public static <R> Observable<R> when(Plan0<R> p1, Plan0<R> p2, Plan0<R> p3, Plan0<R> p4, Plan0<R> p5, Plan0<R> p6) {
-        return create(OperationJoinPatterns.when(p1, p2, p3, p4, p5, p6));
-    }
-
-    /**
-     * Joins together the results from several patterns.
-     * <p>
-     * <img width="640" src="https://raw.github.com/wiki/Netflix/RxJava/images/rx-operators/and_then_when.png">
-     *
-     * @param p1 a plan
-     * @param p2 a plan
-     * @param p3 a plan
-     * @param p4 a plan
-     * @param p5 a plan
-     * @param p6 a plan
-     * @param p7 a plan
-     * @return an Observable sequence with the results from matching several
-     *         patterns
-     * @see <a href="https://github.com/Netflix/RxJava/wiki/Combining-Observables#and-then-and-when">when()</a>
-     * @see <a href='http://msdn.microsoft.com/en-us/library/hh229889.aspx'>MSDN: Observable.When</a>
-     */
-    @SuppressWarnings("unchecked")
-    public static <R> Observable<R> when(Plan0<R> p1, Plan0<R> p2, Plan0<R> p3, Plan0<R> p4, Plan0<R> p5, Plan0<R> p6, Plan0<R> p7) {
-        return create(OperationJoinPatterns.when(p1, p2, p3, p4, p5, p6, p7));
-    }
-
-    /**
-     * Joins together the results from several patterns.
-     * <p>
-     * <img width="640" src="https://raw.github.com/wiki/Netflix/RxJava/images/rx-operators/and_then_when.png">
-     *
-     * @param p1 a plan
-     * @param p2 a plan
-     * @param p3 a plan
-     * @param p4 a plan
-     * @param p5 a plan
-     * @param p6 a plan
-     * @param p7 a plan
-     * @param p8 a plan
-     * @return an Observable sequence with the results from matching several
-     *         patterns
-     * @see <a href="https://github.com/Netflix/RxJava/wiki/Combining-Observables#and-then-and-when">when()</a>
-     * @see <a href='http://msdn.microsoft.com/en-us/library/hh229889.aspx'>MSDN: Observable.When</a>
-     */
-    @SuppressWarnings("unchecked")
-    public static <R> Observable<R> when(Plan0<R> p1, Plan0<R> p2, Plan0<R> p3, Plan0<R> p4, Plan0<R> p5, Plan0<R> p6, Plan0<R> p7, Plan0<R> p8) {
-        return create(OperationJoinPatterns.when(p1, p2, p3, p4, p5, p6, p7, p8));
-    }
-
-    /**
-     * Joins together the results from several patterns.
-     * <p>
-     * <img width="640" src="https://raw.github.com/wiki/Netflix/RxJava/images/rx-operators/and_then_when.png">
-     *
-     * @param p1 a plan
-     * @param p2 a plan
-     * @param p3 a plan
-     * @param p4 a plan
-     * @param p5 a plan
-     * @param p6 a plan
-     * @param p7 a plan
-     * @param p8 a plan
-     * @param p9 a plan
-     * @return an Observable sequence with the results from matching several
-     *         patterns
-     * @see <a href="https://github.com/Netflix/RxJava/wiki/Combining-Observables#and-then-and-when">when()</a>
-     * @see <a href='http://msdn.microsoft.com/en-us/library/hh229889.aspx'>MSDN: Observable.When</a>
-     */
-    @SuppressWarnings("unchecked")
-    public static <R> Observable<R> when(Plan0<R> p1, Plan0<R> p2, Plan0<R> p3, Plan0<R> p4, Plan0<R> p5, Plan0<R> p6, Plan0<R> p7, Plan0<R> p8, Plan0<R> p9) {
-        return create(OperationJoinPatterns.when(p1, p2, p3, p4, p5, p6, p7, p8, p9));
-    }
-}
->>>>>>> 8d77fbf8
+/**
+ * Copyright 2013 Netflix, Inc.
+ * 
+ * Licensed under the Apache License, Version 2.0 (the "License"); you may not
+ * use this file except in compliance with the License. You may obtain a copy of
+ * the License at
+ * 
+ * http://www.apache.org/licenses/LICENSE-2.0
+ * 
+ * Unless required by applicable law or agreed to in writing, software
+ * distributed under the License is distributed on an "AS IS" BASIS, WITHOUT
+ * WARRANTIES OR CONDITIONS OF ANY KIND, either express or implied. See the
+ * License for the specific language governing permissions and limitations
+ * under the License.
+ */
+package rx;
+
+import static rx.util.functions.Functions.*;
+
+import java.util.ArrayList;
+import java.util.Arrays;
+import java.util.Comparator;
+import java.util.List;
+import java.util.concurrent.ConcurrentHashMap;
+import java.util.concurrent.Future;
+import java.util.concurrent.TimeUnit;
+
+import rx.concurrency.Schedulers;
+import rx.joins.Pattern2;
+import rx.joins.Plan0;
+import rx.observables.BlockingObservable;
+import rx.observables.ConnectableObservable;
+import rx.observables.GroupedObservable;
+import rx.operators.OperationAll;
+import rx.operators.OperationAmb;
+import rx.operators.OperationAny;
+import rx.operators.OperationAverage;
+import rx.operators.OperationBuffer;
+import rx.operators.OperationCache;
+import rx.operators.OperationCast;
+import rx.operators.OperationCombineLatest;
+import rx.operators.OperationConcat;
+import rx.operators.OperationDebounce;
+import rx.operators.OperationDefaultIfEmpty;
+import rx.operators.OperationDefer;
+import rx.operators.OperationDematerialize;
+import rx.operators.OperationDistinct;
+import rx.operators.OperationDistinctUntilChanged;
+import rx.operators.OperationDoOnEach;
+import rx.operators.OperationElementAt;
+import rx.operators.OperationFilter;
+import rx.operators.OperationFinally;
+import rx.operators.OperationFirstOrDefault;
+import rx.operators.OperationGroupBy;
+import rx.operators.OperationInterval;
+import rx.operators.OperationJoinPatterns;
+import rx.operators.OperationLast;
+import rx.operators.OperationMap;
+import rx.operators.OperationMaterialize;
+import rx.operators.OperationMerge;
+import rx.operators.OperationMergeDelayError;
+import rx.operators.OperationMinMax;
+import rx.operators.OperationMulticast;
+import rx.operators.OperationObserveOn;
+import rx.operators.OperationOnErrorResumeNextViaFunction;
+import rx.operators.OperationOnErrorResumeNextViaObservable;
+import rx.operators.OperationOnErrorReturn;
+import rx.operators.OperationOnExceptionResumeNextViaObservable;
+import rx.operators.OperationParallel;
+import rx.operators.OperationParallelMerge;
+import rx.operators.OperationRetry;
+import rx.operators.OperationSample;
+import rx.operators.OperationScan;
+import rx.operators.OperationSkip;
+import rx.operators.OperationSkipLast;
+import rx.operators.OperationSkipWhile;
+import rx.operators.OperationSubscribeOn;
+import rx.operators.OperationSum;
+import rx.operators.OperationSwitch;
+import rx.operators.OperationSynchronize;
+import rx.operators.OperationTake;
+import rx.operators.OperationTakeLast;
+import rx.operators.OperationTakeUntil;
+import rx.operators.OperationTakeWhile;
+import rx.operators.OperationThrottleFirst;
+import rx.operators.OperationTimeInterval;
+import rx.operators.OperationTimeout;
+import rx.operators.OperationTimestamp;
+import rx.operators.OperationToObservableFuture;
+import rx.operators.OperationToObservableIterable;
+import rx.operators.OperationToObservableList;
+import rx.operators.OperationToObservableSortedList;
+import rx.operators.OperationUsing;
+import rx.operators.OperationWindow;
+import rx.operators.OperationZip;
+import rx.operators.SafeObservableSubscription;
+import rx.operators.SafeObserver;
+import rx.plugins.RxJavaErrorHandler;
+import rx.plugins.RxJavaObservableExecutionHook;
+import rx.plugins.RxJavaPlugins;
+import rx.subjects.AsyncSubject;
+import rx.subjects.PublishSubject;
+import rx.subjects.ReplaySubject;
+import rx.subjects.Subject;
+import rx.subscriptions.Subscriptions;
+import rx.util.Closing;
+import rx.util.OnErrorNotImplementedException;
+import rx.util.Opening;
+import rx.util.Range;
+import rx.util.TimeInterval;
+import rx.util.Timestamped;
+import rx.util.functions.Action0;
+import rx.util.functions.Action1;
+import rx.util.functions.Func0;
+import rx.util.functions.Func1;
+import rx.util.functions.Func2;
+import rx.util.functions.Func3;
+import rx.util.functions.Func4;
+import rx.util.functions.Func5;
+import rx.util.functions.Func6;
+import rx.util.functions.Func7;
+import rx.util.functions.Func8;
+import rx.util.functions.Func9;
+import rx.util.functions.FuncN;
+import rx.util.functions.Function;
+
+/**
+ * The Observable interface that implements the Reactive Pattern.
+ * <p>
+ * This interface provides overloaded methods for subscribing as well as
+ * delegate methods to the various operators.
+ * <p>
+ * The documentation for this interface makes use of marble diagrams. The
+ * following legend explains these diagrams:
+ * <p>
+ * <img width="640" src="https://raw.github.com/wiki/Netflix/RxJava/images/rx-operators/legend.png">
+ * <p>
+ * For more information see the
+ * <a href="https://github.com/Netflix/RxJava/wiki/Observable">RxJava Wiki</a>
+ * 
+ * @param <T> the type of the item emitted by the Observable
+ */
+public class Observable<T> {
+
+    private final static ConcurrentHashMap<Class, Boolean> internalClassMap = new ConcurrentHashMap<Class, Boolean>();
+
+    /**
+     * Executed when 'subscribe' is invoked.
+     */
+    private final OnSubscribeFunc<T> onSubscribe;
+
+    /**
+     * Function interface for work to be performed when an {@link Observable}
+     * is subscribed to via {@link Observable#subscribe(Observer)}
+     * 
+     * @param <T>
+     */
+    public static interface OnSubscribeFunc<T> extends Function {
+
+        public Subscription onSubscribe(Observer<? super T> t1);
+
+    }
+
+    /**
+     * Observable with Function to execute when subscribed to.
+     * <p>
+     * NOTE: Use {@link #create(OnSubscribeFunc)} to create an Observable
+     * instead of this constructor unless you specifically have a need for
+     * inheritance.
+     * 
+     * @param onSubscribe {@link OnSubscribeFunc} to be executed when
+     *                    {@link #subscribe(Observer)} is called
+     */
+    protected Observable(OnSubscribeFunc<T> onSubscribe) {
+        this.onSubscribe = onSubscribe;
+    }
+
+    private final static RxJavaObservableExecutionHook hook = RxJavaPlugins.getInstance().getObservableExecutionHook();
+
+    /**
+     * An {@link Observer} must call an Observable's {@code subscribe} method in
+     * order to receive items and notifications from the Observable.
+     * <p>
+     * A typical implementation of {@code subscribe} does the following:
+     * <ol>
+     * <li>It stores a reference to the Observer in a collection object, such as
+     *     a {@code List<T>} object.</li>
+     * <li>It returns a reference to the {@link Subscription} interface. This
+     *     enables Observers to unsubscribe, that is, to stop receiving items
+     *     and notifications before the Observable stops sending them, which
+     *     also invokes the Observer's {@link Observer#onCompleted onCompleted}
+     *     method.</li>
+     * </ol><p>
+     * An <code>Observable&lt;T&gt;</code> instance is responsible for accepting
+     * all subscriptions and notifying all Observers. Unless the documentation
+     * for a particular <code>Observable&lt;T&gt;</code> implementation
+     * indicates otherwise, Observers should make no assumptions about the order
+     * in which multiple Observers will receive their notifications.
+     * <p>
+     * For more information see the
+     * <a href="https://github.com/Netflix/RxJava/wiki/Observable">RxJava Wiki</a>
+     * 
+     * @param observer the Observer
+     * @return a {@link Subscription} reference with which the {@link Observer}
+     *         can stop receiving items before the Observable has finished
+     *         sending them
+     * @throws IllegalArgumentException if the {@link Observer} provided as the
+     *                                  argument to {@code subscribe()} is
+     *                                  {@code null}
+     */
+    public Subscription subscribe(Observer<? super T> observer) {
+        // allow the hook to intercept and/or decorate
+        OnSubscribeFunc<T> onSubscribeFunction = hook.onSubscribeStart(this, onSubscribe);
+        // validate and proceed
+        if (observer == null) {
+            throw new IllegalArgumentException("observer can not be null");
+        }
+        if (onSubscribeFunction == null) {
+            throw new IllegalStateException("onSubscribe function can not be null.");
+            // the subscribe function can also be overridden but generally that's not the appropriate approach so I won't mention that in the exception
+        }
+        try {
+            /**
+             * See https://github.com/Netflix/RxJava/issues/216 for discussion on "Guideline 6.4: Protect calls to user code from within an operator"
+             */
+            if (isInternalImplementation(observer)) {
+                Subscription s = onSubscribeFunction.onSubscribe(observer);
+                if (s == null) {
+                    // this generally shouldn't be the case on a 'trusted' onSubscribe but in case it happens
+                    // we want to gracefully handle it the same as AtomicObservableSubscription does
+                    return hook.onSubscribeReturn(this, Subscriptions.empty());
+                } else {
+                    return hook.onSubscribeReturn(this, s);
+                }
+            } else {
+                SafeObservableSubscription subscription = new SafeObservableSubscription();
+                subscription.wrap(onSubscribeFunction.onSubscribe(new SafeObserver<T>(subscription, observer)));
+                return hook.onSubscribeReturn(this, subscription);
+            }
+        } catch (OnErrorNotImplementedException e) {
+            // special handling when onError is not implemented ... we just rethrow
+            throw e;
+        } catch (Throwable e) {
+            // if an unhandled error occurs executing the onSubscribe we will propagate it
+            try {
+                observer.onError(hook.onSubscribeError(this, e));
+            } catch (OnErrorNotImplementedException e2) {
+                // special handling when onError is not implemented ... we just rethrow
+                throw e2;
+            } catch (Throwable e2) {
+                // if this happens it means the onError itself failed (perhaps an invalid function implementation)
+                // so we are unable to propagate the error correctly and will just throw
+                RuntimeException r = new RuntimeException("Error occurred attempting to subscribe [" + e.getMessage() + "] and then again while trying to pass to onError.", e2);
+                hook.onSubscribeError(this, r);
+                throw r;
+            }
+            return Subscriptions.empty();
+        }
+    }
+
+    /**
+     * An {@link Observer} must call an Observable's {@code subscribe} method in
+     * order to receive items and notifications from the Observable.
+     * <p>
+     * A typical implementation of {@code subscribe} does the following:
+     * <ol>
+     * <li>It stores a reference to the Observer in a collection object, such as
+     *     a {@code List<T>} object.</li>
+     * <li>It returns a reference to the {@link Subscription} interface. This
+     *     enables Observers to unsubscribe, that is, to stop receiving items
+     *     and notifications before the Observable stops sending them, which
+     *     also invokes the Observer's {@link Observer#onCompleted onCompleted}
+     *     method.</li>
+     * </ol><p>
+     * An {@code Observable<T>} instance is responsible for accepting all
+     * subscriptions and notifying all Observers. Unless the documentation for a
+     * particular {@code Observable<T>} implementation indicates otherwise,
+     * Observers should make no assumptions about the order in which multiple
+     * Observers will receive their notifications.
+     * <p>
+     * For more information see the
+     * <a href="https://github.com/Netflix/RxJava/wiki/Observable">RxJava Wiki</a>
+     * 
+     * @param observer the Observer
+     * @param scheduler the {@link Scheduler} on which Observers subscribe to
+     *                  the Observable
+     * @return a {@link Subscription} reference with which Observers can stop
+     *         receiving items and notifications before the Observable has
+     *         finished sending them
+     * @throws IllegalArgumentException if an argument to {@code subscribe()}
+     *                                  is {@code null}
+     */
+    public Subscription subscribe(Observer<? super T> observer, Scheduler scheduler) {
+        return subscribeOn(scheduler).subscribe(observer);
+    }
+
+    /**
+     * Protects against errors being thrown from Observer implementations and
+     * ensures onNext/onError/onCompleted contract compliance.
+     * <p>
+     * See https://github.com/Netflix/RxJava/issues/216 for a discussion on
+     * "Guideline 6.4: Protect calls to user code from within an operator"
+     */
+    private Subscription protectivelyWrapAndSubscribe(Observer<? super T> o) {
+        SafeObservableSubscription subscription = new SafeObservableSubscription();
+        return subscription.wrap(subscribe(new SafeObserver<T>(subscription, o)));
+    }
+
+    /**
+     * Subscribe and ignore all events.
+     *  
+     * @return 
+     */
+    public Subscription subscribe() {
+        return protectivelyWrapAndSubscribe(new Observer<T>() {
+
+            @Override
+            public void onCompleted() {
+                // do nothing
+            }
+
+            @Override
+            public void onError(Throwable e) {
+                handleError(e);
+                throw new OnErrorNotImplementedException(e);
+            }
+
+            @Override
+            public void onNext(T args) {
+                // do nothing
+            }
+
+        });
+    }
+    
+    /**
+     * An {@link Observer} must call an Observable's {@code subscribe} method
+     * in order to receive items and notifications from the Observable.
+     * 
+     * @param onNext
+     * @return 
+     */
+    public Subscription subscribe(final Action1<? super T> onNext) {
+        if (onNext == null) {
+            throw new IllegalArgumentException("onNext can not be null");
+        }
+
+        /**
+         * Wrapping since raw functions provided by the user are being invoked.
+         * 
+         * See https://github.com/Netflix/RxJava/issues/216 for discussion on "Guideline 6.4: Protect calls to user code from within an operator"
+         */
+        return protectivelyWrapAndSubscribe(new Observer<T>() {
+
+            @Override
+            public void onCompleted() {
+                // do nothing
+            }
+
+            @Override
+            public void onError(Throwable e) {
+                handleError(e);
+                throw new OnErrorNotImplementedException(e);
+            }
+
+            @Override
+            public void onNext(T args) {
+                onNext.call(args);
+            }
+
+        });
+    }
+
+    /**
+     * An {@link Observer} must call an Observable's {@code subscribe} method in
+     * order to receive items and notifications from the Observable.
+     * 
+     * @param onNext
+     * @param scheduler
+     * @return
+     */
+    public Subscription subscribe(final Action1<? super T> onNext, Scheduler scheduler) {
+        return subscribeOn(scheduler).subscribe(onNext);
+    }
+
+    /**
+     * An {@link Observer} must call an Observable's {@code subscribe} method in
+     * order to receive items and notifications from the Observable.
+     * 
+     * @param onNext
+     * @param onError
+     * @return
+     */
+    public Subscription subscribe(final Action1<? super T> onNext, final Action1<Throwable> onError) {
+        if (onNext == null) {
+            throw new IllegalArgumentException("onNext can not be null");
+        }
+        if (onError == null) {
+            throw new IllegalArgumentException("onError can not be null");
+        }
+
+        /**
+         * Wrapping since raw functions provided by the user are being invoked.
+         * 
+         * See https://github.com/Netflix/RxJava/issues/216 for discussion on "Guideline 6.4: Protect calls to user code from within an operator"
+         */
+        return protectivelyWrapAndSubscribe(new Observer<T>() {
+
+            @Override
+            public void onCompleted() {
+                // do nothing
+            }
+
+            @Override
+            public void onError(Throwable e) {
+                handleError(e);
+                onError.call(e);
+            }
+
+            @Override
+            public void onNext(T args) {
+                onNext.call(args);
+            }
+
+        });
+    }
+
+    /**
+     * An {@link Observer} must call an Observable's {@code subscribe} method in
+     * order to receive items and notifications from the Observable.
+     * 
+     * @param onNext
+     * @param onError
+     * @param scheduler
+     * @return
+     */
+    public Subscription subscribe(final Action1<? super T> onNext, final Action1<Throwable> onError, Scheduler scheduler) {
+        return subscribeOn(scheduler).subscribe(onNext, onError);
+    }
+
+    /**
+     * An {@link Observer} must call an Observable's {@code subscribe} method in
+     * order to receive items and notifications from the Observable.
+     * 
+     * @param onNext
+     * @param onError
+     * @param onComplete
+     * @return
+     */
+    public Subscription subscribe(final Action1<? super T> onNext, final Action1<Throwable> onError, final Action0 onComplete) {
+        if (onNext == null) {
+            throw new IllegalArgumentException("onNext can not be null");
+        }
+        if (onError == null) {
+            throw new IllegalArgumentException("onError can not be null");
+        }
+        if (onComplete == null) {
+            throw new IllegalArgumentException("onComplete can not be null");
+        }
+
+        /**
+         * Wrapping since raw functions provided by the user are being invoked.
+         * 
+         * See https://github.com/Netflix/RxJava/issues/216 for discussion on "Guideline 6.4: Protect calls to user code from within an operator"
+         */
+        return protectivelyWrapAndSubscribe(new Observer<T>() {
+
+            @Override
+            public void onCompleted() {
+                onComplete.call();
+            }
+
+            @Override
+            public void onError(Throwable e) {
+                handleError(e);
+                onError.call(e);
+            }
+
+            @Override
+            public void onNext(T args) {
+                onNext.call(args);
+            }
+
+        });
+    }
+
+    /**
+     * An {@link Observer} must call an Observable's {@code subscribe} method in
+     * order to receive items and notifications from the Observable.
+     * 
+     * @param onNext
+     * @param onError
+     * @param onComplete
+     * @param scheduler
+     * @return
+     */
+    public Subscription subscribe(final Action1<? super T> onNext, final Action1<Throwable> onError, final Action0 onComplete, Scheduler scheduler) {
+        return subscribeOn(scheduler).subscribe(onNext, onError, onComplete);
+    }
+
+    /**
+     * Returns a {@link ConnectableObservable} that upon connection causes the
+     * source Observable to push results into the specified subject.
+     * 
+     * @param subject the {@link Subject} for the {@link ConnectableObservable}
+     *                to push source items into
+     * @param <R> result type
+     * @return a {@link ConnectableObservable} that upon connection causes the
+     *         source Observable to push results into the specified
+     *         {@link Subject}
+     * @see <a href="https://github.com/Netflix/RxJava/wiki/Connectable-Observable-Operators#observablepublish-and-observablemulticast">Observable.publish() and Observable.multicast()</a>
+     */
+    public <R> ConnectableObservable<R> multicast(Subject<? super T, ? extends R> subject) {
+        return OperationMulticast.multicast(this, subject);
+    }
+
+    /**
+     * Allow the {@link RxJavaErrorHandler} to receive the exception from
+     * onError.
+     * 
+     * @param e
+     */
+    private void handleError(Throwable e) {
+        // onError should be rare so we'll only fetch when needed
+        RxJavaPlugins.getInstance().getErrorHandler().handleError(e);
+    }
+
+    /**
+     * An Observable that never sends any information to an {@link Observer}.
+     * 
+     * This Observable is useful primarily for testing purposes.
+     * 
+     * @param <T> the type of item emitted by the Observable
+     */
+    private static class NeverObservable<T> extends Observable<T> {
+        public NeverObservable() {
+            super(new OnSubscribeFunc<T>() {
+
+                @Override
+                public Subscription onSubscribe(Observer<? super T> t1) {
+                    return Subscriptions.empty();
+                }
+
+            });
+        }
+    }
+
+    /**
+     * An Observable that invokes {@link Observer#onError onError} when the
+     * {@link Observer} subscribes to it.
+     * 
+     * @param <T> the type of item emitted by the Observable
+     */
+    private static class ThrowObservable<T> extends Observable<T> {
+
+        public ThrowObservable(final Throwable exception) {
+            super(new OnSubscribeFunc<T>() {
+
+                /**
+                 * Accepts an {@link Observer} and calls its
+                 * {@link Observer#onError onError} method.
+                 * 
+                 * @param observer an {@link Observer} of this Observable
+                 * @return a reference to the subscription
+                 */
+                @Override
+                public Subscription onSubscribe(Observer<? super T> observer) {
+                    observer.onError(exception);
+                    return Subscriptions.empty();
+                }
+
+            });
+        }
+
+    }
+
+    /**
+     * Creates an Observable that will execute the given function when an
+     * {@link Observer} subscribes to it.
+     * <p>
+     * <img width="640" src="https://raw.github.com/wiki/Netflix/RxJava/images/rx-operators/create.png">
+     * <p>
+     * Write the function you pass to <code>create</code> so that it behaves as
+     * an Observable: It should invoke the Observer's
+     * {@link Observer#onNext onNext}, {@link Observer#onError onError}, and
+     * {@link Observer#onCompleted onCompleted} methods appropriately.
+     * <p>
+     * A well-formed Observable must invoke either the Observer's
+     * <code>onCompleted</code> method exactly once or its <code>onError</code>
+     * method exactly once.
+     * <p>
+     * See <a href="http://go.microsoft.com/fwlink/?LinkID=205219">Rx Design
+     * Guidelines (PDF)</a> for detailed information.
+     * 
+     * @param <T> the type of the items that this Observable emits
+     * @param func a function that accepts an {@code Observer<T>}, invokes its
+     *             {@code onNext}, {@code onError}, and {@code onCompleted}
+     *             methods as appropriate, and returns a {@link Subscription} to
+     *             allow the Observer to cancel the subscription
+     * @return an Observable that, when an {@link Observer} subscribes to it,
+     *         will execute the given function
+     * @see <a href="https://github.com/Netflix/RxJava/wiki/Creating-Observables#create">create()</a>
+     */
+    public static <T> Observable<T> create(OnSubscribeFunc<T> func) {
+        return new Observable<T>(func);
+    }
+
+    /**
+     * Returns an Observable that emits no data to the {@link Observer} and
+     * immediately invokes its {@link Observer#onCompleted onCompleted} method.
+     * <p>
+     * <img width="640" src="https://raw.github.com/wiki/Netflix/RxJava/images/rx-operators/empty.png">
+     * 
+     * @param <T> the type of the items (ostensibly) emitted by the Observable
+     * @return an Observable that returns no data to the {@link Observer} and
+     *         immediately invokes the {@link Observer}'s
+     *         {@link Observer#onCompleted() onCompleted} method
+     * @see <a href="https://github.com/Netflix/RxJava/wiki/Creating-Observables#empty-error-and-never">empty()</a>
+     * @see <a href="http://msdn.microsoft.com/en-us/library/hh229670.aspx">MSDN: Observable.Empty Method</a>
+     */
+    public static <T> Observable<T> empty() {
+        return from(new ArrayList<T>());
+    }
+
+    /**
+     * Returns an Observable that emits no data to the {@link Observer} and
+     * immediately invokes its {@link Observer#onCompleted onCompleted} method
+     * with the specified scheduler.
+     * <p>
+     * <img width="640" src="https://raw.github.com/wiki/Netflix/RxJava/images/rx-operators/empty.s.png">
+     * 
+     * @param scheduler the scheduler to call the
+                        {@link Observer#onCompleted onCompleted} method
+     * @param <T> the type of the items (ostensibly) emitted by the Observable
+     * @return an Observable that returns no data to the {@link Observer} and
+     *         immediately invokes the {@link Observer}'s
+     *         {@link Observer#onCompleted() onCompleted} method with the
+     *         specified scheduler
+     * @see <a href="https://github.com/Netflix/RxJava/wiki/Creating-Observables#empty-error-and-never">empty()</a>
+     * @see <a href="http://msdn.microsoft.com/en-us/library/hh229066.aspx">MSDN: Observable.Empty Method (IScheduler)</a>
+     */
+    public static <T> Observable<T> empty(Scheduler scheduler) {
+        return Observable.<T> empty().subscribeOn(scheduler);
+    }
+
+    /**
+     * Returns an Observable that invokes an {@link Observer}'s
+     * {@link Observer#onError onError} method when the Observer subscribes to
+     * it.
+     * <p>
+     * <img width="640" src="https://raw.github.com/wiki/Netflix/RxJava/images/rx-operators/error.png">
+     * 
+     * @param exception the particular error to report
+     * @param <T> the type of the items (ostensibly) emitted by the Observable
+     * @return an Observable that invokes the {@link Observer}'s
+     *         {@link Observer#onError onError} method when the Observer
+     *         subscribes to it
+     * @see <a href="https://github.com/Netflix/RxJava/wiki/Creating-Observables#empty-error-and-never">error()</a>
+     * @see <a href="http://msdn.microsoft.com/en-us/library/hh244299.aspx">MSDN: Observable.Throw Method</a>
+     */
+    public static <T> Observable<T> error(Throwable exception) {
+        return new ThrowObservable<T>(exception);
+    }
+
+    /**
+     * Returns an Observable that invokes an {@link Observer}'s
+     * {@link Observer#onError onError} method with the specified scheduler.
+     * <p>
+     * <img width="640" src="https://raw.github.com/wiki/Netflix/RxJava/images/rx-operators/error.s.png">
+     * 
+     * @param exception the particular error to report
+     * @param scheduler the scheduler to call the
+     *                  {@link Observer#onError onError} method
+     * @param <T> the type of the items (ostensibly) emitted by the Observable
+     * @return an Observable that invokes the {@link Observer}'s
+     *         {@link Observer#onError onError} method with the specified
+     *         scheduler
+     * @see <a href="https://github.com/Netflix/RxJava/wiki/Creating-Observables#empty-error-and-never">error()</a>
+     * @see <a href="http://msdn.microsoft.com/en-us/library/hh211711.aspx">MSDN: Observable.Throw Method</a>
+     */
+    public static <T> Observable<T> error(Throwable exception, Scheduler scheduler) {
+        return Observable.<T> error(exception).subscribeOn(scheduler);
+    }
+
+    /**
+     * Converts an {@link Iterable} sequence into an Observable.
+     * <p>
+     * <img width="640" src="https://raw.github.com/wiki/Netflix/RxJava/images/rx-operators/from.png">
+     * <p>
+     * Note: the entire iterable sequence is immediately emitted each time an
+     * {@link Observer} subscribes. Since this occurs before the
+     * {@link Subscription} is returned, it is not possible to unsubscribe from
+     * the sequence before it completes.
+     * 
+     * @param iterable the source {@link Iterable} sequence
+     * @param <T> the type of items in the {@link Iterable} sequence and the
+     *            type of items to be emitted by the resulting Observable
+     * @return an Observable that emits each item in the source {@link Iterable}
+     *         sequence
+     * @see <a href="https://github.com/Netflix/RxJava/wiki/Creating-Observables#from">from()</a>
+     */
+    public static <T> Observable<T> from(Iterable<? extends T> iterable) {
+        return create(OperationToObservableIterable.toObservableIterable(iterable));
+    }
+
+    /**
+     * Converts an {@link Iterable} sequence into an Observable with the specified scheduler.
+     * <p>
+     * <img width="640" src="https://raw.github.com/wiki/Netflix/RxJava/images/rx-operators/from.s.png">
+     * 
+     * @param iterable the source {@link Iterable} sequence
+     * @param scheduler the scheduler to emit the items of the iterable
+     * @param <T> the type of items in the {@link Iterable} sequence and the
+     *            type of items to be emitted by the resulting Observable
+     * @return an Observable that emits each item in the source {@link Iterable}
+     *         sequence with the specified scheduler
+     * @see <a href="https://github.com/Netflix/RxJava/wiki/Creating-Observables#from">from()</a>
+     * @see <a href="http://msdn.microsoft.com/en-us/library/hh212140.aspx">MSDN: Observable.ToObservable</a>
+     */
+    public static <T> Observable<T> from(Iterable<? extends T> iterable, Scheduler scheduler) {
+        return from(iterable).observeOn(scheduler);
+    }
+
+    /**
+     * Converts an Array into an Observable.
+     * <p>
+     * <img width="640" src="https://raw.github.com/wiki/Netflix/RxJava/images/rx-operators/from.png">
+     * <p>
+     * Note: the entire array is immediately emitted each time an
+     * {@link Observer} subscribes. Since this occurs before the
+     * {@link Subscription} is returned, it is not possible to unsubscribe from
+     * the sequence before it completes.
+     * 
+     * @param items the source sequence
+     * @param <T> the type of items in the Array and the type of items to be
+     *            emitted by the resulting Observable
+     * @return an Observable that emits each item in the source Array
+     * @see <a href="https://github.com/Netflix/RxJava/wiki/Creating-Observables#from">from()</a>
+     */
+    public static <T> Observable<T> from(T[] items) {
+        return create(OperationToObservableIterable.toObservableIterable(Arrays.asList(items)));
+    }
+
+    /**
+     * Converts an item into an Observable that emits that item.
+     * <p>
+     * <img width="640" src="https://raw.github.com/wiki/Netflix/RxJava/images/rx-operators/from.png">
+     * <p>
+     * Note: the item is immediately emitted each time an {@link Observer}
+     * subscribes. Since this occurs before the {@link Subscription} is
+     * returned, it is not possible to unsubscribe from the sequence before it
+     * completes.
+     * 
+     * @param t1 the item
+     * @param <T> the type of the item, and the type of the item to be
+     *            emitted by the resulting Observable
+     * @return an Observable that emits the item
+     * @see <a href="https://github.com/Netflix/RxJava/wiki/Creating-Observables#from">from()</a>
+     */
+    @SuppressWarnings("unchecked")
+    // suppress unchecked because we are using varargs inside the method
+    public static <T> Observable<T> from(T t1) {
+        return from(Arrays.asList(t1));
+    }
+
+    /**
+     * Converts a series of items into an Observable.
+     * <p>
+     * <img width="640" src="https://raw.github.com/wiki/Netflix/RxJava/images/rx-operators/from.png">
+     * <p>
+     * Note: the items will be immediately emitted each time an {@link Observer}
+     * subscribes. Since this occurs before the {@link Subscription} is
+     * returned, it is not possible to unsubscribe from the sequence before it
+     * completes.
+     * 
+     * @param t1 first item
+     * @param t2 second item
+     * @param <T> the type of items, and the type of items to be emitted by the
+     *            resulting Observable
+     * @return an Observable that emits each item
+     * @see <a href="https://github.com/Netflix/RxJava/wiki/Creating-Observables#from">from()</a>
+     */
+    @SuppressWarnings("unchecked")
+    // suppress unchecked because we are using varargs inside the method
+    public static <T> Observable<T> from(T t1, T t2) {
+        return from(Arrays.asList(t1, t2));
+    }
+
+    /**
+     * Converts a series of items into an Observable.
+     * <p>
+     * <img width="640" src="https://raw.github.com/wiki/Netflix/RxJava/images/rx-operators/from.png">
+     * <p>
+     * Note: the items will be immediately emitted each time an {@link Observer}
+     * subscribes. Since this occurs before the {@link Subscription} is
+     * returned, it is not possible to unsubscribe from the sequence before it
+     * completes.
+     * 
+     * @param t1 first item
+     * @param t2 second item
+     * @param t3 third item
+     * @param <T> the type of items, and the type of items to be emitted by the
+     *            resulting Observable
+     * @return an Observable that emits each item
+     * @see <a href="https://github.com/Netflix/RxJava/wiki/Creating-Observables#from">from()</a>
+     */
+    @SuppressWarnings("unchecked")
+    // suppress unchecked because we are using varargs inside the method
+    public static <T> Observable<T> from(T t1, T t2, T t3) {
+        return from(Arrays.asList(t1, t2, t3));
+    }
+
+    /**
+     * Converts a series of items into an Observable.
+     * <p>
+     * <img width="640" src="https://raw.github.com/wiki/Netflix/RxJava/images/rx-operators/from.png">
+     * <p>
+     * Note: the items will be immediately emitted each time an {@link Observer}
+     * subscribes. Since this occurs before the {@link Subscription} is
+     * returned, it is not possible to unsubscribe from the sequence before it
+     * completes.
+     * 
+     * @param t1 first item
+     * @param t2 second item
+     * @param t3 third item
+     * @param t4 fourth item
+     * @param <T> the type of items, and the type of items to be emitted by the
+     *            resulting Observable
+     * @return an Observable that emits each item
+     * @see <a href="https://github.com/Netflix/RxJava/wiki/Creating-Observables#from">from()</a>
+     */
+    @SuppressWarnings("unchecked")
+    // suppress unchecked because we are using varargs inside the method
+    public static <T> Observable<T> from(T t1, T t2, T t3, T t4) {
+        return from(Arrays.asList(t1, t2, t3, t4));
+    }
+
+    /**
+     * Converts a series of items into an Observable.
+     * <p>
+     * <img width="640" src="https://raw.github.com/wiki/Netflix/RxJava/images/rx-operators/from.png">
+     * <p>
+     * Note: the items will be immediately emitted each time an {@link Observer}
+     * subscribes. Since this occurs before the {@link Subscription} is
+     * returned, it is not possible to unsubscribe from the sequence before it
+     * completes.
+     * 
+     * @param t1 first item
+     * @param t2 second item
+     * @param t3 third item
+     * @param t4 fourth item
+     * @param t5 fifth item
+     * @param <T> the type of items, and the type of items to be emitted by the
+     *            resulting Observable
+     * @return an Observable that emits each item
+     * @see <a href="https://github.com/Netflix/RxJava/wiki/Creating-Observables#from">from()</a>
+     */
+    @SuppressWarnings("unchecked")
+    // suppress unchecked because we are using varargs inside the method
+    public static <T> Observable<T> from(T t1, T t2, T t3, T t4, T t5) {
+        return from(Arrays.asList(t1, t2, t3, t4, t5));
+    }
+
+    /**
+     * Converts a series of items into an Observable.
+     * <p>
+     * <img width="640" src="https://raw.github.com/wiki/Netflix/RxJava/images/rx-operators/from.png">
+     * <p>
+     * Note: the items will be immediately emitted each time an {@link Observer}
+     * subscribes. Since this occurs before the {@link Subscription} is
+     * returned, it is not possible to unsubscribe from the sequence before it
+     * completes.
+     * 
+     * @param t1 first item
+     * @param t2 second item
+     * @param t3 third item
+     * @param t4 fourth item
+     * @param t5 fifth item
+     * @param t6 sixth item
+     * @param <T> the type of items, and the type of items to be emitted by the
+     *            resulting Observable
+     * @return an Observable that emits each item
+     * @see <a href="https://github.com/Netflix/RxJava/wiki/Creating-Observables#from">from()</a>
+     */
+    @SuppressWarnings("unchecked")
+    // suppress unchecked because we are using varargs inside the method
+    public static <T> Observable<T> from(T t1, T t2, T t3, T t4, T t5, T t6) {
+        return from(Arrays.asList(t1, t2, t3, t4, t5, t6));
+    }
+
+    /**
+     * Converts a series of items into an Observable.
+     * <p>
+     * <img width="640" src="https://raw.github.com/wiki/Netflix/RxJava/images/rx-operators/from.png">
+     * <p>
+     * Note: the items will be immediately emitted each time an {@link Observer}
+     * subscribes. Since this occurs before the {@link Subscription} is
+     * returned, it is not possible to unsubscribe from the sequence before it
+     * completes.
+     * 
+     * @param t1 first item
+     * @param t2 second item
+     * @param t3 third item
+     * @param t4 fourth item
+     * @param t5 fifth item
+     * @param t6 sixth item
+     * @param t7 seventh item
+     * @param <T> the type of items, and the type of items to be emitted by the
+     *            resulting Observable
+     * @return an Observable that emits each item
+     * @see <a href="https://github.com/Netflix/RxJava/wiki/Creating-Observables#from">from()</a>
+     */
+    @SuppressWarnings("unchecked")
+    // suppress unchecked because we are using varargs inside the method
+    public static <T> Observable<T> from(T t1, T t2, T t3, T t4, T t5, T t6, T t7) {
+        return from(Arrays.asList(t1, t2, t3, t4, t5, t6, t7));
+    }
+
+    /**
+     * Converts a series of items into an Observable.
+     * <p>
+     * <img width="640" src="https://raw.github.com/wiki/Netflix/RxJava/images/rx-operators/from.png">
+     * <p>
+     * Note: the items will be immediately emitted each time an {@link Observer}
+     * subscribes. Since this occurs before the {@link Subscription} is
+     * returned, it is not possible to unsubscribe from the sequence before it
+     * completes.
+     * 
+     * @param t1 first item
+     * @param t2 second item
+     * @param t3 third item
+     * @param t4 fourth item
+     * @param t5 fifth item
+     * @param t6 sixth item
+     * @param t7 seventh item
+     * @param t8 eighth item
+     * @param <T> the type of items, and the type of items to be emitted by the
+     *            resulting Observable
+     * @return an Observable that emits each item
+     * @see <a href="https://github.com/Netflix/RxJava/wiki/Creating-Observables#from">from()</a>
+     */
+    @SuppressWarnings("unchecked")
+    // suppress unchecked because we are using varargs inside the method
+    public static <T> Observable<T> from(T t1, T t2, T t3, T t4, T t5, T t6, T t7, T t8) {
+        return from(Arrays.asList(t1, t2, t3, t4, t5, t6, t7, t8));
+    }
+
+    /**
+     * Converts a series of items into an Observable.
+     * <p>
+     * <img width="640" src="https://raw.github.com/wiki/Netflix/RxJava/images/rx-operators/from.png">
+     * <p>
+     * Note: the items will be immediately emitted each time an {@link Observer}
+     * subscribes. Since this occurs before the {@link Subscription} is
+     * returned, it is not possible to unsubscribe from the sequence before it
+     * completes.
+     * 
+     * @param t1 first item
+     * @param t2 second item
+     * @param t3 third item
+     * @param t4 fourth item
+     * @param t5 fifth item
+     * @param t6 sixth item
+     * @param t7 seventh item
+     * @param t8 eighth item
+     * @param t9 ninth item
+     * @param <T> the type of items, and the type of items to be emitted by the
+     *            resulting Observable
+     * @return an Observable that emits each item
+     * @see <a href="https://github.com/Netflix/RxJava/wiki/Creating-Observables#from">from()</a>
+     */
+    @SuppressWarnings("unchecked")
+    // suppress unchecked because we are using varargs inside the method
+    public static <T> Observable<T> from(T t1, T t2, T t3, T t4, T t5, T t6, T t7, T t8, T t9) {
+        return from(Arrays.asList(t1, t2, t3, t4, t5, t6, t7, t8, t9));
+    }
+
+    /**
+     * Converts a series of items into an Observable.
+     * <p>
+     * <img width="640" src="https://raw.github.com/wiki/Netflix/RxJava/images/rx-operators/from.png">
+     * <p>
+     * Note: the items will be immediately emitted each time an {@link Observer}
+     * subscribes. Since this occurs before the {@link Subscription} is
+     * returned, it is not possible to unsubscribe from the sequence before it
+     * completes.
+     * 
+     * @param t1 first item
+     * @param t2 second item
+     * @param t3 third item
+     * @param t4 fourth item
+     * @param t5 fifth item
+     * @param t6 sixth item
+     * @param t7 seventh item
+     * @param t8 eighth item
+     * @param t9 ninth item
+     * @param t10 tenth item
+     * @param <T> the type of items, and the type of items to be emitted by the
+     *            resulting Observable
+     * @return an Observable that emits each item
+     * @see <a href="https://github.com/Netflix/RxJava/wiki/Creating-Observables#from">from()</a>
+     */
+    @SuppressWarnings("unchecked")
+    // suppress unchecked because we are using varargs inside the method
+    public static <T> Observable<T> from(T t1, T t2, T t3, T t4, T t5, T t6, T t7, T t8, T t9, T t10) {
+        return from(Arrays.asList(t1, t2, t3, t4, t5, t6, t7, t8, t9, t10));
+    }
+
+    /**
+     * Generates an Observable that emits a sequence of integers within a
+     * specified range.
+     * <p>
+     * <img width="640" src="https://raw.github.com/wiki/Netflix/RxJava/images/rx-operators/range.png">
+     * <p>
+     * Note: the entire range is immediately emitted each time an
+     * {@link Observer} subscribes. Since this occurs before the
+     * {@link Subscription} is returned, it is not possible to unsubscribe from
+     * the sequence before it completes.
+     * 
+     * @param start the value of the first integer in the sequence
+     * @param count the number of sequential integers to generate
+     * @return an Observable that emits a range of sequential integers
+     * @see <a href="https://github.com/Netflix/RxJava/wiki/Creating-Observables#range">range()</a>
+     * @see <a href="http://msdn.microsoft.com/en-us/library/hh229460.aspx">Observable.Range Method (Int32, Int32)</a>
+     */
+    public static Observable<Integer> range(int start, int count) {
+        return from(Range.createWithCount(start, count));
+    }
+
+    /**
+     * Generates an Observable that emits a sequence of integers within a
+     * specified range with the specified scheduler.
+     * <p>
+     * <img width="640" src="https://raw.github.com/wiki/Netflix/RxJava/images/rx-operators/range.s.png">
+     * @param start the value of the first integer in the sequence
+     * @param count the number of sequential integers to generate
+     * @param scheduler the scheduler to run the generator loop on
+     * @return an Observable that emits a range of sequential integers
+     * @see <a href="https://github.com/Netflix/RxJava/wiki/Creating-Observables#range">range()</a>
+     * @see <a href="http://msdn.microsoft.com/en-us/library/hh211896.aspx">Observable.Range Method (Int32, Int32, IScheduler)</a>
+     */
+    public static Observable<Integer> range(int start, int count, Scheduler scheduler) {
+        return range(start, count).observeOn(scheduler);
+    }
+
+    /**
+     * Returns an Observable that calls an Observable factory to create its
+     * Observable for each new Observer that subscribes. That is, for each
+     * subscriber, the actuall Observable is determined by the factory function.
+     * <p>
+     * <img width="640" src="https://raw.github.com/wiki/Netflix/RxJava/images/rx-operators/defer.png">
+     * <p>
+     * The defer operator allows you to defer or delay emitting items from an
+     * Observable until such time as an Observer subscribes to the Observable.
+     * This allows an {@link Observer} to easily obtain updates or a refreshed
+     * version of the sequence.
+     * 
+     * @param observableFactory the Observable factory function to invoke for
+     *                          each {@link Observer} that subscribes to the
+     *                          resulting Observable
+     * @param <T> the type of the items emitted by the Observable
+     * @return an Observable whose {@link Observer}s trigger an invocation of
+     *         the given Observable factory function
+     * @see <a href="https://github.com/Netflix/RxJava/wiki/Creating-Observables#defer">defer()</a>
+     */
+    public static <T> Observable<T> defer(Func0<? extends Observable<? extends T>> observableFactory) {
+        return create(OperationDefer.defer(observableFactory));
+    }
+
+    /**
+     * Returns an Observable that emits a single item and then completes.
+     * <p>
+     * <img width="640" src="https://raw.github.com/wiki/Netflix/RxJava/images/rx-operators/just.png">
+     * <p>
+     * To convert any object into an Observable that emits that object, pass
+     * that object into the <code>just</code> method.
+     * <p>
+     * This is similar to the {@link #from(java.lang.Object[])} method, except
+     * that <code>from()</code> will convert an {@link Iterable} object into an
+     * Observable that emits each of the items in the Iterable, one at a time,
+     * while the <code>just()</code> method converts an Iterable into an
+     * Observable that emits the entire Iterable as a single item.
+     * 
+     * @param value the item to pass to the {@link Observer}'s
+     *              {@link Observer#onNext onNext} method
+     * @param <T> the type of that item
+     * @return an Observable that emits a single item and then completes
+     * @see <a href="https://github.com/Netflix/RxJava/wiki/Creating-Observables#just">just()</a>
+     */
+    public static <T> Observable<T> just(T value) {
+        List<T> list = new ArrayList<T>();
+        list.add(value);
+
+        return from(list);
+    }
+
+    /**
+     * Returns an Observable that emits a single item and then completes on a
+     * specified scheduler.
+     * <p>
+     * This is a scheduler version of {@link Observable#just(Object)}.
+     * 
+     * @param value the item to pass to the {@link Observer}'s
+     *              {@link Observer#onNext onNext} method
+     * @param <T> the type of that item
+     * @param scheduler the scheduler to send the single element on
+     * @return an Observable that emits a single item and then completes on a
+     *         specified scheduler
+     * @see <a href="https://github.com/Netflix/RxJava/wiki/Creating-Observables#just">just()</a>
+     */
+    public static <T> Observable<T> just(T value, Scheduler scheduler) {
+        return just(value).observeOn(scheduler);
+    }
+
+    /**
+     * Flattens a sequence of Observables emitted by an Observable into one
+     * Observable, without any transformation.
+     * <p>
+     * <img width="640" src="https://raw.github.com/wiki/Netflix/RxJava/images/rx-operators/merge.png">
+     * <p>
+     * You can combine the items emitted by multiple Observables so that they
+     * act like a single Observable, by using the {@code merge} method.
+     * 
+     * @param source an Observable that emits Observables
+     * @return an Observable that emits items that are the result of flattening
+     *         the items emitted by the Observables emitted by the
+     *         {@code source} Observable
+     * @see <a href="https://github.com/Netflix/RxJava/wiki/Combining-Observables#merge">merge()</a>
+     * @see <a href="http://msdn.microsoft.com/en-us/library/hh229099.aspx">MSDN: Observable.Merge Method</a>
+     */
+    public static <T> Observable<T> merge(Observable<? extends Observable<? extends T>> source) {
+        return create(OperationMerge.merge(source));
+    }
+
+    /**
+     * Flattens a series of Observables into one Observable, without any
+     * transformation.
+     * <p>
+     * <img width="640" src="https://raw.github.com/wiki/Netflix/RxJava/images/rx-operators/merge.png">
+     * <p>
+     * You can combine items emitted by multiple Observables so that they act
+     * like a single Observable, by using the {@code merge} method.
+     * 
+     * @param t1 an Observable to be merged
+     * @param t2 an Observable to be merged
+     * @return an Observable that emits items that are the result of flattening
+     *         the items emitted by the {@code source} Observables
+     * @see <a href="https://github.com/Netflix/RxJava/wiki/Combining-Observables#merge">merge()</a>
+     * @see <a href="http://msdn.microsoft.com/en-us/library/hh229099.aspx">MSDN: Observable.Merge Method</a>
+     */
+    @SuppressWarnings("unchecked")
+    // suppress because the types are checked by the method signature before using a vararg
+    public static <T> Observable<T> merge(Observable<? extends T> t1, Observable<? extends T> t2) {
+        return create(OperationMerge.merge(t1, t2));
+    }
+
+    /**
+     * Flattens a series of Observables into one Observable, without any
+     * transformation.
+     * <p>
+     * <img width="640" src="https://raw.github.com/wiki/Netflix/RxJava/images/rx-operators/merge.png">
+     * <p>
+     * You can combine items emitted by multiple Observables so that they act
+     * like a single Observable, by using the {@code merge} method.
+     * 
+     * @param t1 an Observable to be merged
+     * @param t2 an Observable to be merged
+     * @param t3 an Observable to be merged
+     * @return an Observable that emits items that are the result of flattening
+     *         the items emitted by the {@code source} Observables
+     * @see <a href="https://github.com/Netflix/RxJava/wiki/Combining-Observables#merge">merge()</a>
+     * @see <a href="http://msdn.microsoft.com/en-us/library/hh229099.aspx">MSDN: Observable.Merge Method</a>
+     */
+    @SuppressWarnings("unchecked")
+    // suppress because the types are checked by the method signature before using a vararg
+    public static <T> Observable<T> merge(Observable<? extends T> t1, Observable<? extends T> t2, Observable<? extends T> t3) {
+        return create(OperationMerge.merge(t1, t2, t3));
+    }
+
+    /**
+     * Flattens a series of Observables into one Observable, without any
+     * transformation.
+     * <p>
+     * <img width="640" src="https://raw.github.com/wiki/Netflix/RxJava/images/rx-operators/merge.png">
+     * <p>
+     * You can combine items emitted by multiple Observables so that they act
+     * like a single Observable, by using the {@code merge} method.
+     * 
+     * @param t1 an Observable to be merged
+     * @param t2 an Observable to be merged
+     * @param t3 an Observable to be merged
+     * @param t4 an Observable to be merged
+     * @return an Observable that emits items that are the result of flattening
+     *         the items emitted by the {@code source} Observables
+     * @see <a href="https://github.com/Netflix/RxJava/wiki/Combining-Observables#merge">merge()</a>
+     * @see <a href="http://msdn.microsoft.com/en-us/library/hh229099.aspx">MSDN: Observable.Merge Method</a>
+     */
+    @SuppressWarnings("unchecked")
+    // suppress because the types are checked by the method signature before using a vararg
+    public static <T> Observable<T> merge(Observable<? extends T> t1, Observable<? extends T> t2, Observable<? extends T> t3, Observable<? extends T> t4) {
+        return create(OperationMerge.merge(t1, t2, t3, t4));
+    }
+
+    /**
+     * Flattens a series of Observables into one Observable, without any
+     * transformation.
+     * <p>
+     * <img width="640" src="https://raw.github.com/wiki/Netflix/RxJava/images/rx-operators/merge.png">
+     * <p>
+     * You can combine items emitted by multiple Observables so that they act
+     * like a single Observable, by using the {@code merge} method.
+     * 
+     * @param t1 an Observable to be merged
+     * @param t2 an Observable to be merged
+     * @param t3 an Observable to be merged
+     * @param t4 an Observable to be merged
+     * @param t5 an Observable to be merged
+     * @return an Observable that emits items that are the result of flattening
+     *         the items emitted by the {@code source} Observables
+     * @see <a href="https://github.com/Netflix/RxJava/wiki/Combining-Observables#merge">merge()</a>
+     * @see <a href="http://msdn.microsoft.com/en-us/library/hh229099.aspx">MSDN: Observable.Merge Method</a>
+     */
+    @SuppressWarnings("unchecked")
+    // suppress because the types are checked by the method signature before using a vararg
+    public static <T> Observable<T> merge(Observable<? extends T> t1, Observable<? extends T> t2, Observable<? extends T> t3, Observable<? extends T> t4, Observable<? extends T> t5) {
+        return create(OperationMerge.merge(t1, t2, t3, t4, t5));
+    }
+
+    /**
+     * Flattens a series of Observables into one Observable, without any
+     * transformation.
+     * <p>
+     * <img width="640" src="https://raw.github.com/wiki/Netflix/RxJava/images/rx-operators/merge.png">
+     * <p>
+     * You can combine items emitted by multiple Observables so that they act
+     * like a single Observable, by using the {@code merge} method.
+     * 
+     * @param t1 an Observable to be merged
+     * @param t2 an Observable to be merged
+     * @param t3 an Observable to be merged
+     * @param t4 an Observable to be merged
+     * @param t5 an Observable to be merged
+     * @param t6 an Observable to be merged
+     * @return an Observable that emits items that are the result of flattening
+     *         the items emitted by the {@code source} Observables
+     * @see <a href="https://github.com/Netflix/RxJava/wiki/Combining-Observables#merge">merge()</a>
+     * @see <a href="http://msdn.microsoft.com/en-us/library/hh229099.aspx">MSDN: Observable.Merge Method</a>
+     */
+    @SuppressWarnings("unchecked")
+    // suppress because the types are checked by the method signature before using a vararg
+    public static <T> Observable<T> merge(Observable<? extends T> t1, Observable<? extends T> t2, Observable<? extends T> t3, Observable<? extends T> t4, Observable<? extends T> t5, Observable<? extends T> t6) {
+        return create(OperationMerge.merge(t1, t2, t3, t4, t5, t6));
+    }
+
+    /**
+     * Flattens a series of Observables into one Observable, without any
+     * transformation.
+     * <p>
+     * <img width="640" src="https://raw.github.com/wiki/Netflix/RxJava/images/rx-operators/merge.png">
+     * <p>
+     * You can combine items emitted by multiple Observables so that they act
+     * like a single Observable, by using the {@code merge} method.
+     * 
+     * @param t1 an Observable to be merged
+     * @param t2 an Observable to be merged
+     * @param t3 an Observable to be merged
+     * @param t4 an Observable to be merged
+     * @param t5 an Observable to be merged
+     * @param t6 an Observable to be merged
+     * @param t7 an Observable to be merged
+     * @return an Observable that emits items that are the result of flattening
+     *         the items emitted by the {@code source} Observables
+     * @see <a href="https://github.com/Netflix/RxJava/wiki/Combining-Observables#merge">merge()</a>
+     * @see <a href="http://msdn.microsoft.com/en-us/library/hh229099.aspx">MSDN: Observable.Merge Method</a>
+     */
+    @SuppressWarnings("unchecked")
+    // suppress because the types are checked by the method signature before using a vararg
+    public static <T> Observable<T> merge(Observable<? extends T> t1, Observable<? extends T> t2, Observable<? extends T> t3, Observable<? extends T> t4, Observable<? extends T> t5, Observable<? extends T> t6, Observable<? extends T> t7) {
+        return create(OperationMerge.merge(t1, t2, t3, t4, t5, t6, t7));
+    }
+
+    /**
+     * Flattens a series of Observables into one Observable, without any
+     * transformation.
+     * <p>
+     * <img width="640" src="https://raw.github.com/wiki/Netflix/RxJava/images/rx-operators/merge.png">
+     * <p>
+     * You can combine items emitted by multiple Observables so that they act
+     * like a single Observable, by using the {@code merge} method.
+     * 
+     * @param t1 an Observable to be merged
+     * @param t2 an Observable to be merged
+     * @param t3 an Observable to be merged
+     * @param t4 an Observable to be merged
+     * @param t5 an Observable to be merged
+     * @param t6 an Observable to be merged
+     * @param t7 an Observable to be merged
+     * @param t8 an Observable to be merged
+     * @return an Observable that emits items that are the result of flattening
+     *         the items emitted by the {@code source} Observables
+     * @see <a href="https://github.com/Netflix/RxJava/wiki/Combining-Observables#merge">merge()</a>
+     * @see <a href="http://msdn.microsoft.com/en-us/library/hh229099.aspx">MSDN: Observable.Merge Method</a>
+     */
+    @SuppressWarnings("unchecked")
+    // suppress because the types are checked by the method signature before using a vararg
+    public static <T> Observable<T> merge(Observable<? extends T> t1, Observable<? extends T> t2, Observable<? extends T> t3, Observable<? extends T> t4, Observable<? extends T> t5, Observable<? extends T> t6, Observable<? extends T> t7, Observable<? extends T> t8) {
+        return create(OperationMerge.merge(t1, t2, t3, t4, t5, t6, t7, t8));
+    }
+
+    /**
+     * Flattens a series of Observables into one Observable, without any
+     * transformation.
+     * <p>
+     * <img width="640" src="https://raw.github.com/wiki/Netflix/RxJava/images/rx-operators/merge.png">
+     * <p>
+     * You can combine items emitted by multiple Observables so that they act
+     * like a single Observable, by using the {@code merge} method.
+     * 
+     * @param t1 an Observable to be merged
+     * @param t2 an Observable to be merged
+     * @param t3 an Observable to be merged
+     * @param t4 an Observable to be merged
+     * @param t5 an Observable to be merged
+     * @param t6 an Observable to be merged
+     * @param t7 an Observable to be merged
+     * @param t8 an Observable to be merged
+     * @param t9 an Observable to be merged
+     * @return an Observable that emits items that are the result of flattening
+     *         the items emitted by the {@code source} Observables
+     * @see <a href="https://github.com/Netflix/RxJava/wiki/Combining-Observables#merge">merge()</a>
+     * @see <a href="http://msdn.microsoft.com/en-us/library/hh229099.aspx">MSDN: Observable.Merge Method</a>
+     */
+    @SuppressWarnings("unchecked")
+    // suppress because the types are checked by the method signature before using a vararg
+    public static <T> Observable<T> merge(Observable<? extends T> t1, Observable<? extends T> t2, Observable<? extends T> t3, Observable<? extends T> t4, Observable<? extends T> t5, Observable<? extends T> t6, Observable<? extends T> t7, Observable<? extends T> t8, Observable<? extends T> t9) {
+        return create(OperationMerge.merge(t1, t2, t3, t4, t5, t6, t7, t8, t9));
+    }
+
+    /**
+     * Returns an Observable that emits the items emitted by two or more
+     * Observables, one after the other.
+     * <p>
+     * <img width="640" src="https://raw.github.com/wiki/Netflix/RxJava/images/rx-operators/concat.png">
+     * 
+     * @param observables an Observable that emits Observables
+     * @return an Observable that emits items that are the result of combining
+     *         the items emitted by the {@code source} Observables, one after
+     *         the other
+     * @see <a href="https://github.com/Netflix/RxJava/wiki/Combining-Observables#concat">concat()</a>
+     * @see <a href="http://msdn.microsoft.com/en-us/library/system.reactive.linq.observable.concat.aspx">MSDN: Observable.Concat Method</a>
+     */
+    public static <T> Observable<T> concat(Observable<? extends Observable<? extends T>> observables) {
+        return create(OperationConcat.concat(observables));
+    }
+
+    /**
+     * Returns an Observable that emits the items emitted by two Observables,
+     * one after the other.
+     * <p>
+     * <img width="640" src="https://raw.github.com/wiki/Netflix/RxJava/images/rx-operators/concat.png">
+     * 
+     * @param t1 an Observable to be concatenated
+     * @param t2 an Observable to be concatenated
+     * @return an Observable that emits items that are the result of combining
+     *         the items emitted by the {@code source} Observables, one after
+     *         the other
+     * @see <a href="https://github.com/Netflix/RxJava/wiki/Combining-Observables#concat">concat()</a>
+     * @see <a href="http://msdn.microsoft.com/en-us/library/system.reactive.linq.observable.concat.aspx">MSDN: Observable.Concat Method</a>
+     */
+    @SuppressWarnings("unchecked")
+    // suppress because the types are checked by the method signature before using a vararg
+    public static <T> Observable<T> concat(Observable<? extends T> t1, Observable<? extends T> t2) {
+        return create(OperationConcat.concat(t1, t2));
+    }
+
+    /**
+     * Returns an Observable that emits the items emitted by three Observables,
+     * one after the other.
+     * <p>
+     * <img width="640" src="https://raw.github.com/wiki/Netflix/RxJava/images/rx-operators/concat.png">
+     * 
+     * @param t1 an Observable to be concatenated
+     * @param t2 an Observable to be concatenated
+     * @param t3 an Observable to be concatenated
+     * 
+     * @return an Observable that emits items that are the result of combining
+     *         the items emitted by the {@code source} Observables, one after
+     *         the other
+     * @see <a href="https://github.com/Netflix/RxJava/wiki/Combining-Observables#concat">concat()</a>
+     * @see <a href="http://msdn.microsoft.com/en-us/library/system.reactive.linq.observable.concat.aspx">MSDN: Observable.Concat Method</a>
+     */
+    @SuppressWarnings("unchecked")
+    // suppress because the types are checked by the method signature before using a vararg
+    public static <T> Observable<T> concat(Observable<? extends T> t1, Observable<? extends T> t2, Observable<? extends T> t3) {
+        return create(OperationConcat.concat(t1, t2, t3));
+    }
+
+    /**
+     * Returns an Observable that emits the items emitted by four Observables,
+     * one after the other.
+     * <p>
+     * <img width="640" src="https://raw.github.com/wiki/Netflix/RxJava/images/rx-operators/concat.png">
+     * 
+     * @param t1 an Observable to be concatenated
+     * @param t2 an Observable to be concatenated
+     * @param t3 an Observable to be concatenated
+     * @param t4 an Observable to be concatenated
+     * @return an Observable that emits items that are the result of combining
+     *         the items emitted by the {@code source} Observables, one after
+     *         the other
+     * @see <a href="https://github.com/Netflix/RxJava/wiki/Combining-Observables#concat">concat()</a>
+     * @see <a href="http://msdn.microsoft.com/en-us/library/system.reactive.linq.observable.concat.aspx">MSDN: Observable.Concat Method</a>
+     */
+    @SuppressWarnings("unchecked")
+    // suppress because the types are checked by the method signature before using a vararg
+    public static <T> Observable<T> concat(Observable<? extends T> t1, Observable<? extends T> t2, Observable<? extends T> t3, Observable<? extends T> t4) {
+        return create(OperationConcat.concat(t1, t2, t3, t4));
+    }
+
+    /**
+     * Returns an Observable that emits the items emitted by five Observables,
+     * one after the other.
+     * <p>
+     * <img width="640" src="https://raw.github.com/wiki/Netflix/RxJava/images/rx-operators/concat.png">
+     * 
+     * @param t1 an Observable to be concatenated
+     * @param t2 an Observable to be concatenated
+     * @param t3 an Observable to be concatenated
+     * @param t4 an Observable to be concatenated
+     * @param t5 an Observable to be concatenated
+     * @return an Observable that emits items that are the result of combining
+     *         the items emitted by the {@code source} Observables, one after
+     *         the other
+     * @see <a href="https://github.com/Netflix/RxJava/wiki/Combining-Observables#concat">concat()</a>
+     * @see <a href="http://msdn.microsoft.com/en-us/library/system.reactive.linq.observable.concat.aspx">MSDN: Observable.Concat Method</a>
+     */
+    @SuppressWarnings("unchecked")
+    // suppress because the types are checked by the method signature before using a vararg
+    public static <T> Observable<T> concat(Observable<? extends T> t1, Observable<? extends T> t2, Observable<? extends T> t3, Observable<? extends T> t4, Observable<? extends T> t5) {
+        return create(OperationConcat.concat(t1, t2, t3, t4, t5));
+    }
+
+    /**
+     * Returns an Observable that emits the items emitted by six Observables,
+     * one after the other.
+     * <p>
+     * <img width="640" src="https://raw.github.com/wiki/Netflix/RxJava/images/rx-operators/concat.png">
+     * 
+     * @param t1 an Observable to be concatenated
+     * @param t2 an Observable to be concatenated
+     * @param t3 an Observable to be concatenated
+     * @param t4 an Observable to be concatenated
+     * @param t5 an Observable to be concatenated
+     * @param t6 an Observable to be concatenated
+     * @return an Observable that emits items that are the result of combining
+     *         the items emitted by the {@code source} Observables, one after
+     *         the other
+     * @see <a href="https://github.com/Netflix/RxJava/wiki/Combining-Observables#concat">concat()</a>
+     * @see <a href="http://msdn.microsoft.com/en-us/library/system.reactive.linq.observable.concat.aspx">MSDN: Observable.Concat Method</a>
+     */
+    @SuppressWarnings("unchecked")
+    // suppress because the types are checked by the method signature before using a vararg
+    public static <T> Observable<T> concat(Observable<? extends T> t1, Observable<? extends T> t2, Observable<? extends T> t3, Observable<? extends T> t4, Observable<? extends T> t5, Observable<? extends T> t6) {
+        return create(OperationConcat.concat(t1, t2, t3, t4, t5, t6));
+    }
+
+    /**
+     * Returns an Observable that emits the items emitted by secven Observables,
+     * one after the other.
+     * <p>
+     * <img width="640" src="https://raw.github.com/wiki/Netflix/RxJava/images/rx-operators/concat.png">
+     * 
+     * @param t1 an Observable to be concatenated
+     * @param t2 an Observable to be concatenated
+     * @param t3 an Observable to be concatenated
+     * @param t4 an Observable to be concatenated
+     * @param t5 an Observable to be concatenated
+     * @param t6 an Observable to be concatenated
+     * @param t7 an Observable to be concatenated
+     * @return an Observable that emits items that are the result of combining
+     *         the items emitted by the {@code source} Observables, one after
+     *         the other
+     * @see <a href="https://github.com/Netflix/RxJava/wiki/Combining-Observables#concat">concat()</a>
+     * @see <a href="http://msdn.microsoft.com/en-us/library/system.reactive.linq.observable.concat.aspx">MSDN: Observable.Concat Method</a>
+     */
+    @SuppressWarnings("unchecked")
+    // suppress because the types are checked by the method signature before using a vararg
+    public static <T> Observable<T> concat(Observable<? extends T> t1, Observable<? extends T> t2, Observable<? extends T> t3, Observable<? extends T> t4, Observable<? extends T> t5, Observable<? extends T> t6, Observable<? extends T> t7) {
+        return create(OperationConcat.concat(t1, t2, t3, t4, t5, t6, t7));
+    }
+
+    /**
+     * Returns an Observable that emits the items emitted by eight Observables,
+     * one after the other.
+     * <p>
+     * <img width="640" src="https://raw.github.com/wiki/Netflix/RxJava/images/rx-operators/concat.png">
+     * 
+     * @param t1 an Observable to be concatenated
+     * @param t2 an Observable to be concatenated
+     * @param t3 an Observable to be concatenated
+     * @param t4 an Observable to be concatenated
+     * @param t5 an Observable to be concatenated
+     * @param t6 an Observable to be concatenated
+     * @param t7 an Observable to be concatenated
+     * @param t8 an Observable to be concatenated
+     * @return an Observable that emits items that are the result of combining
+     *         the items emitted by the {@code source} Observables, one after
+     *         the other
+     * @see <a href="https://github.com/Netflix/RxJava/wiki/Combining-Observables#concat">concat()</a>
+     * @see <a href="http://msdn.microsoft.com/en-us/library/system.reactive.linq.observable.concat.aspx">MSDN: Observable.Concat Method</a>
+     */
+    @SuppressWarnings("unchecked")
+    // suppress because the types are checked by the method signature before using a vararg
+    public static <T> Observable<T> concat(Observable<? extends T> t1, Observable<? extends T> t2, Observable<? extends T> t3, Observable<? extends T> t4, Observable<? extends T> t5, Observable<? extends T> t6, Observable<? extends T> t7, Observable<? extends T> t8) {
+        return create(OperationConcat.concat(t1, t2, t3, t4, t5, t6, t7, t8));
+    }
+
+    /**
+     * Returns an Observable that emits the items emitted by nine Observables,
+     * one after the other.
+     * <p>
+     * <img width="640" src="https://raw.github.com/wiki/Netflix/RxJava/images/rx-operators/concat.png">
+     * 
+     * @param t1 an Observable to be concatenated
+     * @param t2 an Observable to be concatenated
+     * @param t3 an Observable to be concatenated
+     * @param t4 an Observable to be concatenated
+     * @param t5 an Observable to be concatenated
+     * @param t6 an Observable to be concatenated
+     * @param t7 an Observable to be concatenated
+     * @param t8 an Observable to be concatenated
+     * @param t9 an Observable to be concatenated
+     * @return an Observable that emits items that are the result of combining
+     *         the items emitted by the {@code source} Observables, one after
+     *         the other
+     * @see <a href="https://github.com/Netflix/RxJava/wiki/Combining-Observables#concat">concat()</a>
+     * @see <a href="http://msdn.microsoft.com/en-us/library/system.reactive.linq.observable.concat.aspx">MSDN: Observable.Concat Method</a>
+     */
+    @SuppressWarnings("unchecked")
+    // suppress because the types are checked by the method signature before using a vararg
+    public static <T> Observable<T> concat(Observable<? extends T> t1, Observable<? extends T> t2, Observable<? extends T> t3, Observable<? extends T> t4, Observable<? extends T> t5, Observable<? extends T> t6, Observable<? extends T> t7, Observable<? extends T> t8, Observable<? extends T> t9) {
+        return create(OperationConcat.concat(t1, t2, t3, t4, t5, t6, t7, t8, t9));
+    }
+
+    /**
+     * This behaves like {@link #merge(Observable)} except that if any of the
+     * merged Observables notify of an error via
+     * {@link Observer#onError onError}, {@code mergeDelayError} will refrain
+     * from propagating that error notification until all of the merged
+     * Observables have finished emitting items.
+     * <p>
+     * <img width="640" src="https://raw.github.com/wiki/Netflix/RxJava/images/rx-operators/mergeDelayError.png">
+     * <p>
+     * Even if multiple merged Observables send {@code onError} notifications,
+     * {@code mergeDelayError} will only invoke the {@code onError} method of
+     * its Observers once.
+     * <p>
+     * This method allows an Observer to receive all successfully emitted items
+     * from all of the source Observables without being interrupted by an error
+     * notification from one of them.
+     * 
+     * @param source an Observable that emits Observables
+     * @return an Observable that emits items that are the result of flattening
+     *         the items emitted by the Observables emitted by the
+     *         {@code source} Observable
+     * @see <a href="https://github.com/Netflix/RxJava/wiki/Combining-Observables#mergedelayerror">mergeDelayError()</a>
+     * @see <a href="http://msdn.microsoft.com/en-us/library/hh229099.aspx">MSDN: Observable.Merge Method</a>
+     */
+    public static <T> Observable<T> mergeDelayError(Observable<? extends Observable<? extends T>> source) {
+        return create(OperationMergeDelayError.mergeDelayError(source));
+    }
+
+    /**
+     * This behaves like {@link #merge(Observable, Observable)} except that if
+     * any of the merged Observables notify of an error via
+     * {@link Observer#onError onError}, {@code mergeDelayError} will refrain
+     * from propagating that error notification until all of the merged
+     * Observables have finished emitting items.
+     * <p>
+     * <img width="640" src="https://raw.github.com/wiki/Netflix/RxJava/images/rx-operators/mergeDelayError.png">
+     * <p>
+     * Even if multiple merged Observables send {@code onError} notifications,
+     * {@code mergeDelayError} will only invoke the {@code onError} method of
+     * its Observers once.
+     * <p>
+     * This method allows an Observer to receive all successfully emitted items
+     * from all of the source Observables without being interrupted by an error
+     * notification from one of them.
+     * 
+     * @param t1 an Observable to be merged
+     * @param t2 an Observable to be merged
+     * @return an Observable that emits items that are the result of flattening
+     *         the items emitted by the {@code source} Observables
+     * @see <a href="https://github.com/Netflix/RxJava/wiki/Combining-Observables#mergedelayerror">mergeDelayError()</a>
+     * @see <a href="http://msdn.microsoft.com/en-us/library/hh229099.aspx">MSDN: Observable.Merge Method</a>
+     */
+    @SuppressWarnings("unchecked")
+    // suppress because the types are checked by the method signature before using a vararg
+    public static <T> Observable<T> mergeDelayError(Observable<? extends T> t1, Observable<? extends T> t2) {
+        return create(OperationMergeDelayError.mergeDelayError(t1, t2));
+    }
+
+    /**
+     * This behaves like {@link #merge(Observable, Observable, Observable)}
+     * except that if any of the merged Observables notify of an error via
+     * {@link Observer#onError onError}, {@code mergeDelayError} will refrain
+     * from propagating that error notification until all of the merged
+     * Observables have finished emitting items.
+     * <p>
+     * <img width="640" src="https://raw.github.com/wiki/Netflix/RxJava/images/rx-operators/mergeDelayError.png">
+     * <p>
+     * Even if multiple merged Observables send {@code onError} notifications,
+     * {@code mergeDelayError} will only invoke the {@code onError} method of
+     * its Observers once.
+     * <p>
+     * This method allows an Observer to receive all successfully emitted items
+     * from all of the source Observables without being interrupted by an error
+     * notification from one of them.
+     * 
+     * @param t1 an Observable to be merged
+     * @param t2 an Observable to be merged
+     * @param t3 an Observable to be merged
+     * @return an Observable that emits items that are the result of flattening
+     *         the items emitted by the {@code source} Observables
+     * @see <a href="https://github.com/Netflix/RxJava/wiki/Combining-Observables#mergedelayerror">mergeDelayError()</a>
+     * @see <a href="http://msdn.microsoft.com/en-us/library/hh229099.aspx">MSDN: Observable.Merge Method</a>
+     */
+    @SuppressWarnings("unchecked")
+    // suppress because the types are checked by the method signature before using a vararg
+    public static <T> Observable<T> mergeDelayError(Observable<? extends T> t1, Observable<? extends T> t2, Observable<? extends T> t3) {
+        return create(OperationMergeDelayError.mergeDelayError(t1, t2, t3));
+    }
+
+    /**
+     * This behaves like
+     * {@link #merge(Observable, Observable, Observable, Observable)} except
+     * that if any of the merged Observables notify of an error via
+     * {@link Observer#onError onError}, {@code mergeDelayError} will refrain
+     * from propagating that error notification until all of the merged
+     * Observables have finished emitting items.
+     * <p>
+     * <img width="640" src="https://raw.github.com/wiki/Netflix/RxJava/images/rx-operators/mergeDelayError.png">
+     * <p>
+     * Even if multiple merged Observables send {@code onError} notifications,
+     * {@code mergeDelayError} will only invoke the {@code onError} method of
+     * its Observers once.
+     * <p>
+     * This method allows an Observer to receive all successfully emitted items
+     * from all of the source Observables without being interrupted by an error
+     * notification from one of them.
+     * 
+     * @param t1 an Observable to be merged
+     * @param t2 an Observable to be merged
+     * @param t3 an Observable to be merged
+     * @param t4 an Observable to be merged
+     * @return an Observable that emits items that are the result of flattening
+     *         the items emitted by the {@code source} Observables
+     * @see <a href="https://github.com/Netflix/RxJava/wiki/Combining-Observables#mergedelayerror">mergeDelayError()</a>
+     * @see <a href="http://msdn.microsoft.com/en-us/library/hh229099.aspx">MSDN: Observable.Merge Method</a>
+     */
+    @SuppressWarnings("unchecked")
+    // suppress because the types are checked by the method signature before using a vararg
+    public static <T> Observable<T> mergeDelayError(Observable<? extends T> t1, Observable<? extends T> t2, Observable<? extends T> t3, Observable<? extends T> t4) {
+        return create(OperationMergeDelayError.mergeDelayError(t1, t2, t3, t4));
+    }
+
+    /**
+     * This behaves like {@link #merge(Observable, Observable, Observable, Observable, Observable)}
+     * except that if any of the merged Observables notify of an error via
+     * {@link Observer#onError onError}, {@code mergeDelayError} will refrain
+     * from propagating that error notification until all of the merged
+     * Observables have finished emitting items.
+     * <p>
+     * <img width="640" src="https://raw.github.com/wiki/Netflix/RxJava/images/rx-operators/mergeDelayError.png">
+     * <p>
+     * Even if multiple merged Observables send {@code onError} notifications,
+     * {@code mergeDelayError} will only invoke the {@code onError} method of
+     * its Observers once.
+     * <p>
+     * This method allows an Observer to receive all successfully emitted items
+     * from all of the source Observables without being interrupted by an error
+     * notification from one of them.
+     * 
+     * @param t1 an Observable to be merged
+     * @param t2 an Observable to be merged
+     * @param t3 an Observable to be merged
+     * @param t4 an Observable to be merged
+     * @param t5 an Observable to be merged
+     * @return an Observable that emits items that are the result of flattening
+     *         the items emitted by the {@code source} Observables
+     * @see <a href="https://github.com/Netflix/RxJava/wiki/Combining-Observables#mergedelayerror">mergeDelayError()</a>
+     * @see <a href="http://msdn.microsoft.com/en-us/library/hh229099.aspx">MSDN: Observable.Merge Method</a>
+     */
+    @SuppressWarnings("unchecked")
+    // suppress because the types are checked by the method signature before using a vararg
+    public static <T> Observable<T> mergeDelayError(Observable<? extends T> t1, Observable<? extends T> t2, Observable<? extends T> t3, Observable<? extends T> t4, Observable<? extends T> t5) {
+        return create(OperationMergeDelayError.mergeDelayError(t1, t2, t3, t4, t5));
+    }
+
+    /**
+     * This behaves like {@link #merge(Observable, Observable, Observable, Observable, Observable, Observable)}
+     * except that if any of the merged Observables notify of an error via
+     * {@link Observer#onError onError}, {@code mergeDelayError} will refrain
+     * from propagating that error notification until all of the merged
+     * Observables have finished emitting items.
+     * <p>
+     * <img width="640" src="https://raw.github.com/wiki/Netflix/RxJava/images/rx-operators/mergeDelayError.png">
+     * <p>
+     * Even if multiple merged Observables send {@code onError} notifications,
+     * {@code mergeDelayError} will only invoke the {@code onError} method of
+     * its Observers once.
+     * <p>
+     * This method allows an Observer to receive all successfully emitted items
+     * from all of the source Observables without being interrupted by an error
+     * notification from one of them.
+     * 
+     * @param t1 an Observable to be merged
+     * @param t2 an Observable to be merged
+     * @param t3 an Observable to be merged
+     * @param t4 an Observable to be merged
+     * @param t5 an Observable to be merged
+     * @param t6 an Observable to be merged
+     * @return an Observable that emits items that are the result of flattening
+     *         the items emitted by the {@code source} Observables
+     * @see <a href="https://github.com/Netflix/RxJava/wiki/Combining-Observables#mergedelayerror">mergeDelayError()</a>
+     * @see <a href="http://msdn.microsoft.com/en-us/library/hh229099.aspx">MSDN: Observable.Merge Method</a>
+     */
+    @SuppressWarnings("unchecked")
+    // suppress because the types are checked by the method signature before using a vararg
+    public static <T> Observable<T> mergeDelayError(Observable<? extends T> t1, Observable<? extends T> t2, Observable<? extends T> t3, Observable<? extends T> t4, Observable<? extends T> t5, Observable<? extends T> t6) {
+        return create(OperationMergeDelayError.mergeDelayError(t1, t2, t3, t4, t5, t6));
+    }
+
+    /**
+     * This behaves like {@link #merge(Observable, Observable, Observable, Observable, Observable, Observable, Observable)}
+     * except that if any of the merged Observables notify of an error via
+     * {@link Observer#onError onError}, {@code mergeDelayError} will refrain
+     * from propagating that error notification until all of the merged
+     * Observables have finished emitting items.
+     * <p>
+     * <img width="640" src="https://raw.github.com/wiki/Netflix/RxJava/images/rx-operators/mergeDelayError.png">
+     * <p>
+     * Even if multiple merged Observables send {@code onError} notifications,
+     * {@code mergeDelayError} will only invoke the {@code onError} method of
+     * its Observers once.
+     * <p>
+     * This method allows an Observer to receive all successfully emitted items
+     * from all of the source Observables without being interrupted by an error
+     * notification from one of them.
+     * 
+     * @param t1 an Observable to be merged
+     * @param t2 an Observable to be merged
+     * @param t3 an Observable to be merged
+     * @param t4 an Observable to be merged
+     * @param t5 an Observable to be merged
+     * @param t6 an Observable to be merged
+     * @param t7 an Observable to be merged
+     * @return an Observable that emits items that are the result of flattening
+     *         the items emitted by the {@code source} Observables
+     * @see <a href="https://github.com/Netflix/RxJava/wiki/Combining-Observables#mergedelayerror">mergeDelayError()</a>
+     * @see <a href="http://msdn.microsoft.com/en-us/library/hh229099.aspx">MSDN: Observable.Merge Method</a>
+     */
+    @SuppressWarnings("unchecked")
+    // suppress because the types are checked by the method signature before using a vararg
+    public static <T> Observable<T> mergeDelayError(Observable<? extends T> t1, Observable<? extends T> t2, Observable<? extends T> t3, Observable<? extends T> t4, Observable<? extends T> t5, Observable<? extends T> t6, Observable<? extends T> t7) {
+        return create(OperationMergeDelayError.mergeDelayError(t1, t2, t3, t4, t5, t6, t7));
+    }
+
+    /**
+     * This behaves like {@link #merge(Observable, Observable, Observable, Observable, Observable, Observable, Observable, Observable)}
+     * except that if any of the merged Observables notify of an error via
+     * {@link Observer#onError onError}, {@code mergeDelayError} will refrain
+     * from propagating that error notification until all of the merged
+     * Observables have finished emitting items.
+     * <p>
+     * <img width="640" src="https://raw.github.com/wiki/Netflix/RxJava/images/rx-operators/mergeDelayError.png">
+     * <p>
+     * Even if multiple merged Observables send {@code onError} notifications,
+     * {@code mergeDelayError} will only invoke the {@code onError} method of
+     * its Observers once.
+     * <p>
+     * This method allows an Observer to receive all successfully emitted items
+     * from all of the source Observables without being interrupted by an error
+     * notification from one of them.
+     * 
+     * @param t1 an Observable to be merged
+     * @param t2 an Observable to be merged
+     * @param t3 an Observable to be merged
+     * @param t4 an Observable to be merged
+     * @param t5 an Observable to be merged
+     * @param t6 an Observable to be merged
+     * @param t7 an Observable to be merged
+     * @param t8 an Observable to be merged
+     * @return an Observable that emits items that are the result of flattening
+     *         the items emitted by the {@code source} Observables
+     * @see <a href="https://github.com/Netflix/RxJava/wiki/Combining-Observables#mergedelayerror">mergeDelayError()</a>
+     * @see <a href="http://msdn.microsoft.com/en-us/library/hh229099.aspx">MSDN: Observable.Merge Method</a>
+     */
+    @SuppressWarnings("unchecked")
+    // suppress because the types are checked by the method signature before using a vararg
+    public static <T> Observable<T> mergeDelayError(Observable<? extends T> t1, Observable<? extends T> t2, Observable<? extends T> t3, Observable<? extends T> t4, Observable<? extends T> t5, Observable<? extends T> t6, Observable<? extends T> t7, Observable<? extends T> t8) {
+        return create(OperationMergeDelayError.mergeDelayError(t1, t2, t3, t4, t5, t6, t7, t8));
+    }
+
+    /**
+     * This behaves like {@link #merge(Observable, Observable, Observable, Observable, Observable, Observable, Observable, Observable, Observable)}
+     * except that if any of the merged Observables notify of an error via
+     * {@link Observer#onError onError}, {@code mergeDelayError} will refrain
+     * from propagating that error notification until all of the merged
+     * Observables have finished emitting items.
+     * <p>
+     * <img width="640" src="https://raw.github.com/wiki/Netflix/RxJava/images/rx-operators/mergeDelayError.png">
+     * <p>
+     * Even if multiple merged Observables send {@code onError} notifications,
+     * {@code mergeDelayError} will only invoke the {@code onError} method of
+     * its Observers once.
+     * <p>
+     * This method allows an Observer to receive all successfully emitted items
+     * from all of the source Observables without being interrupted by an error
+     * notification from one of them.
+     * 
+     * @param t1 an Observable to be merged
+     * @param t2 an Observable to be merged
+     * @param t3 an Observable to be merged
+     * @param t4 an Observable to be merged
+     * @param t5 an Observable to be merged
+     * @param t6 an Observable to be merged
+     * @param t7 an Observable to be merged
+     * @param t8 an Observable to be merged
+     * @param t9 an Observable to be merged
+     * @return an Observable that emits items that are the result of flattening
+     *         the items emitted by the {@code source} Observables
+     * @see <a href="https://github.com/Netflix/RxJava/wiki/Combining-Observables#mergedelayerror">mergeDelayError()</a>
+     * @see <a href="http://msdn.microsoft.com/en-us/library/hh229099.aspx">MSDN: Observable.Merge Method</a>
+     */
+    @SuppressWarnings("unchecked")
+    // suppress because the types are checked by the method signature before using a vararg
+    public static <T> Observable<T> mergeDelayError(Observable<? extends T> t1, Observable<? extends T> t2, Observable<? extends T> t3, Observable<? extends T> t4, Observable<? extends T> t5, Observable<? extends T> t6, Observable<? extends T> t7, Observable<? extends T> t8, Observable<? extends T> t9) {
+        return create(OperationMergeDelayError.mergeDelayError(t1, t2, t3, t4, t5, t6, t7, t8, t9));
+    }
+
+    /**
+     * Returns an Observable that never sends any items or notifications to an
+     * {@link Observer}.
+     * <p>
+     * <img width="640" src="https://raw.github.com/wiki/Netflix/RxJava/images/rx-operators/never.png">
+     * <p>
+     * This Observable is useful primarily for testing purposes.
+     * 
+     * @param <T> the type of items (not) emitted by the Observable
+     * @return an Observable that never sends any items or notifications to an
+     *         {@link Observer}
+     * @see <a href="https://github.com/Netflix/RxJava/wiki/Creating-Observables#empty-error-and-never">never()</a>
+     */
+    public static <T> Observable<T> never() {
+        return new NeverObservable<T>();
+    }
+
+    /**
+     * Given an Observable that emits Observables, creates a single Observable
+     * that emits the items emitted by the most recently published of those
+     * Observables.
+     * <p>
+     * <img width="640" src="https://raw.github.com/wiki/Netflix/RxJava/images/rx-operators/switchDo.png">
+     * 
+     * @param sequenceOfSequences the source Observable that emits Observables
+     * @return an Observable that emits only the items emitted by the most
+     *         recently published Observable
+     * @see <a href="https://github.com/Netflix/RxJava/wiki/Combining-Observables#switchonnext">switchOnNext()</a>
+     * @deprecated use {@link #switchOnNext}
+     */
+    @Deprecated
+    public static <T> Observable<T> switchDo(Observable<? extends Observable<? extends T>> sequenceOfSequences) {
+        return create(OperationSwitch.switchDo(sequenceOfSequences));
+    }
+
+    /**
+     * Given an Observable that emits Observables, creates a single Observable
+     * that emits the items emitted by the most recently published of those
+     * Observables.
+     * <p>
+     * <img width="640" src="https://raw.github.com/wiki/Netflix/RxJava/images/rx-operators/switchDo.png">
+     * 
+     * @param sequenceOfSequences the source Observable that emits Observables
+     * @return an Observable that emits only the items emitted by the most
+     *         recently published Observable
+     * @see <a href="https://github.com/Netflix/RxJava/wiki/Combining-Observables#switchonnext">switchOnNext()</a>
+     */
+    public static <T> Observable<T> switchOnNext(Observable<? extends Observable<? extends T>> sequenceOfSequences) {
+        return create(OperationSwitch.switchDo(sequenceOfSequences));
+    }
+
+    /**
+     * Accepts an Observable and wraps it in another Observable that ensures
+     * that the resulting Observable is chronologically well-behaved.
+     * <p>
+     * <img width="640" src="https://raw.github.com/wiki/Netflix/RxJava/images/rx-operators/synchronize.png">
+     * <p>
+     * A well-behaved Observable does not interleave its invocations of the
+     * {@link Observer#onNext onNext}, {@link Observer#onCompleted onCompleted},
+     * and {@link Observer#onError onError} methods of its {@link Observer}s; it
+     * invokes {@code onCompleted} or {@code onError} only once; and it never
+     * invokes {@code onNext} after invoking either {@code onCompleted} or
+     * {@code onError}. {@code synchronize} enforces this, and the Observable it
+     * returns invokes {@code onNext} and {@code onCompleted} or {@code onError}
+     * synchronously.
+     * 
+     * @return an Observable that is a chronologically well-behaved version of
+     *         the source Observable, and that synchronously notifies its
+     *         {@link Observer}s
+     * @see <a href="https://github.com/Netflix/RxJava/wiki/Observable-Utility-Operators#synchronize">synchronize()</a>
+     */
+    public Observable<T> synchronize() {
+        return create(OperationSynchronize.synchronize(this));
+    }
+
+    /**
+     * Accepts an Observable and wraps it in another Observable that ensures
+     * that the resulting Observable is chronologically well-behaved. This is
+     * accomplished by acquiring a mutual-exclusion lock for the object
+     * provided as the lock parameter.
+     * <p>
+     * <img width="640" src="https://raw.github.com/wiki/Netflix/RxJava/images/rx-operators/synchronize.png">
+     * <p>
+     * A well-behaved Observable does not interleave its invocations of the
+     * {@link Observer#onNext onNext}, {@link Observer#onCompleted onCompleted},
+     * and {@link Observer#onError onError} methods of its {@link Observer}s; it
+     * invokes {@code onCompleted} or {@code onError} only once; and it never
+     * invokes {@code onNext} after invoking either {@code onCompleted} or
+     * {@code onError}. {@code synchronize} enforces this, and the Observable it
+     * returns invokes {@code onNext} and {@code onCompleted} or {@code onError}
+     * synchronously.
+     * 
+     * @param lock the lock object to synchronize each observer call on
+     * @return an Observable that is a chronologically well-behaved version of
+     *         the source Observable, and that synchronously notifies its
+     *         {@link Observer}s
+     * @see <a href="https://github.com/Netflix/RxJava/wiki/Observable-Utility-Operators#synchronize">synchronize()</a>
+     */
+    public Observable<T> synchronize(Object lock) {
+        return create(OperationSynchronize.synchronize(this, lock));
+    }
+
+    /**
+     * @deprecated use {@link #synchronize()} or {@link #synchronize(Object)}
+     */
+    @Deprecated
+    public static <T> Observable<T> synchronize(Observable<T> source) {
+        return create(OperationSynchronize.synchronize(source));
+    }
+
+    /**
+     * Emits an item each time interval (containing a sequential number).
+     * <p>
+     * <img width="640" src="https://raw.github.com/wiki/Netflix/RxJava/images/rx-operators/interval.png">
+     * 
+     * @param interval interval size in time units (see below)
+     * @param unit time units to use for the interval size
+     * @return an Observable that emits an item each time interval
+     * @see <a href="https://github.com/Netflix/RxJava/wiki/Creating-Observables#interval">interval()</a>
+     * @see <a href="http://msdn.microsoft.com/en-us/library/hh229027.aspx">MSDN: Observable.Interval</a>
+     */
+    public static Observable<Long> interval(long interval, TimeUnit unit) {
+        return create(OperationInterval.interval(interval, unit));
+    }
+
+    /**
+     * Emits an item each time interval (containing a sequential number).
+     * <p>
+     * <img width="640" src="https://raw.github.com/wiki/Netflix/RxJava/images/rx-operators/interval.png">
+     * 
+     * @param interval interval size in time units (see below)
+     * @param unit time units to use for the interval size
+     * @param scheduler the scheduler to use for scheduling the items
+     * @return an Observable that emits an item each time interval
+     * @see <a href="https://github.com/Netflix/RxJava/wiki/Creating-Observables#interval">interval()</a>
+     * @see <a href="http://msdn.microsoft.com/en-us/library/hh228911.aspx">MSDN: Observable.Interval</a>
+     */
+    public static Observable<Long> interval(long interval, TimeUnit unit, Scheduler scheduler) {
+        return create(OperationInterval.interval(interval, unit, scheduler));
+    }
+
+    /**
+     * Drops items emitted by an Observable that are followed by newer items
+     * before a timeout value expires. The timer resets on each emission.
+     * <p>
+     * Note: If events keep firing faster than the timeout then no data will be
+     * emitted.
+     * <p>
+     * <img width="640" src="https://raw.github.com/wiki/Netflix/RxJava/images/rx-operators/debounce.png">
+     * <p>
+     * Information on debounce vs throttle:
+     * <p>
+     * <ul>
+     * <li><a href="http://drupalmotion.com/article/debounce-and-throttle-visual-explanation">Debounce and Throttle: visual explanation</a></li>
+     * <li><a href="http://unscriptable.com/2009/03/20/debouncing-javascript-methods/">Debouncing: javascript methods</a></li>
+     * <li><a href="http://www.illyriad.co.uk/blog/index.php/2011/09/javascript-dont-spam-your-server-debounce-and-throttle/">Javascript - don't spam your server: debounce and throttle</a></li>
+     * </ul>
+     * 
+     * @param timeout the time each value has to be "the most recent" of the
+     *                {@link Observable} to ensure that it's not dropped
+     * @param unit the {@link TimeUnit} for the timeout 
+     * @return an {@link Observable} that filters out items that are too
+     *         quickly followed by newer items
+     * @see <a href="https://github.com/Netflix/RxJava/wiki/Filtering-Observables#throttlewithtimeout-or-debounce">debounce()</a>
+     * @see #throttleWithTimeout(long, TimeUnit)
+     */
+    public Observable<T> debounce(long timeout, TimeUnit unit) {
+        return create(OperationDebounce.debounce(this, timeout, unit));
+    }
+
+    /**
+     * Drops items emitted by an Observable that are followed by newer items
+     * before a timeout value expires. The timer resets on each emission.
+     * <p>
+     * Note: If events keep firing faster than the timeout then no data will be
+     * emitted.
+     * <p>
+     * <img width="640" src="https://raw.github.com/wiki/Netflix/RxJava/images/rx-operators/debounce.png">
+     * <p>
+     * Information on debounce vs throttle:
+     * <p>
+     * <ul>
+     * <li><a href="http://drupalmotion.com/article/debounce-and-throttle-visual-explanation">Debounce and Throttle: visual explanation</a></li>
+     * <li><a href="http://unscriptable.com/2009/03/20/debouncing-javascript-methods/">Debouncing: javascript methods</a></li>
+     * <li><a href="http://www.illyriad.co.uk/blog/index.php/2011/09/javascript-dont-spam-your-server-debounce-and-throttle/">Javascript - don't spam your server: debounce and throttle</a></li>
+     * </ul>
+     * 
+     * @param timeout the time each value has to be "the most recent" of the
+     *                {@link Observable} to ensure that it's not dropped
+     * @param unit the unit of time for the specified timeout
+     * @param scheduler the {@link Scheduler} to use internally to manage the
+     *                  timers that handle the timeout for each event
+     * @return an {@link Observable} that filters out items that are too
+     *         quickly followed by newer items
+     * @see <a href="https://github.com/Netflix/RxJava/wiki/Filtering-Observables#throttlewithtimeout-or-debounce">debounce()</a>
+     * @see #throttleWithTimeout(long, TimeUnit, Scheduler)
+     */
+    public Observable<T> debounce(long timeout, TimeUnit unit, Scheduler scheduler) {
+        return create(OperationDebounce.debounce(this, timeout, unit, scheduler));
+    }
+
+    /**
+     * Drops items emitted by an Observable that are followed by newer items
+     * before a timeout value expires. The timer resets on each emission.
+     * <p>
+     * Note: If events keep firing faster than the timeout then no data will be
+     * emitted.
+     * <p>
+     * <img width="640" src="https://raw.github.com/wiki/Netflix/RxJava/images/rx-operators/throttleWithTimeout.png">
+     * <p>
+     * Information on debounce vs throttle:
+     * <p>
+     * <ul>
+     * <li><a href="http://drupalmotion.com/article/debounce-and-throttle-visual-explanation">Debounce and Throttle: visual explanation</a></li>
+     * <li><a href="http://unscriptable.com/2009/03/20/debouncing-javascript-methods/">Debouncing: javascript methods</a></li>
+     * <li><a href="http://www.illyriad.co.uk/blog/index.php/2011/09/javascript-dont-spam-your-server-debounce-and-throttle/">Javascript - don't spam your server: debounce and throttle</a></li>
+     * </ul>
+     * 
+     * @param timeout the time each value has to be "the most recent" of the
+     *                {@link Observable} to ensure that it's not dropped
+     * @param unit the {@link TimeUnit} for the timeout
+     * @return an {@link Observable} that filters out items that are too
+     *         quickly followed by newer items
+     * @see <a href="https://github.com/Netflix/RxJava/wiki/Filtering-Observables#throttlewithtimeout-or-debounce">throttleWithTimeout()</a>
+     * @see #debounce(long, TimeUnit)
+     */
+    public Observable<T> throttleWithTimeout(long timeout, TimeUnit unit) {
+        return create(OperationDebounce.debounce(this, timeout, unit));
+    }
+
+    /**
+     * Drops items emitted by an Observable that are followed by newer items
+     * before a timeout value expires. The timer resets on each emission.
+     * <p>
+     * Note: If events keep firing faster than the timeout then no data will be
+     * emitted.
+     * <p>
+     * <img width="640" src="https://raw.github.com/wiki/Netflix/RxJava/images/rx-operators/throttleWithTimeout.png">
+     * <p>
+     * Information on debounce vs throttle:
+     * <p>
+     * <ul>
+     * <li><a href="http://drupalmotion.com/article/debounce-and-throttle-visual-explanation">Debounce and Throttle: visual explanation</a></li>
+     * <li><a href="http://unscriptable.com/2009/03/20/debouncing-javascript-methods/">Debouncing: javascript methods</a></li>
+     * <li><a href="http://www.illyriad.co.uk/blog/index.php/2011/09/javascript-dont-spam-your-server-debounce-and-throttle/">Javascript - don't spam your server: debounce and throttle</a></li>
+     * </ul>
+     * 
+     * @param timeout the time each value has to be "the most recent" of the
+     *                {@link Observable} to ensure that it's not dropped
+     * @param unit the {@link TimeUnit} for the timeout
+     * @param scheduler the {@link Scheduler} to use internally to manage the
+     *                  timers that handle the timeout for each event
+     * @return an {@link Observable} that filters out items that are too
+     *         quickly followed by newer items
+     * @see <a href="https://github.com/Netflix/RxJava/wiki/Filtering-Observables#throttlewithtimeout-or-debounce">throttleWithTimeout()</a>
+     * @see #debounce(long, TimeUnit, Scheduler)
+     */
+    public Observable<T> throttleWithTimeout(long timeout, TimeUnit unit, Scheduler scheduler) {
+        return create(OperationDebounce.debounce(this, timeout, unit, scheduler));
+    }
+
+    /**
+     * Throttles by skipping items until "skipDuration" passes and then emits
+     * the next received item.
+     * <p>
+     * This differs from {@link #throttleLast} in that this only tracks passage
+     * of time whereas {@link #throttleLast} ticks at scheduled intervals.
+     * <p>
+     * <img width="640" src="https://raw.github.com/wiki/Netflix/RxJava/images/rx-operators/throttleFirst.png">
+     * 
+     * @param windowDuration time to wait before sending another item after
+     *                       emitting the last item
+     * @param unit the unit of time for the specified timeout
+     * @return an Observable that performs the throttle operation
+     * @see <a href="https://github.com/Netflix/RxJava/wiki/Filtering-Observables#throttlefirst">throttleFirst()</a>
+     */
+    public Observable<T> throttleFirst(long windowDuration, TimeUnit unit) {
+        return create(OperationThrottleFirst.throttleFirst(this, windowDuration, unit));
+    }
+
+    /**
+     * Throttles by skipping items until "skipDuration" passes and then emits
+     * the next received item.
+     * <p>
+     * This differs from {@link #throttleLast} in that this only tracks passage
+     * of time whereas {@link #throttleLast} ticks at scheduled intervals.
+     * <p>
+     * <img width="640" src="https://raw.github.com/wiki/Netflix/RxJava/images/rx-operators/throttleFirst.png">
+     * 
+     * @param skipDuration time to wait before sending another item after
+     *                     emitting the last item
+     * @param unit the unit of time for the specified timeout
+     * @param scheduler the {@link Scheduler} to use internally to manage the
+     *                  timers that handle timeout for each event
+     * @return an Observable that performs the throttle operation
+     * @see <a href="https://github.com/Netflix/RxJava/wiki/Filtering-Observables#throttlefirst">throttleFirst()</a>
+     */
+    public Observable<T> throttleFirst(long skipDuration, TimeUnit unit, Scheduler scheduler) {
+        return create(OperationThrottleFirst.throttleFirst(this, skipDuration, unit, scheduler));
+    }
+
+    /**
+     * Throttles by emitting the last item in each interval defined by
+     * <code>intervalDuration</code>.
+     * <p>
+     * This differs from {@link #throttleFirst} in that this ticks along at a
+     * scheduled interval whereas {@link #throttleFirst} does not tick, it just
+     * tracks passage of time.
+     * <p>
+     * <img width="640" src="https://raw.github.com/wiki/Netflix/RxJava/images/rx-operators/throttleLast.png">
+     * 
+     * @param intervalDuration duration of windows within which the last item
+     *                         will be emitted
+     * @param unit the unit of time for the specified interval
+     * @return an Observable that performs the throttle operation
+     * @see <a href="https://github.com/Netflix/RxJava/wiki/Filtering-Observables#takelast">throttleLast()</a>
+     * @see #sample(long, TimeUnit)
+     */
+    public Observable<T> throttleLast(long intervalDuration, TimeUnit unit) {
+        return sample(intervalDuration, unit);
+    }
+
+    /**
+     * Throttles by emitting the last item in each interval defined by
+     * <code>intervalDuration</code>.
+     * <p>
+     * This differs from {@link #throttleFirst} in that this ticks along at a
+     * scheduled interval whereas {@link #throttleFirst} does not tick, it just
+     * tracks passage of time.
+     * <p>
+     * <img width="640" src="https://raw.github.com/wiki/Netflix/RxJava/images/rx-operators/throttleLast.png">
+     * 
+     * @param intervalDuration duration of windows within which the last item
+     *                         will be emitted
+     * @param unit the unit of time for the specified interval
+     * @return an Observable that performs the throttle operation
+     * @see <a href="https://github.com/Netflix/RxJava/wiki/Filtering-Observables#takelast">throttleLast()</a>
+     * @see #sample(long, TimeUnit, Scheduler)
+     */
+    public Observable<T> throttleLast(long intervalDuration, TimeUnit unit, Scheduler scheduler) {
+        return sample(intervalDuration, unit, scheduler);
+    }
+
+    /**
+     * Wraps each item emitted by a source Observable in a {@link Timestamped}
+     * object.
+     * <p>
+     * <img width="640" src="https://raw.github.com/wiki/Netflix/RxJava/images/rx-operators/timestamp.png">
+     * 
+     * @return an Observable that emits timestamped items from the source
+     *         Observable
+     * @see <a href="https://github.com/Netflix/RxJava/wiki/Observable-Utility-Operators#timestamp">timestamp()</a>
+     */
+    public Observable<Timestamped<T>> timestamp() {
+        return create(OperationTimestamp.timestamp(this));
+    }
+
+    /**
+     * Converts a {@link Future} into an Observable.
+     * <p>
+     * <img width="640" src="https://raw.github.com/wiki/Netflix/RxJava/images/rx-operators/from.Future.png">
+     * <p>
+     * You can convert any object that supports the {@link Future} interface
+     * into an Observable that emits the return value of the {@link Future#get}
+     * method of that object, by passing the object into the {@code from}
+     * method.
+     * <p>
+     * <em>Important note:</em> This Observable is blocking; you cannot
+     * unsubscribe from it.
+     * 
+     * @param future the source {@link Future}
+     * @param <T> the type of object that the {@link Future} returns, and also
+     *            the type of item to be emitted by the resulting Observable
+     * @return an Observable that emits the item from the source Future
+     * @see <a href="https://github.com/Netflix/RxJava/wiki/Creating-Observables#from">from()</a>
+     */
+    public static <T> Observable<T> from(Future<? extends T> future) {
+        return create(OperationToObservableFuture.toObservableFuture(future));
+    }
+
+    /**
+     * Converts a {@link Future} into an Observable.
+     * <p>
+     * <img width="640" src="https://raw.github.com/wiki/Netflix/RxJava/images/rx-operators/from.Future.png">
+     * <p>
+     * You can convert any object that supports the {@link Future} interface
+     * into an Observable that emits the return value of the {@link Future#get}
+     * method of that object, by passing the object into the {@code from}
+     * method.
+     * <p>
+     * 
+     * @param future the source {@link Future}
+     * @param scheduler the {@link Scheduler} to wait for the Future on. Use a
+     *                  Scheduler such as {@link Schedulers#threadPoolForIO()}
+     *                  that can block and wait on the future.
+     * @param <T> the type of object that the {@link Future} returns, and also
+     *            the type of item to be emitted by the resulting Observable
+     * @return an Observable that emits the item from the source Future
+     * @see <a href="https://github.com/Netflix/RxJava/wiki/Creating-Observables#from">from()</a>
+     */
+    public static <T> Observable<T> from(Future<? extends T> future, Scheduler scheduler) {
+        return create(OperationToObservableFuture.toObservableFuture(future)).subscribeOn(scheduler);
+    }
+
+    /**
+     * Converts a {@link Future} into an Observable with timeout.
+     * <p>
+     * <img width="640" src="https://raw.github.com/wiki/Netflix/RxJava/images/rx-operators/from.Future.png">
+     * <p>
+     * You can convert any object that supports the {@link Future} interface
+     * into an Observable that emits the return value of the {link Future#get}
+     * method of that object, by passing the object into the {@code from}
+     * method.
+     * <p>
+     * <em>Important note:</em> This Observable is blocking; you cannot
+     * unsubscribe from it.
+     * 
+     * @param future the source {@link Future}
+     * @param timeout the maximum time to wait before calling <code>get()</code>
+     * @param unit the {@link TimeUnit} of the <code>timeout</code> argument
+     * @param <T> the type of object that the {@link Future} returns, and also
+     *            the type of item to be emitted by the resulting Observable
+     * @return an Observable that emits the item from the source {@link Future}
+     * @see <a href="https://github.com/Netflix/RxJava/wiki/Creating-Observables#from">from()</a>
+     */
+    public static <T> Observable<T> from(Future<? extends T> future, long timeout, TimeUnit unit) {
+        return create(OperationToObservableFuture.toObservableFuture(future, timeout, unit));
+    }
+
+    /**
+     * Returns an Observable that emits Boolean values that indicate whether the
+     * pairs of items emitted by two source Observables are equal.
+     * <p>
+     * <img width="640" src="https://raw.github.com/wiki/Netflix/RxJava/images/rx-operators/sequenceEqual.png">
+     * 
+     * @param first the first Observable to compare
+     * @param second the second Observable to compare
+     * @param <T> the type of items emitted by each Observable
+     * @return an Observable that emits Booleans that indicate whether the
+     *         corresponding items emitted by the source Observables are equal
+     * @see <a href="https://github.com/Netflix/RxJava/wiki/Observable-Utility-Operators#sequenceequal">sequenceEqual()</a>
+     */
+    public static <T> Observable<Boolean> sequenceEqual(Observable<? extends T> first, Observable<? extends T> second) {
+        return sequenceEqual(first, second, new Func2<T, T, Boolean>() {
+            @Override
+            public Boolean call(T first, T second) {
+                return first.equals(second);
+            }
+        });
+    }
+
+    /**
+     * Returns an Observable that emits Boolean values that indicate whether the
+     * pairs of items emitted by two source Observables are equal based on the
+     * results of a specified equality function.
+     * <p>
+     * <img width="640" src="https://raw.github.com/wiki/Netflix/RxJava/images/rx-operators/sequenceEqual.png">
+     * 
+     * @param first the first Observable to compare
+     * @param second the second Observable to compare
+     * @param equality a function used to compare items emitted by both
+     *                 Observables
+     * @param <T> the type of items emitted by each Observable
+     * @return an Observable that emits Booleans that indicate whether the
+     *         corresponding items emitted by the source Observables are equal
+     * @see <a href="https://github.com/Netflix/RxJava/wiki/Observable-Utility-Operators#sequenceequal">sequenceEqual()</a>
+     */
+    public static <T> Observable<Boolean> sequenceEqual(Observable<? extends T> first, Observable<? extends T> second, Func2<? super T, ? super T, Boolean> equality) {
+        return zip(first, second, equality);
+    }
+
+    /**
+     * Returns an Observable that emits the results of a function of your
+     * choosing applied to combinations of two items emitted, in sequence, by
+     * two other Observables.
+     * <p>
+     * <img width="640" src="https://raw.github.com/wiki/Netflix/RxJava/images/rx-operators/zip.png">
+     * <p>
+     * {@code zip} applies this function in strict sequence, so the first item
+     * emitted by the new Observable will be the result of the function applied
+     * to the first item emitted by {@code o1} and the first item emitted by
+     * {@code o2}; the second item emitted by the new Observable will be the
+     * result of the function applied to the second item emitted by {@code o1}
+     * and the second item emitted by {@code o2}; and so forth.
+     * <p>
+     * The resulting {@code Observable<R>} returned from {@code zip} will
+     * invoke {@link Observer#onNext onNext} as many times as the number of
+     * {@code onNext} invocations of the source Observable that emits the fewest
+     * items.
+     * 
+     * @param o1 the first source Observable
+     * @param o2 another source Observable
+     * @param zipFunction a function that, when applied to an item emitted by
+     *            each of the source Observables, results in an item that will
+     *            be emitted by the resulting Observable
+     * @return an Observable that emits the zipped results
+     * @see <a href="https://github.com/Netflix/RxJava/wiki/Combining-Observables#zip">zip()</a>
+     */
+    public static <T1, T2, R> Observable<R> zip(Observable<? extends T1> o1, Observable<? extends T2> o2, Func2<? super T1, ? super T2, ? extends R> zipFunction) {
+        return create(OperationZip.zip(o1, o2, zipFunction));
+    }
+
+    /**
+     * Returns an Observable that emits the results of a function of your
+     * choosing applied to combinations of three items emitted, in sequence, by
+     * three other Observables.
+     * <p>
+     * <img width="640" src="https://raw.github.com/wiki/Netflix/RxJava/images/rx-operators/zip.png">
+     * <p>
+     * {@code zip} applies this function in strict sequence, so the first item
+     * emitted by the new Observable will be the result of the function applied
+     * to the first item emitted by {@code o1}, the first item emitted by
+     * {@code o2}, and the first item emitted by {@code o3}; the second item
+     * emitted by the new Observable will be the result of the function applied
+     * to the second item emitted by {@code o1}, the second item emitted by
+     * {@code o2}, and the second item emitted by {@code o3}; and so forth.
+     * <p>
+     * The resulting {@code Observable<R>} returned from {@code zip} will
+     * invoke {@link Observer#onNext onNext} as many times as the number of
+     * {@code onNext} invocations of the source Observable that emits the fewest
+     * items.
+     * 
+     * @param o1 the first source Observable
+     * @param o2 a second source Observable
+     * @param o3 a third source Observable
+     * @param zipFunction a function that, when applied to an item emitted by
+     *                    each of the source Observables, results in an item
+     *                    that will be emitted by the resulting Observable
+     * @return an Observable that emits the zipped results
+     * @see <a href="https://github.com/Netflix/RxJava/wiki/Combining-Observables#zip">zip()</a>
+     */
+    public static <T1, T2, T3, R> Observable<R> zip(Observable<? extends T1> o1, Observable<? extends T2> o2, Observable<? extends T3> o3, Func3<? super T1, ? super T2, ? super T3, ? extends R> zipFunction) {
+        return create(OperationZip.zip(o1, o2, o3, zipFunction));
+    }
+
+    /**
+     * Returns an Observable that emits the results of a function of your
+     * choosing applied to combinations of four items emitted, in sequence, by
+     * four other Observables.
+     * <p>
+     * <img width="640" src="https://raw.github.com/wiki/Netflix/RxJava/images/rx-operators/zip.png">
+     * <p>
+     * {@code zip} applies this function in strict sequence, so the first item
+     * emitted by the new Observable will be the result of the function applied
+     * to the first item emitted by {@code o1}, the first item emitted by
+     * {@code o2}, the first item emitted by {@code o3}, and the first item
+     * emitted by {@code 04}; the second item emitted by the new Observable will
+     * be the result of the function applied to the second item emitted by each
+     * of those Observables; and so forth.
+     * <p>
+     * The resulting {@code Observable<R>} returned from {@code zip} will
+     * invoke {@link Observer#onNext onNext} as many times as the number of
+     * {@code onNext} invocations of the source Observable that emits the fewest
+     * items.
+     * 
+     * @param o1 one source Observable
+     * @param o2 a second source Observable
+     * @param o3 a third source Observable
+     * @param o4 a fourth source Observable
+     * @param zipFunction a function that, when applied to an item emitted by
+     *            each of the source Observables, results in an item that will
+     *            be emitted by the resulting Observable
+     * @return an Observable that emits the zipped results
+     * @see <a href="https://github.com/Netflix/RxJava/wiki/Combining-Observables#zip">zip()</a>
+     */
+    public static <T1, T2, T3, T4, R> Observable<R> zip(Observable<? extends T1> o1, Observable<? extends T2> o2, Observable<? extends T3> o3, Observable<? extends T4> o4, Func4<? super T1, ? super T2, ? super T3, ? super T4, ? extends R> zipFunction) {
+        return create(OperationZip.zip(o1, o2, o3, o4, zipFunction));
+    }
+
+    /**
+     * Returns an Observable that emits the results of a function of your
+     * choosing applied to combinations of five items emitted, in sequence, by
+     * five other Observables.
+     * <p>
+     * <img width="640" src="https://raw.github.com/wiki/Netflix/RxJava/images/rx-operators/zip.png">
+     * <p>
+     * {@code zip} applies this function in strict sequence, so the first item
+     * emitted by the new Observable will be the result of the function applied
+     * to the first item emitted by {@code o1}, the first item emitted by
+     * {@code o2}, the first item emitted by {@code o3}, the first item emitted
+     * by {@code o4}, and the first item emitted by {@code o5}; the second item
+     * emitted by the new Observable will be the result of the function applied
+     * to the second item emitted by each of those Observables; and so forth.
+     * <p>
+     * The resulting {@code Observable<R>} returned from {@code zip} will
+     * invoke {@link Observer#onNext onNext} as many times as the number of
+     * {@code onNext} invocations of the source Observable that emits the fewest
+     * items.
+     * 
+     * @param o1 the first source Observable
+     * @param o2 a second source Observable
+     * @param o3 a third source Observable
+     * @param o4 a fourth source Observable
+     * @param o5 a fifth source Observable
+     * @param zipFunction a function that, when applied to an item emitted by
+     *                    each of the source Observables, results in an item
+     *                    that will be emitted by the resulting Observable
+     * @return an Observable that emits the zipped results
+     * @see <a href="https://github.com/Netflix/RxJava/wiki/Combining-Observables#zip">zip()</a>
+     */
+    public static <T1, T2, T3, T4, T5, R> Observable<R> zip(Observable<? extends T1> o1, Observable<? extends T2> o2, Observable<? extends T3> o3, Observable<? extends T4> o4, Observable<? extends T5> o5, Func5<? super T1, ? super T2, ? super T3, ? super T4, ? super T5, ? extends R> zipFunction) {
+        return create(OperationZip.zip(o1, o2, o3, o4, o5, zipFunction));
+    }
+
+    /**
+     * Returns an Observable that emits the results of a function of your
+     * choosing applied to combinations of six items emitted, in sequence, by
+     * six other Observables.
+     * <p>
+     * <img width="640" src="https://raw.github.com/wiki/Netflix/RxJava/images/rx-operators/zip.png">
+     * <p>
+     * {@code zip} applies this function in strict sequence, so the first item
+     * emitted by the new Observable will be the result of the function applied
+     * to the first item emitted each source Observable, the second item emitted
+     * by the new Observable will be the result of the function applied to the
+     * second item emitted by each of those Observables, and so forth.
+     * <p>
+     * The resulting {@code Observable<R>} returned from {@code zip} will
+     * invoke {@link Observer#onNext onNext} as many times as the number of
+     * {@code onNext} invocations of the source Observable that emits the fewest
+     * items.
+     * 
+     * @param o1 the first source Observable
+     * @param o2 a second source Observable
+     * @param o3 a third source Observable
+     * @param o4 a fourth source Observable
+     * @param o5 a fifth source Observable
+     * @param o6 a sixth source Observable
+     * @param zipFunction a function that, when applied to an item emitted by
+     *                    each of the source Observables, results in an item
+     *                    that will be emitted by the resulting Observable
+     * @return an Observable that emits the zipped results
+     * @see <a href="https://github.com/Netflix/RxJava/wiki/Combining-Observables#zip">zip()</a>
+     */
+    public static <T1, T2, T3, T4, T5, T6, R> Observable<R> zip(Observable<? extends T1> o1, Observable<? extends T2> o2, Observable<? extends T3> o3, Observable<? extends T4> o4, Observable<? extends T5> o5, Observable<? extends T6> o6,
+            Func6<? super T1, ? super T2, ? super T3, ? super T4, ? super T5, ? super T6, ? extends R> zipFunction) {
+        return create(OperationZip.zip(o1, o2, o3, o4, o5, o6, zipFunction));
+    }
+
+    /**
+     * Returns an Observable that emits the results of a function of your
+     * choosing applied to combinations of seven items emitted, in sequence, by
+     * seven other Observables.
+     * <p>
+     * <img width="640" src="https://raw.github.com/wiki/Netflix/RxJava/images/rx-operators/zip.png">
+     * <p>
+     * {@code zip} applies this function in strict sequence, so the first item
+     * emitted by the new Observable will be the result of the function applied
+     * to the first item emitted each source Observable, the second item emitted
+     * by the new Observable will be the result of the function applied to the
+     * second item emitted by each of those Observables, and so forth.
+     * <p>
+     * The resulting {@code Observable<R>} returned from {@code zip} will
+     * invoke {@link Observer#onNext onNext} as many times as the number of
+     * {@code onNext} invocations of the source Observable that emits the fewest
+     * items.
+     * 
+     * @param o1 the first source Observable
+     * @param o2 a second source Observable
+     * @param o3 a third source Observable
+     * @param o4 a fourth source Observable
+     * @param o5 a fifth source Observable
+     * @param o6 a sixth source Observable
+     * @param o7 a seventh source Observable
+     * @param zipFunction a function that, when applied to an item emitted by
+     *                    each of the source Observables, results in an item
+     *                    that will be emitted by the resulting Observable
+     * @return an Observable that emits the zipped results
+     * @see <a href="https://github.com/Netflix/RxJava/wiki/Combining-Observables#zip">zip()</a>
+     */
+    public static <T1, T2, T3, T4, T5, T6, T7, R> Observable<R> zip(Observable<? extends T1> o1, Observable<? extends T2> o2, Observable<? extends T3> o3, Observable<? extends T4> o4, Observable<? extends T5> o5, Observable<? extends T6> o6, Observable<? extends T7> o7,
+            Func7<? super T1, ? super T2, ? super T3, ? super T4, ? super T5, ? super T6, ? super T7, ? extends R> zipFunction) {
+        return create(OperationZip.zip(o1, o2, o3, o4, o5, o6, o7, zipFunction));
+    }
+
+    /**
+     * Returns an Observable that emits the results of a function of your
+     * choosing applied to combinations of eight items emitted, in sequence, by
+     * eight other Observables.
+     * <p>
+     * <img width="640" src="https://raw.github.com/wiki/Netflix/RxJava/images/rx-operators/zip.png">
+     * <p>
+     * {@code zip} applies this function in strict sequence, so the first item
+     * emitted by the new Observable will be the result of the function applied
+     * to the first item emitted each source Observable, the second item emitted
+     * by the new Observable will be the result of the function applied to the
+     * second item emitted by each of those Observables, and so forth.
+     * <p>
+     * The resulting {@code Observable<R>} returned from {@code zip} will
+     * invoke {@link Observer#onNext onNext} as many times as the number of
+     * {@code onNext} invocations of the source Observable that emits the fewest
+     * items.
+     * 
+     * @param o1 the first source Observable
+     * @param o2 a second source Observable
+     * @param o3 a third source Observable
+     * @param o4 a fourth source Observable
+     * @param o5 a fifth source Observable
+     * @param o6 a sixth source Observable
+     * @param o7 a seventh source Observable
+     * @param o8 an eighth source Observable
+     * @param zipFunction a function that, when applied to an item emitted by
+     *                    each of the source Observables, results in an item
+     *                    that will be emitted by the resulting Observable
+     * @return an Observable that emits the zipped results
+     * @see <a href="https://github.com/Netflix/RxJava/wiki/Combining-Observables#zip">zip()</a>
+     */
+    public static <T1, T2, T3, T4, T5, T6, T7, T8, R> Observable<R> zip(Observable<? extends T1> o1, Observable<? extends T2> o2, Observable<? extends T3> o3, Observable<? extends T4> o4, Observable<? extends T5> o5, Observable<? extends T6> o6, Observable<? extends T7> o7, Observable<? extends T8> o8,
+            Func8<? super T1, ? super T2, ? super T3, ? super T4, ? super T5, ? super T6, ? super T7, ? super T8, ? extends R> zipFunction) {
+        return create(OperationZip.zip(o1, o2, o3, o4, o5, o6, o7, o8, zipFunction));
+    }
+
+    /**
+     * Returns an Observable that emits the results of a function of your
+     * choosing applied to combinations of nine items emitted, in sequence, by
+     * nine other Observables.
+     * <p>
+     * <img width="640" src="https://raw.github.com/wiki/Netflix/RxJava/images/rx-operators/zip.png">
+     * <p>
+     * {@code zip} applies this function in strict sequence, so the first item
+     * emitted by the new Observable will be the result of the function applied
+     * to the first item emitted each source Observable, the second item emitted
+     * by the new Observable will be the result of the function applied to the
+     * second item emitted by each of those Observables, and so forth.
+     * <p>
+     * The resulting {@code Observable<R>} returned from {@code zip} will
+     * invoke {@link Observer#onNext onNext} as many times as the number of
+     * {@code onNext} invocations of the source Observable that emits the fewest
+     * items.
+     * 
+     * @param o1 the first source Observable
+     * @param o2 a second source Observable
+     * @param o3 a third source Observable
+     * @param o4 a fourth source Observable
+     * @param o5 a fifth source Observable
+     * @param o6 a sixth source Observable
+     * @param o7 a seventh source Observable
+     * @param o8 an eighth source Observable
+     * @param o9 a ninth source Observable
+     * @param zipFunction a function that, when applied to an item emitted by
+     *                    each of the source Observables, results in an item
+     *                    that will be emitted by the resulting Observable
+     * @return an Observable that emits the zipped results
+     * @see <a href="https://github.com/Netflix/RxJava/wiki/Combining-Observables#zip">zip()</a>
+     */
+    public static <T1, T2, T3, T4, T5, T6, T7, T8, T9, R> Observable<R> zip(Observable<? extends T1> o1, Observable<? extends T2> o2, Observable<? extends T3> o3, Observable<? extends T4> o4, Observable<? extends T5> o5, Observable<? extends T6> o6, Observable<? extends T7> o7, Observable<? extends T8> o8,
+            Observable<? extends T9> o9, Func9<? super T1, ? super T2, ? super T3, ? super T4, ? super T5, ? super T6, ? super T7, ? super T8, ? super T9, ? extends R> zipFunction) {
+        return create(OperationZip.zip(o1, o2, o3, o4, o5, o6, o7, o8, o9, zipFunction));
+    }
+
+    /**
+     * Combines the given Observables, emitting an event containing an
+     * aggregation of the latest values of each of the source observables each
+     * time an event is received from one of the source observables, where the
+     * aggregation is defined by the given function.
+     * <p>
+     * <img width="640" src="https://raw.github.com/wiki/Netflix/RxJava/images/rx-operators/combineLatest.png">
+     * 
+     * @param o1 the first source Observable
+     * @param o2 the second source Observable
+     * @param combineFunction the aggregation function used to combine the
+     *                        source observable values
+     * @return an Observable that combines the source Observables with the
+     *         given combine function
+     * @see <a href="https://github.com/Netflix/RxJava/wiki/Combining-Observables#combinelatest">combineLatest()</a>
+     */
+    public static <T1, T2, R> Observable<R> combineLatest(Observable<? extends T1> o1, Observable<? extends T2> o2, Func2<? super T1, ? super T2, ? extends R> combineFunction) {
+        return create(OperationCombineLatest.combineLatest(o1, o2, combineFunction));
+    }
+
+    /**
+     * Combines the given Observables, emitting an event containing an
+     * aggregation of the latest values of each of the source observables each
+     * time an event is received from one of the source observables, where the
+     * aggregation is defined by the given function.
+     * <p>
+     * <img width="640" src="https://raw.github.com/wiki/Netflix/RxJava/images/rx-operators/combineLatest.png">
+     * 
+     * @param o1 the first source Observable
+     * @param o2 the second source Observable
+     * @param o3 the third source Observable
+     * @param combineFunction the aggregation function used to combine the
+     *                        source observable values
+     * @return an Observable that combines the source Observables with the
+     *         given combine function
+     * @see <a href="https://github.com/Netflix/RxJava/wiki/Combining-Observables#combinelatest">combineLatest()</a>
+     */
+    public static <T1, T2, T3, R> Observable<R> combineLatest(Observable<? extends T1> o1, Observable<? extends T2> o2, Observable<? extends T3> o3, Func3<? super T1, ? super T2, ? super T3, ? extends R> combineFunction) {
+        return create(OperationCombineLatest.combineLatest(o1, o2, o3, combineFunction));
+    }
+
+    /**
+     * Combines the given Observables, emitting an event containing an
+     * aggregation of the latest values of each of the source observables each
+     * time an event is received from one of the source observables, where the
+     * aggregation is defined by the given function.
+     * <p>
+     * <img width="640" src="https://raw.github.com/wiki/Netflix/RxJava/images/rx-operators/combineLatest.png">
+     * 
+     * @param o1 the first source Observable
+     * @param o2 the second source Observable
+     * @param o3 the third source Observable
+     * @param o4 the fourth source Observable
+     * @param combineFunction the aggregation function used to combine the
+     *                        source observable values
+     * @return an Observable that combines the source Observables with the
+     *         given combine function
+     * @see <a href="https://github.com/Netflix/RxJava/wiki/Combining-Observables#combinelatest">combineLatest()</a>
+     */
+    public static <T1, T2, T3, T4, R> Observable<R> combineLatest(Observable<? extends T1> o1, Observable<? extends T2> o2, Observable<? extends T3> o3, Observable<? extends T4> o4,
+            Func4<? super T1, ? super T2, ? super T3, ? super T4, ? extends R> combineFunction) {
+        return create(OperationCombineLatest.combineLatest(o1, o2, o3, o4, combineFunction));
+    }
+
+    /**
+     * Combines the given Observables, emitting an event containing an
+     * aggregation of the latest values of each of the source observables each
+     * time an event is received from one of the source observables, where the
+     * aggregation is defined by the given function.
+     * <p>
+     * <img width="640" src="https://raw.github.com/wiki/Netflix/RxJava/images/rx-operators/combineLatest.png">
+     * 
+     * @param o1 the first source Observable
+     * @param o2 the second source Observable
+     * @param o3 the third source Observable
+     * @param o4 the fourth source Observable
+     * @param o5 the fifth source Observable
+     * @param combineFunction the aggregation function used to combine the
+     *                        source observable values
+     * @return an Observable that combines the source Observables with the
+     *         given combine function
+     * @see <a href="https://github.com/Netflix/RxJava/wiki/Combining-Observables#combinelatest">combineLatest()</a>
+     */
+    public static <T1, T2, T3, T4, T5, R> Observable<R> combineLatest(Observable<? extends T1> o1, Observable<? extends T2> o2, Observable<? extends T3> o3, Observable<? extends T4> o4, Observable<? extends T5> o5,
+            Func5<? super T1, ? super T2, ? super T3, ? super T4, ? super T5, ? extends R> combineFunction) {
+        return create(OperationCombineLatest.combineLatest(o1, o2, o3, o4, o5, combineFunction));
+    }
+
+    /**
+     * Combines the given Observables, emitting an event containing an
+     * aggregation of the latest values of each of the source observables each
+     * time an event is received from one of the source observables, where the
+     * aggregation is defined by the given function.
+     * <p>
+     * <img width="640" src="https://raw.github.com/wiki/Netflix/RxJava/images/rx-operators/combineLatest.png">
+     * 
+     * @param o1 the first source Observable
+     * @param o2 the second source Observable
+     * @param o3 the third source Observable
+     * @param o4 the fourth source Observable
+     * @param o5 the fifth source Observable
+     * @param o6 the sixth source Observable
+     * @param combineFunction the aggregation function used to combine the
+     *                        source observable values
+     * @return an Observable that combines the source Observables with the
+     *         given combine function
+     * @see <a href="https://github.com/Netflix/RxJava/wiki/Combining-Observables#combinelatest">combineLatest()</a>
+     */
+    public static <T1, T2, T3, T4, T5, T6, R> Observable<R> combineLatest(Observable<? extends T1> o1, Observable<? extends T2> o2, Observable<? extends T3> o3, Observable<? extends T4> o4, Observable<? extends T5> o5, Observable<? extends T6> o6,
+            Func6<? super T1, ? super T2, ? super T3, ? super T4, ? super T5, ? super T6, ? extends R> combineFunction) {
+        return create(OperationCombineLatest.combineLatest(o1, o2, o3, o4, o5, o6, combineFunction));
+    }
+
+    /**
+     * Combines the given Observables, emitting an event containing an
+     * aggregation of the latest values of each of the source observables each
+     * time an event is received from one of the source observables, where the
+     * aggregation is defined by the given function.
+     * <p>
+     * <img width="640" src="https://raw.github.com/wiki/Netflix/RxJava/images/rx-operators/combineLatest.png">
+     * 
+     * @param o1 the first source Observable
+     * @param o2 the second source Observable
+     * @param o3 the third source Observable
+     * @param o4 the fourth source Observable
+     * @param o5 the fifth source Observable
+     * @param o6 the sixth source Observable
+     * @param o7 the seventh source Observable
+     * @param combineFunction the aggregation function used to combine the
+     *                        source observable values
+     * @return an Observable that combines the source Observables with the
+     *         given combine function
+     * @see <a href="https://github.com/Netflix/RxJava/wiki/Combining-Observables#combinelatest">combineLatest()</a>
+     */
+    public static <T1, T2, T3, T4, T5, T6, T7, R> Observable<R> combineLatest(Observable<? extends T1> o1, Observable<? extends T2> o2, Observable<? extends T3> o3, Observable<? extends T4> o4, Observable<? extends T5> o5, Observable<? extends T6> o6, Observable<? extends T7> o7,
+            Func7<? super T1, ? super T2, ? super T3, ? super T4, ? super T5, ? super T6, ? super T7, ? extends R> combineFunction) {
+        return create(OperationCombineLatest.combineLatest(o1, o2, o3, o4, o5, o6, o7, combineFunction));
+    }
+
+    /**
+     * Combines the given Observables, emitting an event containing an
+     * aggregation of the latest values of each of the source observables each
+     * time an event is received from one of the source observables, where the
+     * aggregation is defined by the given function.
+     * <p>
+     * <img width="640" src="https://raw.github.com/wiki/Netflix/RxJava/images/rx-operators/combineLatest.png">
+     * 
+     * @param o1 the first source Observable
+     * @param o2 the second source Observable
+     * @param o3 the third source Observable
+     * @param o4 the fourth source Observable
+     * @param o5 the fifth source Observable
+     * @param o6 the sixth source Observable
+     * @param o7 the seventh source Observable
+     * @param o8 the eighth source Observable
+     * @param combineFunction the aggregation function used to combine the
+     *                        source observable values
+     * @return an Observable that combines the source Observables with the
+     *         given combine function
+     * @see <a href="https://github.com/Netflix/RxJava/wiki/Combining-Observables#combinelatest">combineLatest()</a>
+     */
+    public static <T1, T2, T3, T4, T5, T6, T7, T8, R> Observable<R> combineLatest(Observable<? extends T1> o1, Observable<? extends T2> o2, Observable<? extends T3> o3, Observable<? extends T4> o4, Observable<? extends T5> o5, Observable<? extends T6> o6, Observable<? extends T7> o7, Observable<? extends T8> o8,
+            Func8<? super T1, ? super T2, ? super T3, ? super T4, ? super T5, ? super T6, ? super T7, ? super T8, ? extends R> combineFunction) {
+        return create(OperationCombineLatest.combineLatest(o1, o2, o3, o4, o5, o6, o7, o8, combineFunction));
+    }
+
+    /**
+     * Combines the given Observables, emitting an event containing an
+     * aggregation of the latest values of each of the source observables each
+     * time an event is received from one of the source observables, where the
+     * aggregation is defined by the given function.
+     * <p>
+     * <img width="640" src="https://raw.github.com/wiki/Netflix/RxJava/images/rx-operators/combineLatest.png">
+     * 
+     * @param o1 the first source Observable
+     * @param o2 the second source Observable
+     * @param o3 the third source Observable
+     * @param o4 the fourth source Observable
+     * @param o5 the fifth source Observable
+     * @param o6 the sixth source Observable
+     * @param o7 the seventh source Observable
+     * @param o8 the eighth source Observable
+     * @param o9 the ninth source Observable
+     * @param combineFunction the aggregation function used to combine the
+     *                        source observable values
+     * @return an Observable that combines the source Observables with the
+     *         given combine function
+     * @see <a href="https://github.com/Netflix/RxJava/wiki/Combining-Observables#combinelatest">combineLatest()</a>
+     */
+    public static <T1, T2, T3, T4, T5, T6, T7, T8, T9, R> Observable<R> combineLatest(Observable<? extends T1> o1, Observable<? extends T2> o2, Observable<? extends T3> o3, Observable<? extends T4> o4, Observable<? extends T5> o5, Observable<? extends T6> o6, Observable<? extends T7> o7, Observable<? extends T8> o8, Observable<? extends T9> o9,
+            Func9<? super T1, ? super T2, ? super T3, ? super T4, ? super T5, ? super T6, ? super T7, ? super T8, ? super T9, ? extends R> combineFunction) {
+        return create(OperationCombineLatest.combineLatest(o1, o2, o3, o4, o5, o6, o7, o8, o9, combineFunction));
+    }
+
+    /**
+     * Creates an Observable that produces buffers of collected items.
+     * <p>
+     * <img width="640" src="https://raw.github.com/wiki/Netflix/RxJava/images/rx-operators/buffer1.png">
+     * <p>
+     * This Observable produces connected, non-overlapping buffers. The current
+     * buffer is emitted and replaced with a new buffer when the Observable
+     * produced by the specified <code>bufferClosingSelector</code> produces a
+     * {@link rx.util.Closing} object. The <code>bufferClosingSelector</code>
+     * will then be used to create a new Observable to listen for the end of
+     * the next buffer.
+     * 
+     * @param bufferClosingSelector the {@link Func0} which is used to produce
+     *                              an {@link Observable} for every buffer
+     *                              created. When this {@link Observable}
+     *                              produces a {@link rx.util.Closing} object,
+     *                              the associated buffer is emitted and
+     *                              replaced with a new one.
+     * @return an {@link Observable} which produces connected, non-overlapping
+     *         buffers, which are emitted when the current {@link Observable}
+     *         created with the {@link Func0} argument produces a
+     *         {@link rx.util.Closing} object
+     * @see <a href="https://github.com/Netflix/RxJava/wiki/Transforming-Observables#buffer">buffer()</a>
+     */
+    public Observable<List<T>> buffer(Func0<? extends Observable<? extends Closing>> bufferClosingSelector) {
+        return create(OperationBuffer.buffer(this, bufferClosingSelector));
+    }
+
+    /**
+     * Creates an Observable which produces buffers of collected values.
+     * <p>
+     * <img width="640" src="https://raw.github.com/wiki/Netflix/RxJava/images/rx-operators/buffer2.png">
+     * <p>
+     * This Observable produces buffers. Buffers are created when the specified
+     * <code>bufferOpenings</code> Observable produces a {@link rx.util.Opening}
+     * object. Additionally the <code>bufferClosingSelector</code> argument is
+     * used to create an Observable which produces {@link rx.util.Closing}
+     * objects. When this Observable produces such an object, the associated
+     * buffer is emitted.
+     * 
+     * @param bufferOpenings the {@link Observable} that, when it produces a
+     *                       {@link rx.util.Opening} object, will cause another
+     *                       buffer to be created
+     * @param bufferClosingSelector the {@link Func1} that is used to produce
+     *                              an {@link Observable} for every buffer
+     *                              created. When this {@link Observable}
+     *                              produces a {@link rx.util.Closing} object,
+     *                              the associated buffer is emitted.
+     * @return an {@link Observable} that produces buffers that are created and
+     *         emitted when the specified {@link Observable}s publish certain
+     *         objects
+     * @see <a href="https://github.com/Netflix/RxJava/wiki/Transforming-Observables#buffer">buffer()</a>
+     */
+    public Observable<List<T>> buffer(Observable<? extends Opening> bufferOpenings, Func1<Opening, ? extends Observable<? extends Closing>> bufferClosingSelector) {
+        return create(OperationBuffer.buffer(this, bufferOpenings, bufferClosingSelector));
+    }
+
+    /**
+     * Creates an Observable that produces buffers of collected items.
+     * <p>
+     * <img width="640" src="https://raw.github.com/wiki/Netflix/RxJava/images/rx-operators/buffer3.png">
+     * <p>
+     * This Observable produces connected, non-overlapping buffers, each
+     * containing <code>count</code> items. When the source Observable completes
+     * or encounters an error, the current buffer is emitted, and the event is
+     * propagated.
+     * 
+     * @param count the maximum size of each buffer before it should be emitted
+     * @return an {@link Observable} that produces connected, non-overlapping
+     *         buffers containing at most "count" items
+     * @see <a href="https://github.com/Netflix/RxJava/wiki/Transforming-Observables#buffer">buffer()</a>
+     */
+    public Observable<List<T>> buffer(int count) {
+        return create(OperationBuffer.buffer(this, count));
+    }
+
+    /**
+     * Creates an Observable which produces buffers of collected items.
+     * <p>
+     * <img width="640" src="https://raw.github.com/wiki/Netflix/RxJava/images/rx-operators/buffer4.png">
+     * <p>
+     * This Observable produces buffers every <code>skip</code> items, each
+     * containing <code>count</code> items. When the source Observable
+     * completes or encounters an error, the current buffer is emitted, and the
+     * event is propagated.
+     * 
+     * @param count the maximum size of each buffer before it should be emitted
+     * @param skip how many produced items need to be skipped before starting a
+     *             new buffer. Note that when <code>skip</code> and
+     *             <code>count</code> are equal, this is the same operation as
+     *             {@link Observable#buffer(int)}.
+     * @return an {@link Observable} that produces buffers every
+     *         <code>skip</code> item containing at most <code>count</code>
+     *         items
+     * @see <a href="https://github.com/Netflix/RxJava/wiki/Transforming-Observables#buffer">buffer()</a>
+     */
+    public Observable<List<T>> buffer(int count, int skip) {
+        return create(OperationBuffer.buffer(this, count, skip));
+    }
+
+    /**
+     * Creates an Observable that produces buffers of collected values.
+     * <p>
+     * <img width="640" src="https://raw.github.com/wiki/Netflix/RxJava/images/rx-operators/buffer5.png">
+     * <p>
+     * This Observable produces connected, non-overlapping buffers, each of a
+     * fixed duration specified by the <code>timespan</code> argument. When the
+     * source Observable completes or encounters an error, the current buffer is
+     * emitted and the event is propagated.
+     * 
+     * @param timespan the period of time each buffer collects values before it
+     *                 should be emitted and replaced with a new buffer
+     * @param unit the unit of time which applies to the <code>timespan</code>
+     *             argument
+     * @return an {@link Observable} that produces connected, non-overlapping
+     *         buffers with a fixed duration
+     * @see <a href="https://github.com/Netflix/RxJava/wiki/Transforming-Observables#buffer">buffer()</a>
+     */
+    public Observable<List<T>> buffer(long timespan, TimeUnit unit) {
+        return create(OperationBuffer.buffer(this, timespan, unit));
+    }
+
+    /**
+     * Creates an Observable that produces buffers of collected values.
+     * <p>
+     * <img width="640" src="https://raw.github.com/wiki/Netflix/RxJava/images/rx-operators/buffer5.png">
+     * <p>
+     * This Observable produces connected, non-overlapping buffers, each of a
+     * fixed duration specified by the <code>timespan</code> argument. When the
+     * source Observable completes or encounters an error, the current buffer is
+     * emitted and the event is propagated.
+     * 
+     * @param timespan the period of time each buffer collects values before it
+     *                 should be emitted and replaced with a new buffer
+     * @param unit the unit of time which applies to the <code>timespan</code>
+     *             argument
+     * @param scheduler the {@link Scheduler} to use when determining the end
+     *                  and start of a buffer
+     * @return an {@link Observable} that produces connected, non-overlapping
+     *         buffers with a fixed duration
+     * @see <a href="https://github.com/Netflix/RxJava/wiki/Transforming-Observables#buffer">buffer()</a>
+     */
+    public Observable<List<T>> buffer(long timespan, TimeUnit unit, Scheduler scheduler) {
+        return create(OperationBuffer.buffer(this, timespan, unit, scheduler));
+    }
+
+    /**
+     * Creates an Observable that produces buffers of collected items. This
+     * Observable produces connected, non-overlapping buffers, each of a fixed
+     * duration specified by the <code>timespan</code> argument or a maximum
+     * size specified by the <code>count</code> argument (whichever is reached
+     * first). When the source Observable completes or encounters an error, the
+     * current buffer is emitted and the event is propagated.
+     * <p>
+     * <img width="640" src="https://raw.github.com/wiki/Netflix/RxJava/images/rx-operators/buffer6.png">
+     * 
+     * @param timespan the period of time each buffer collects values before it
+     *                 should be emitted and replaced with a new buffer
+     * @param unit the unit of time which applies to the <code>timespan</code>
+     *             argument
+     * @param count the maximum size of each buffer before it should be emitted
+     * @return an {@link Observable} that produces connected, non-overlapping
+     *         buffers that are emitted after a fixed duration or when the
+     *         buffer reaches maximum capacity (whichever occurs first)
+     * @see <a href="https://github.com/Netflix/RxJava/wiki/Transforming-Observables#buffer">buffer()</a>
+     */
+    public Observable<List<T>> buffer(long timespan, TimeUnit unit, int count) {
+        return create(OperationBuffer.buffer(this, timespan, unit, count));
+    }
+
+    /**
+     * Creates an Observable that produces buffers of collected items. This
+     * Observable produces connected, non-overlapping buffers, each of a fixed
+     * duration specified by the <code>timespan</code> argument or a maximum
+     * size specified by the <code>count</code> argument (whichever is reached
+     * first). When the source Observable completes or encounters an error, the
+     * current buffer is emitted and the event is propagated.
+     * <p>
+     * <img width="640" src="https://raw.github.com/wiki/Netflix/RxJava/images/rx-operators/buffer6.png">
+     * 
+     * @param timespan the period of time each buffer collects values before it
+     *                 should be emitted and replaced with a new buffer
+     * @param unit the unit of time which applies to the <code>timespan</code>
+     *             argument
+     * @param count the maximum size of each buffer before it should be emitted
+     * @param scheduler the {@link Scheduler} to use when determining the end
+                        and start of a buffer
+     * @return an {@link Observable} that produces connected, non-overlapping
+     *         buffers that are emitted after a fixed duration or when the
+     *         buffer has reached maximum capacity (whichever occurs first)
+     * @see <a href="https://github.com/Netflix/RxJava/wiki/Transforming-Observables#buffer">buffer()</a>
+     */
+    public Observable<List<T>> buffer(long timespan, TimeUnit unit, int count, Scheduler scheduler) {
+        return create(OperationBuffer.buffer(this, timespan, unit, count, scheduler));
+    }
+
+    /**
+     * Creates an Observable that produces buffers of collected items. This
+     * Observable starts a new buffer periodically, as determined by the
+     * <code>timeshift</code> argument. Each buffer is emitted after a fixed
+     * timespan, specified by the <code>timespan</code> argument. When the
+     * source Observable completes or encounters an error, the current buffer is
+     * emitted and the event is propagated.
+     * <p>
+     * <img width="640" src="https://raw.github.com/wiki/Netflix/RxJava/images/rx-operators/buffer7.png">
+     * 
+     * @param timespan the period of time each buffer collects values before it
+     *                 should be emitted
+     * @param timeshift the period of time after which a new buffer will be
+     *                  created
+     * @param unit the unit of time that applies to the <code>timespan</code>
+     *             and <code>timeshift</code> arguments
+     * @return an {@link Observable} that produces new buffers periodically and
+     *         emits these after a fixed timespan has elapsed.
+     * @see <a href="https://github.com/Netflix/RxJava/wiki/Transforming-Observables#buffer">buffer()</a>
+     */
+    public Observable<List<T>> buffer(long timespan, long timeshift, TimeUnit unit) {
+        return create(OperationBuffer.buffer(this, timespan, timeshift, unit));
+    }
+
+    /**
+     * Creates an Observable that produces buffers of collected items. This
+     * Observable starts a new buffer periodically, as determined by the
+     * <code>timeshift</code> argument. Each buffer is emitted after a fixed
+     * timespan, specified by the <code>timespan</code> argument. When the
+     * source Observable completes or encounters an error, the current buffer is
+     * emitted and the event is propagated.
+     * <p>
+     * <img width="640" src="https://raw.github.com/wiki/Netflix/RxJava/images/rx-operators/buffer7.png">
+     * 
+     * @param timespan the period of time each buffer collects values before it
+     *                 should be emitted
+     * @param timeshift the period of time after which a new buffer will be
+     *                  created
+     * @param unit the unit of time that applies to the <code>timespan</code>
+     *             and <code>timeshift</code> arguments
+     * @param scheduler the {@link Scheduler} to use when determining the end
+     *                  and start of a buffer
+     * @return an {@link Observable} that produces new buffers periodically and
+     *         emits these after a fixed timespan has elapsed
+     * @see <a href="https://github.com/Netflix/RxJava/wiki/Transforming-Observables#buffer">buffer()</a>
+     */
+    public Observable<List<T>> buffer(long timespan, long timeshift, TimeUnit unit, Scheduler scheduler) {
+        return create(OperationBuffer.buffer(this, timespan, timeshift, unit, scheduler));
+    }
+
+    /**
+     * Creates an Observable that produces windows of collected items. This
+     * Observable produces connected, non-overlapping windows. The current
+     * window is emitted and replaced with a new window when the Observable
+     * produced by the specified <code>closingSelector</code> produces a
+     * {@link rx.util.Closing} object. The <code>closingSelector</code> will
+     * then be used to create a new Observable to listen for the end of the next
+     * window.
+     * <p>
+     * <img width="640" src="https://raw.github.com/wiki/Netflix/RxJava/images/rx-operators/window1.png">
+     * 
+     * @param closingSelector the {@link Func0} used to produce an
+     *            {@link Observable} for every window created. When this
+     *            {@link Observable} emits a {@link rx.util.Closing} object, the
+     *            associated window is emitted and replaced with a new one.
+     * @return an {@link Observable} that produces connected, non-overlapping
+     *         windows, which are emitted when the current {@link Observable}
+     *         created with the <code>closingSelector</code> argument emits a
+     *         {@link rx.util.Closing} object.
+     * @see <a href="https://github.com/Netflix/RxJava/wiki/Transforming-Observables#window">window()</a>
+     */
+    public Observable<Observable<T>> window(Func0<? extends Observable<? extends Closing>> closingSelector) {
+        return create(OperationWindow.window(this, closingSelector));
+    }
+
+    /**
+     * Creates an Observable that produces windows of collected items. This
+     * Observable produces windows. Chunks are created when the
+     * <code>windowOpenings</code> Observable produces a {@link rx.util.Opening}
+     * object. Additionally the <code>closingSelector</code> argument creates an
+     * Observable that produces {@link rx.util.Closing} objects. When this
+     * Observable produces such an object, the associated window is emitted.
+     * <p>
+     * <img width="640" src="https://raw.github.com/wiki/Netflix/RxJava/images/rx-operators/window2.png">
+     * 
+     * @param windowOpenings the {@link Observable} that, when it produces a
+     *                       {@link rx.util.Opening} object, causes another
+     *                       window to be created
+     * @param closingSelector the {@link Func1} that produces an
+     *                        {@link Observable} for every window created. When
+     *                        this {@link Observable} produces a
+     *                        {@link rx.util.Closing} object, the associated
+     *                        window is emitted.
+     * @return an {@link Observable} that produces windows that are created and
+     *         emitted when the specified {@link Observable}s publish certain
+     *         objects
+     * @see <a href="https://github.com/Netflix/RxJava/wiki/Transforming-Observables#window">window()</a>
+     */
+    public Observable<Observable<T>> window(Observable<? extends Opening> windowOpenings, Func1<Opening, ? extends Observable<? extends Closing>> closingSelector) {
+        return create(OperationWindow.window(this, windowOpenings, closingSelector));
+    }
+
+    /**
+     * Creates an Observable that produces windows of collected items. This
+     * Observable produces connected, non-overlapping windows, each containing
+     * <code>count</code> elements. When the source Observable completes or
+     * encounters an error, the current window is emitted, and the event is
+     * propagated.
+     * <p>
+     * <img width="640" src="https://raw.github.com/wiki/Netflix/RxJava/images/rx-operators/window3.png">
+     * 
+     * @param count the maximum size of each window before it should be emitted
+     * @return an {@link Observable} that produces connected, non-overlapping
+     *         windows containing at most <code>count</code> items
+     * @see <a href="https://github.com/Netflix/RxJava/wiki/Transforming-Observables#window">window()</a>
+     */
+    public Observable<Observable<T>> window(int count) {
+        return create(OperationWindow.window(this, count));
+    }
+
+    /**
+     * Creates an Observable that produces windows of collected items. This
+     * Observable produces windows every <code>skip</code> items, each
+     * containing <code>count</code> elements. When the source Observable
+     * completes or encounters an error, the current window is emitted and the
+     * event is propagated.
+     * <p>
+     * <img width="640" src="https://raw.github.com/wiki/Netflix/RxJava/images/rx-operators/window4.png">
+     * 
+     * @param count the maximum size of each window before it should be emitted
+     * @param skip how many items need to be skipped before starting a new
+     *             window. Note that if <code>skip</code> and <code>count</code>
+     *             are equal this is the same operation as {@link #window(int)}.
+     * @return an {@link Observable} that produces windows every "skipped"
+     *         items containing at most <code>count</code> items
+     * @see <a href="https://github.com/Netflix/RxJava/wiki/Transforming-Observables#window">window()</a>
+     */
+    public Observable<Observable<T>> window(int count, int skip) {
+        return create(OperationWindow.window(this, count, skip));
+    }
+
+    /**
+     * Creates an Observable that produces windows of collected items. This
+     * Observable produces connected, non-overlapping windows, each of a fixed
+     * duration specified by the <code>timespan</code> argument. When the source
+     * Observable completes or encounters an error, the current window is
+     * emitted and the event is propagated.
+     * <p>
+     * <img width="640" src="https://raw.github.com/wiki/Netflix/RxJava/images/rx-operators/window5.png">
+     * 
+     * @param timespan the period of time each window collects items before it
+     *                 should be emitted and replaced with a new window
+     * @param unit the unit of time that applies to the <code>timespan</code>
+     *             argument
+     * @return an {@link Observable} that produces connected, non-overlapping
+     *         windows with a fixed duration
+     * @see <a href="https://github.com/Netflix/RxJava/wiki/Transforming-Observables#window">window()</a>
+     */
+    public Observable<Observable<T>> window(long timespan, TimeUnit unit) {
+        return create(OperationWindow.window(this, timespan, unit));
+    }
+
+    /**
+     * Creates an Observable that produces windows of collected items. This
+     * Observable produces connected, non-overlapping windows, each of a fixed
+     * duration as specified by the <code>timespan</code> argument. When the
+     * source Observable completes or encounters an error, the current window is
+     * emitted and the event is propagated.
+     * <p>
+     * <img width="640" src="https://raw.github.com/wiki/Netflix/RxJava/images/rx-operators/window5.png">
+     * 
+     * @param timespan the period of time each window collects items before it
+     *                 should be emitted and replaced with a new window
+     * @param unit the unit of time which applies to the <code>timespan</code>
+     *             argument
+     * @param scheduler the {@link Scheduler} to use when determining the end
+     *                  and start of a window
+     * @return an {@link Observable} that produces connected, non-overlapping
+     *         windows with a fixed duration
+     * @see <a href="https://github.com/Netflix/RxJava/wiki/Transforming-Observables#window">window()</a>
+     */
+    public Observable<Observable<T>> window(long timespan, TimeUnit unit, Scheduler scheduler) {
+        return create(OperationWindow.window(this, timespan, unit, scheduler));
+    }
+
+    /**
+     * Creates an Observable that produces windows of collected items. This
+     * Observable produces connected non-overlapping windows, each of a fixed
+     * duration as specified by the <code>timespan</code> argument or a maximum
+     * size as specified by the <code>count</code> argument (whichever is
+     * reached first). When the source Observable completes or encounters an
+     * error, the current window is emitted and the event is propagated.
+     * <p>
+     * <img width="640" src="https://raw.github.com/wiki/Netflix/RxJava/images/rx-operators/window6.png">
+     * 
+     * @param timespan the period of time each window collects values before it
+     *                 should be emitted and replaced with a new window
+     * @param unit the unit of time that applies to the <code>timespan</code>
+     *             argument
+     * @param count the maximum size of each window before it should be emitted
+     * @return an {@link Observable} that produces connected, non-overlapping
+     *         windows that are emitted after a fixed duration or when the
+     *         window has reached maximum capacity (whichever occurs first)
+     * @see <a href="https://github.com/Netflix/RxJava/wiki/Transforming-Observables#window">window()</a>
+     */
+    public Observable<Observable<T>> window(long timespan, TimeUnit unit, int count) {
+        return create(OperationWindow.window(this, timespan, unit, count));
+    }
+
+    /**
+     * Creates an Observable that produces windows of collected items. This
+     * Observable produces connected, non-overlapping windows, each of a fixed
+     * duration specified by the <code>timespan</code> argument or a maximum
+     * size specified by the <code>count</code> argument (whichever is reached
+     * first). When the source Observable completes or encounters an error, the
+     * current window is emitted and the event is propagated.
+     * <p>
+     * <img width="640" src="https://raw.github.com/wiki/Netflix/RxJava/images/rx-operators/window6.png">
+     * 
+     * @param timespan the period of time each window collects values before it
+     *                 should be emitted and replaced with a new window
+     * @param unit the unit of time which applies to the <code>timespan</code>
+     *             argument
+     * @param count the maximum size of each window before it should be emitted
+     * @param scheduler the {@link Scheduler} to use when determining the end
+     *                  and start of a window.
+     * @return an {@link Observable} that produces connected non-overlapping
+     *         windows that are emitted after a fixed duration or when the
+     *         window has reached maximum capacity (whichever occurs first).
+     * @see <a href="https://github.com/Netflix/RxJava/wiki/Transforming-Observables#window">window()</a>
+     */
+    public Observable<Observable<T>> window(long timespan, TimeUnit unit, int count, Scheduler scheduler) {
+        return create(OperationWindow.window(this, timespan, unit, count, scheduler));
+    }
+
+    /**
+     * Creates an Observable that produces windows of collected items. This
+     * Observable starts a new window periodically, as determined by the
+     * <code>timeshift</code> argument. Each window is emitted after a fixed
+     * timespan, specified by the <code>timespan</code> argument. When the
+     * source Observable completes or encounters an error, the current window is
+     * emitted and the event is propagated.
+     * <p>
+     * <img width="640" src="https://raw.github.com/wiki/Netflix/RxJava/images/rx-operators/window7.png">
+     * 
+     * @param timespan the period of time each window collects values before it
+     *                 should be emitted
+     * @param timeshift the period of time after which a new window will be
+     *                  created
+     * @param unit the unit of time that applies to the <code>timespan</code>
+     *             and <code>timeshift</code> arguments
+     * @return an {@link Observable} that produces new windows periodically and
+     *         emits these after a fixed timespan has elapsed
+     * @see <a href="https://github.com/Netflix/RxJava/wiki/Transforming-Observables#window">window()</a>
+     */
+    public Observable<Observable<T>> window(long timespan, long timeshift, TimeUnit unit) {
+        return create(OperationWindow.window(this, timespan, timeshift, unit));
+    }
+
+    /**
+     * Creates an Observable that produces windows of collected items. This
+     * Observable starts a new window periodically, as determined by the
+     * <code>timeshift</code> argument. Each window is emitted after a fixed
+     * timespan, specified by the <code>timespan</code> argument. When the
+     * source Observable completes or encounters an error, the current window is
+     * emitted and the event is propagated.
+     * <p>
+     * <img width="640" src="https://raw.github.com/wiki/Netflix/RxJava/images/rx-operators/window7.png">
+     * 
+     * @param timespan the period of time each window collects values before it
+     *                 should be emitted
+     * @param timeshift the period of time after which a new window will be
+     *                  created
+     * @param unit the unit of time that applies to the <code>timespan</code>
+     *             and <code>timeshift</code> arguments
+     * @param scheduler the {@link Scheduler} to use when determining the end
+     *                  and start of a window
+     * @return an {@link Observable} that produces new windows periodically and
+     *         emits these after a fixed timespan has elapsed
+     * @see <a href="https://github.com/Netflix/RxJava/wiki/Transforming-Observables#window">window()</a>
+     */
+    public Observable<Observable<T>> window(long timespan, long timeshift, TimeUnit unit, Scheduler scheduler) {
+        return create(OperationWindow.window(this, timespan, timeshift, unit, scheduler));
+    }
+
+    /**
+     * Returns an Observable that emits the results of a function of your
+     * choosing applied to combinations of <i>n</i> items emitted, in sequence,
+     * by <i>n</i> other Observables as provided by an Iterable.
+     * <p>
+     * {@code zip} applies this function in strict sequence, so the first item
+     * emitted by the new Observable will be the result of the function applied
+     * to the first item emitted by all of the source Observables; the second
+     * item emitted by the new Observable will be the result of the function
+     * applied to the second item emitted by each of those Observables; and so
+     * forth.
+     * <p>
+     * The resulting {@code Observable<R>} returned from {@code zip} will
+     * invoke {@code onNext} as many times as the number of {@code onNext}
+     * invokations of the source Observable that emits the fewest items.
+     * <p>
+     * <img width="640" src="https://raw.github.com/wiki/Netflix/RxJava/images/rx-operators/zip.png">
+     * 
+     * @param ws an Observable of source Observables
+     * @param zipFunction a function that, when applied to an item emitted by
+     *                    each of the source Observables, results in an item
+     *                    that will be emitted by the resulting Observable
+     * @return an Observable that emits the zipped results
+     * @see <a href="https://github.com/Netflix/RxJava/wiki/Combining-Observables#zip">zip()</a>
+     */
+    public static <R> Observable<R> zip(Observable<? extends Observable<?>> ws, final FuncN<? extends R> zipFunction) {
+        return ws.toList().mapMany(new Func1<List<? extends Observable<?>>, Observable<? extends R>>() {
+            @Override
+            public Observable<R> call(List<? extends Observable<?>> wsList) {
+                return create(OperationZip.zip(wsList, zipFunction));
+            }
+        });
+    }
+
+    /**
+     * Returns an Observable that emits the results of a function of your
+     * choosing applied to combinations items emitted, in sequence, by a
+     * collection of other Observables.
+     * <p>
+     * {@code zip} applies this function in strict sequence, so the first item
+     * emitted by the new Observable will be the result of the function applied
+     * to the first item emitted by all of the source Observables; the second
+     * item emitted by the new Observable will be the result of the function
+     * applied to the second item emitted by each of those Observables; and so
+     * forth.
+     * <p>
+     * The resulting {@code Observable<R>} returned from {@code zip} will invoke
+     * {@code onNext} as many times as the number of {@code onNext} invokations
+     * of the source Observable that emits the fewest items.
+     * <p>
+     * <img width="640" src="https://raw.github.com/wiki/Netflix/RxJava/images/rx-operators/zip.png">
+     * 
+     * @param ws a collection of source Observables
+     * @param zipFunction a function that, when applied to an item emitted by
+     *                    each of the source Observables, results in an item
+     *                    that will be emitted by the resulting Observable
+     * @return an Observable that emits the zipped results
+     * @see <a href="https://github.com/Netflix/RxJava/wiki/Combining-Observables#zip">zip()</a>
+     */
+    public static <R> Observable<R> zip(Iterable<? extends Observable<?>> ws, FuncN<? extends R> zipFunction) {
+        return create(OperationZip.zip(ws, zipFunction));
+    }
+
+    /**
+     * Filter items emitted by an Observable.
+     * <p>
+     * <img width="640" src="https://raw.github.com/wiki/Netflix/RxJava/images/rx-operators/filter.png">
+     * 
+     * @param predicate a function that evaluates the items emitted by the
+     *                  source Observable, returning {@code true} if they pass
+     *                  the filter
+     * @return an Observable that emits only those items in the original
+     *         Observable that the filter evaluates as {@code true}
+     * @see <a href="https://github.com/Netflix/RxJava/wiki/Filtering-Observables#filter-or-where">filter()</a>
+     */
+    public Observable<T> filter(Func1<? super T, Boolean> predicate) {
+        return create(OperationFilter.filter(this, predicate));
+    }
+
+    /**
+     * Returns an Observable that forwards all sequentially distinct items
+     * emitted from the source Observable.
+     * <p>
+     * <img width="640" src="https://raw.github.com/wiki/Netflix/RxJava/images/rx-operators/distinctUntilChanged.png">
+     * 
+     * @return an Observable of sequentially distinct items
+     * @see <a href="https://github.com/Netflix/RxJava/wiki/Filtering-Observables#distinctuntilchanged">distinctUntilChanged()</a>
+     * @see <a href="http://msdn.microsoft.com/en-us/library/hh229494.aspx">MSDN: Observable.distinctUntilChanged</a>
+     */
+    public Observable<T> distinctUntilChanged() {
+        return create(OperationDistinctUntilChanged.distinctUntilChanged(this));
+    }
+
+    /**
+     * Returns an Observable that forwards all items emitted from the source
+     * Observable that are sequentially distinct according to a key selector
+     * function.
+     * <p>
+     * <img width="640" src="https://raw.github.com/wiki/Netflix/RxJava/images/rx-operators/distinctUntilChanged.key.png">
+     * 
+     * @param keySelector a function that projects an emitted item to a key
+     *                    value that is used for deciding whether an item is
+     *                    sequentially distinct from another one or not
+     * @return an Observable of sequentially distinct items
+     * @see <a href="https://github.com/Netflix/RxJava/wiki/Filtering-Observables#distinctuntilchanged">distinctUntilChanged()</a>
+     * @see <a href="http://msdn.microsoft.com/en-us/library/hh229508.aspx">MSDN: Observable.distinctUntilChanged</a>
+     */
+    public <U> Observable<T> distinctUntilChanged(Func1<? super T, ? extends U> keySelector) {
+        return create(OperationDistinctUntilChanged.distinctUntilChanged(this, keySelector));
+    }
+
+    /**
+     * Returns an Observable that emits all distinct items emitted from the
+     * source Observable.
+     * <p>
+     * <img width="640" src="https://raw.github.com/wiki/Netflix/RxJava/images/rx-operators/distinct.png">
+     * 
+     * @return an Observable of distinct items
+     * @see <a href="https://github.com/Netflix/RxJava/wiki/Filtering-Observables#distinct">distinct()</a>
+     * @see <a href="http://msdn.microsoft.com/en-us/library/hh229764.aspx">MSDN: Observable.distinct</a>
+     */
+    public Observable<T> distinct() {
+        return create(OperationDistinct.distinct(this));
+    }
+
+    /**
+     * Returns an Observable that emits all items emitted from the source
+     * Observable that are distinct according to a key selector function.
+     * <p>
+     * <img width="640" src="https://raw.github.com/wiki/Netflix/RxJava/images/rx-operators/distinct.key.png">
+     * 
+     * @param keySelector a function that projects an emitted item to a key
+     *                    value that is used to decide whether an item is
+     *                    distinct from another one or not
+     * @return an Observable that emits distinct items
+     * @see <a href="https://github.com/Netflix/RxJava/wiki/Filtering-Observables#distinct">distinct()</a>
+     * @see <a href="http://msdn.microsoft.com/en-us/library/hh244310.aspx">MSDN: Observable.distinct</a>
+     */
+    public <U> Observable<T> distinct(Func1<? super T, ? extends U> keySelector) {
+        return create(OperationDistinct.distinct(this, keySelector));
+    }
+
+    /**
+     * Returns the item at a specified index in a sequence.
+     * <p>
+     * <img width="640" src="https://raw.github.com/wiki/Netflix/RxJava/images/rx-operators/elementAt.png">
+     * 
+     * @param index the zero-based index of the item to retrieve
+     * @return an Observable that emits the item at the specified position in
+     *         the source sequence
+     * @throws IndexOutOfBoundsException if <code>index</code> is greater than
+     *                                   or equal to the number of elements in
+     *                                   the source sequence
+     * @throws IndexOutOfBoundsException if <code>index</code> is less than 0
+     * @see <a href="https://github.com/Netflix/RxJava/wiki/Filtering-Observables#elementat">elementAt()</a>
+     */
+    public Observable<T> elementAt(int index) {
+        return create(OperationElementAt.elementAt(this, index));
+    }
+
+    /**
+     * Returns the item at a specified index in a sequence or the default item
+     * if the index is out of range.
+     * <p>
+     * <img width="640" src="https://raw.github.com/wiki/Netflix/RxJava/images/rx-operators/elementAtOrDefault.png">
+     * 
+     * @param index the zero-based index of the item to retrieve
+     * @param defaultValue the default item
+     * @return an Observable that emits the item at the specified position in
+     *         the source sequence, or the default item if the index is outside
+     *         the bounds of the source sequence
+     * @throws IndexOutOfBoundsException if <code>index</code> is less than 0
+     * @see <a href="https://github.com/Netflix/RxJava/wiki/Filtering-Observables#elementatordefault">elementAtOrDefault()</a>
+     */
+    public Observable<T> elementAtOrDefault(int index, T defaultValue) {
+        return create(OperationElementAt.elementAtOrDefault(this, index, defaultValue));
+    }
+
+    /**
+     * Returns an {@link Observable} that emits <code>true</code> if any element
+     * of the source {@link Observable} satisfies the given condition, otherwise
+     * <code>false</code>. Note: always emits <code>false</code> if the source
+     * {@link Observable} is empty.
+     * <p>
+     * In Rx.Net this is the <code>any</code> operator but renamed in RxJava to
+     * better match Java naming idioms.
+     * <p>
+     * <img width="640" src="https://raw.github.com/wiki/Netflix/RxJava/images/rx-operators/exists.png">
+     * 
+     * @param predicate the condition to test every element
+     * @return a subscription function for creating the target Observable
+     * @see <a href="https://github.com/Netflix/RxJava/wiki/Observable-Utility-Operators#exists-and-isempty">exists()</a>
+     * @see <a href="http://msdn.microsoft.com/en-us/library/hh211993.aspx" >MSDN: Observable.Any</a> Note: the description in this page is wrong.
+     */
+    public Observable<Boolean> exists(Func1<? super T, Boolean> predicate) {
+        return create(OperationAny.exists(this, predicate));
+    }
+
+    /**
+     * Determines whether an Observable sequence contains a specified item.
+     * <p>
+     * <img width="640" src="https://raw.github.com/wiki/Netflix/RxJava/images/rx-operators/contains.png">
+     * 
+     * @param element the item to search in the sequence
+     * @return an Observable that emits <code>true</code> if the item is in the
+     *         source sequence
+     * @see <a href="https://github.com/Netflix/RxJava/wiki/Observable-Utility-Operators#contains">contains()</a>
+     * @see <a href="http://msdn.microsoft.com/en-us/library/hh228965.aspx">MSDN: Observable.Contains</a>
+     */
+    public Observable<Boolean> contains(final T element) {
+        return exists(new Func1<T, Boolean>() {
+            public Boolean call(T t1) {
+                return element == null ? t1 == null : element.equals(t1);
+            }
+        });
+    }
+
+    /**
+     * Registers an {@link Action0} to be called when this Observable invokes
+     * {@link Observer#onCompleted onCompleted} or
+     * {@link Observer#onError onError}.
+     * <p>
+     * <img width="640" src="https://raw.github.com/wiki/Netflix/RxJava/images/rx-operators/finallyDo.png">
+     * 
+     * @param action an {@link Action0} to be invoked when the source
+     *               Observable finishes
+     * @return an Observable that emits the same items as the source Observable,
+     *         then invokes the {@link Action0}
+     * @see <a href="https://github.com/Netflix/RxJava/wiki/Observable-Utility-Operators#finallydo">finallyDo()</a>
+     * @see <a href="http://msdn.microsoft.com/en-us/library/hh212133.aspx">MSDN: Observable.Finally Method</a>
+     */
+    public Observable<T> finallyDo(Action0 action) {
+        return create(OperationFinally.finallyDo(this, action));
+    }
+
+    /**
+     * Creates a new Observable by applying a function that you supply to each
+     * item emitted by the source Observable, where that function returns an
+     * Observable, and then merging those resulting Observables and emitting the
+     * results of this merger.
+     * <p>
+     * <img width="640" src="https://raw.github.com/wiki/Netflix/RxJava/images/rx-operators/flatMap.png">
+     * <p>
+     * Note: {@code mapMany} and {@code flatMap} are equivalent.
+     * 
+     * @param func a function that, when applied to an item emitted by the
+     *             source Observable, returns an Observable
+     * @return an Observable that emits the result of applying the
+     *         transformation function to each item emitted by the source
+     *         Observable and merging the results of the Observables obtained
+     *         from this transformation.
+     * @see <a href="https://github.com/Netflix/RxJava/wiki/Transforming-Observables#mapmany-or-flatmap-and-mapmanydelayerror">flatMap()</a>
+     * @see #mapMany(Func1)
+     */
+    public <R> Observable<R> flatMap(Func1<? super T, ? extends Observable<? extends R>> func) {
+        return mapMany(func);
+    }
+
+    /**
+     * Filter items emitted by an Observable.
+     * <p>
+     * <img width="640" src="https://raw.github.com/wiki/Netflix/RxJava/images/rx-operators/where.png">
+     * 
+     * @param predicate a function that evaluates an item emitted by the source
+     *                  Observable, returning {@code true} if it passes the
+     *                  filter
+     * @return an Observable that emits only those items emitted by the original
+     *         Observable that the filter evaluates as {@code true}
+     * @see <a href="https://github.com/Netflix/RxJava/wiki/Filtering-Observables#filter-or-where">where()</a>
+     * @see #filter(Func1)
+     */
+    public Observable<T> where(Func1<? super T, Boolean> predicate) {
+        return filter(predicate);
+    }
+
+    /**
+     * Returns an Observable that applies the given function to each item
+     * emitted by an Observable and emits the result.
+     * <p>
+     * <img width="640" src="https://raw.github.com/wiki/Netflix/RxJava/images/rx-operators/map.png">
+     * 
+     * @param func a function to apply to each item emitted by the Observable
+     * @return an Observable that emits the items from the source Observable,
+     *         transformed by the given function
+     * @see <a href="https://github.com/Netflix/RxJava/wiki/Transforming-Observables#map">map()</a>
+     * @see <a href="http://msdn.microsoft.com/en-us/library/hh244306.aspx">MSDN: Observable.Select</a>
+     */
+    public <R> Observable<R> map(Func1<? super T, ? extends R> func) {
+        return create(OperationMap.map(this, func));
+    }
+
+    /**
+     * Returns an Observable that applies the given function to each item
+     * emitted by an Observable and emits the result.
+     * <p>
+     * <img width="640" src="https://raw.github.com/wiki/Netflix/RxJava/images/rx-operators/map.png">
+     * 
+     * @param func a function to apply to each item emitted by the Observable.
+     *             The function takes the index of the emitted item as
+     *             additional parameter.
+     * @return an Observable that emits the items from the source Observable,
+     *         transformed by the given function
+     * @see <a href="https://github.com/Netflix/RxJava/wiki/Transforming-Observables#mapwithindex">mapWithIndex()</a>
+     * @see <a href="http://msdn.microsoft.com/en-us/library/hh244311.aspx">MSDN: Observable.Select</a>
+     */
+    public <R> Observable<R> mapWithIndex(Func2<? super T, Integer, ? extends R> func) {
+        return create(OperationMap.mapWithIndex(this, func));
+    }
+
+    /**
+     * Creates a new Observable by applying a function that you supply to each
+     * item emitted by the source Observable, where that function returns an
+     * Observable, and then merging those resulting Observables and emitting
+     * the results of this merger.
+     * <p>
+     * <img width="640" src="https://raw.github.com/wiki/Netflix/RxJava/images/rx-operators/mapMany.png">
+     * <p>
+     * Note: <code>mapMany</code> and <code>flatMap</code> are equivalent.
+     * 
+     * @param func a function that, when applied to an item emitted by the
+     *             source Observable, returns an Observable
+     * @return an Observable that emits the result of applying the
+     *         transformation function to each item emitted by the source
+     *         Observable and merging the results of the Observables obtained
+     *         from this transformation.
+     * @see <a href="https://github.com/Netflix/RxJava/wiki/Transforming-Observables#mapmany-or-flatmap-and-mapmanydelayerror">mapMany()</a>
+     * @see #flatMap(Func1)
+     */
+    public <R> Observable<R> mapMany(Func1<? super T, ? extends Observable<? extends R>> func) {
+        return create(OperationMap.mapMany(this, func));
+    }
+
+    /**
+     * Turns all of the notifications from a source Observable into
+     * {@link Observer#onNext onNext} emissions, and marks them with their
+     * original notification types within {@link Notification} objects.
+     * <p>
+     * <img width="640" src="https://raw.github.com/wiki/Netflix/RxJava/images/rx-operators/materialize.png">
+     * 
+     * @return an Observable whose items are the result of materializing the
+     *         items and notifications of the source Observable
+     * @see <a href="https://github.com/Netflix/RxJava/wiki/Observable-Utility-Operators#materialize">materialize()</a>
+     * @see <a href="http://msdn.microsoft.com/en-us/library/hh229453(v=VS.103).aspx">MSDN: Observable.materialize</a>
+     */
+    public Observable<Notification<T>> materialize() {
+        return create(OperationMaterialize.materialize(this));
+    }
+
+    /**
+     * Asynchronously subscribes and unsubscribes Observers on the specified
+     * {@link Scheduler}.
+     * <p>
+     * <img width="640" src="https://raw.github.com/wiki/Netflix/RxJava/images/rx-operators/subscribeOn.png">
+     * 
+     * @param scheduler the {@link Scheduler} to perform subscription and
+     *                  unsubscription actions on
+     * @return the source Observable modified so that its subscriptions and
+     *         unsubscriptions happen on the specified {@link Scheduler}
+     * @see <a href="https://github.com/Netflix/RxJava/wiki/Observable-Utility-Operators#subscribeon">subscribeOn()</a>
+     */
+    public Observable<T> subscribeOn(Scheduler scheduler) {
+        return create(OperationSubscribeOn.subscribeOn(this, scheduler));
+    }
+
+    /**
+     * Asynchronously notify {@link Observer}s on the specified
+     * {@link Scheduler}.
+     * <p>
+     * <img width="640" src="https://raw.github.com/wiki/Netflix/RxJava/images/rx-operators/observeOn.png">
+     * 
+     * @param scheduler the {@link Scheduler} to notify {@link Observer}s on
+     * @return the source Observable modified so that its {@link Observer}s are
+     *         notified on the specified {@link Scheduler}
+     * @see <a href="https://github.com/Netflix/RxJava/wiki/Observable-Utility-Operators#observeon">observeOn()</a>
+     */
+    public Observable<T> observeOn(Scheduler scheduler) {
+        return create(OperationObserveOn.observeOn(this, scheduler));
+    }
+
+    /**
+     * Returns an Observable that reverses the effect of
+     * {@link #materialize materialize} by transforming the {@link Notification}
+     * objects emitted by the source Observable into the items or notifications
+     * they represent.
+     * <p>
+     * <img width="640" src="https://raw.github.com/wiki/Netflix/RxJava/images/rx-operators/dematerialize.png">
+     * 
+     * @return an Observable that emits the items and notifications embedded in
+     *         the {@link Notification} objects emitted by the source Observable
+     * @throws Throwable if the source Observable is not of type
+     *                   {@code Observable<Notification<T>>}
+     * @see <a href="https://github.com/Netflix/RxJava/wiki/Observable-Utility-Operators#dematerialize">dematerialize()</a>
+     * @see <a href="http://msdn.microsoft.com/en-us/library/hh229047.aspx">MSDN: Observable.dematerialize</a>
+     */
+    @SuppressWarnings("unchecked")
+    public <T2> Observable<T2> dematerialize() {
+        return create(OperationDematerialize.dematerialize((Observable<? extends Notification<? extends T2>>) this));
+    }
+
+    /**
+     * Instruct an Observable to pass control to another Observable rather than
+     * invoking {@link Observer#onError onError} if it encounters an error.
+     * <p>
+     * <img width="640" src="https://raw.github.com/wiki/Netflix/RxJava/images/rx-operators/onErrorResumeNext.png">
+     * <p>
+     * By default, when an Observable encounters an error that prevents it from
+     * emitting the expected item to its {@link Observer}, the Observable
+     * invokes its Observer's <code>onError</code> method, and then quits
+     * without invoking any more of its Observer's methods. The
+     * <code>onErrorResumeNext</code> method changes this behavior. If you pass
+     * a function that returns an Observable (<code>resumeFunction</code>) to
+     * <code>onErrorResumeNext</code>, if the original Observable encounters an
+     * error, instead of invoking its Observer's <code>onError</code> method, it
+     * will instead relinquish control to the Observable returned from
+     * <code>resumeFunction</code>, which will invoke the Observer's
+     * {@link Observer#onNext onNext} method if it is able to do so. In such a
+     * case, because no Observable necessarily invokes <code>onError</code>, the
+     * Observer may never know that an error happened.
+     * <p>
+     * You can use this to prevent errors from propagating or to supply fallback
+     * data should errors be encountered.
+     * 
+     * @param resumeFunction a function that returns an Observable that will
+     *                       take over if the source Observable encounters an
+     *                       error
+     * @return the original Observable, with appropriately modified behavior
+     * @see <a href="https://github.com/Netflix/RxJava/wiki/Error-Handling-Operators#onerrorresumenext">onErrorResumeNext()</a>
+     */
+    public Observable<T> onErrorResumeNext(final Func1<Throwable, ? extends Observable<? extends T>> resumeFunction) {
+        return create(OperationOnErrorResumeNextViaFunction.onErrorResumeNextViaFunction(this, resumeFunction));
+    }
+
+    /**
+     * Instruct an Observable to pass control to another Observable rather than
+     * invoking {@link Observer#onError onError} if it encounters an error.
+     * <p>
+     * <img width="640" src="https://raw.github.com/wiki/Netflix/RxJava/images/rx-operators/onErrorResumeNext.png">
+     * <p>
+     * By default, when an Observable encounters an error that prevents it from
+     * emitting the expected item to its {@link Observer}, the Observable
+     * invokes its Observer's <code>onError</code> method, and then quits
+     * without invoking any more of its Observer's methods. The
+     * <code>onErrorResumeNext</code> method changes this behavior. If you pass
+     * another Observable (<code>resumeSequence</code>) to an Observable's
+     * <code>onErrorResumeNext</code> method, if the original Observable
+     * encounters an error, instead of invoking its Observer's
+     * <code>onError</code> method, it will instead relinquish control to
+     * <code>resumeSequence</code> which will invoke the Observer's
+     * {@link Observer#onNext onNext} method if it is able to do so. In such a
+     * case, because no Observable necessarily invokes <code>onError</code>, the
+     * Observer may never know that an error happened.
+     * <p>
+     * You can use this to prevent errors from propagating or to supply fallback
+     * data should errors be encountered.
+     * 
+     * @param resumeSequence a function that returns an Observable that will
+     *                       take over if the source Observable encounters an
+     *                       error
+     * @return the original Observable, with appropriately modified behavior
+     * @see <a href="https://github.com/Netflix/RxJava/wiki/Error-Handling-Operators#onerrorresumenext">onErrorResumeNext()</a>
+     */
+    public Observable<T> onErrorResumeNext(final Observable<? extends T> resumeSequence) {
+        return create(OperationOnErrorResumeNextViaObservable.onErrorResumeNextViaObservable(this, resumeSequence));
+    }
+
+    /**
+     * Instruct an Observable to pass control to another Observable rather than
+     * invoking {@link Observer#onError onError} if it encounters an error of
+     * type {@link java.lang.Exception}.
+     * <p>
+     * This differs from {@link #onErrorResumeNext} in that this one does not
+     * handle {@link java.lang.Throwable} or {@link java.lang.Error} but lets
+     * those continue through.
+     * <p>
+     * <img width="640" src="https://raw.github.com/wiki/Netflix/RxJava/images/rx-operators/onExceptionResumeNextViaObservable.png">
+     * <p>
+     * By default, when an Observable encounters an error that prevents it from
+     * emitting the expected item to its {@link Observer}, the Observable
+     * invokes its Observer's <code>onError</code> method, and then quits
+     * without invoking any more of its Observer's methods. The
+     * <code>onErrorResumeNext</code> method changes this behavior. If you pass
+     * another Observable (<code>resumeSequence</code>) to an Observable's
+     * <code>onErrorResumeNext</code> method, if the original Observable
+     * encounters an error, instead of invoking its Observer's
+     * <code>onError</code> method, it will instead relinquish control to
+     * <code>resumeSequence</code> which will invoke the Observer's
+     * {@link Observer#onNext onNext} method if it is able to do so. In such a
+     * case, because no Observable necessarily invokes <code>onError</code>,
+     * the Observer may never know that an error happened.
+     * <p>
+     * You can use this to prevent errors from propagating or to supply fallback
+     * data should errors be encountered.
+     * 
+     * @param resumeSequence a function that returns an Observable that will
+     *                       take over if the source Observable encounters an
+     *                       error
+     * @return the original Observable, with appropriately modified behavior
+     * @see <a href="https://github.com/Netflix/RxJava/wiki/Error-Handling-Operators#onexceptionresumenextviaobservable">onExceptionResumeNextViaObservable()</a>
+     */
+    public Observable<T> onExceptionResumeNext(final Observable<? extends T> resumeSequence) {
+        return create(OperationOnExceptionResumeNextViaObservable.onExceptionResumeNextViaObservable(this, resumeSequence));
+    }
+
+    /**
+     * Instruct an Observable to emit an item (returned by a specified function)
+     * rather than invoking {@link Observer#onError onError} if it encounters an
+     * error.
+     * <p>
+     * <img width="640" src="https://raw.github.com/wiki/Netflix/RxJava/images/rx-operators/onErrorReturn.png">
+     * <p>
+     * By default, when an Observable encounters an error that prevents it from
+     * emitting the expected item to its {@link Observer}, the Observable
+     * invokes its Observer's <code>onError</code> method, and then quits
+     * without invoking any more of its Observer's methods. The
+     * <code>onErrorReturn</code> method changes this behavior. If you pass a
+     * function (<code>resumeFunction</code>) to an Observable's
+     * <code>onErrorReturn</code> method, if the original Observable encounters
+     * an error, instead of invoking its Observer's <code>onError</code> method,
+     * it will instead pass the return value of <code>resumeFunction</code> to
+     * the Observer's {@link Observer#onNext onNext} method.
+     * <p>
+     * You can use this to prevent errors from propagating or to supply fallback
+     * data should errors be encountered.
+     * 
+     * @param resumeFunction a function that returns an item that the new
+     *                       Observable will emit if the source Observable
+     *                       encounters an error
+     * @return the original Observable with appropriately modified behavior
+     * @see <a href="https://github.com/Netflix/RxJava/wiki/Error-Handling-Operators#onerrorreturn">onErrorReturn()</a>
+     */
+    public Observable<T> onErrorReturn(Func1<Throwable, ? extends T> resumeFunction) {
+        return create(OperationOnErrorReturn.onErrorReturn(this, resumeFunction));
+    }
+
+    /**
+     * Returns an Observable that applies a function of your choosing to the
+     * first item emitted by a source Observable, then feeds the result of that
+     * function along with the second item emitted by the source Observable into
+     * the same function, and so on until all items have been emitted by the
+     * source Observable, and emits the final result from the final call to your
+     * function as its sole item.
+     * <p>
+     * <img width="640" src="https://raw.github.com/wiki/Netflix/RxJava/images/rx-operators/reduce.png">
+     * <p>
+     * This technique, which is called "reduce" or "aggregate" here, is
+     * sometimes called "fold," "accumulate," "compress," or "inject" in other
+     * programming contexts. Groovy, for instance, has an <code>inject</code>
+     * method that does a similar operation on lists.
+     * 
+     * @param accumulator an accumulator function to be invoked on each item
+     *                    emitted by the source Observable, whose result will
+     *                    be used in the next accumulator call
+     * @return an Observable that emits a single item that is the result of
+     *         accumulating the output from the source Observable
+     * @throws IllegalArgumentException if the Observable sequence is empty
+     * @see <a href="https://github.com/Netflix/RxJava/wiki/Transforming-Observables#reduce-or-aggregate">reduce()</a>
+     * @see <a href="http://msdn.microsoft.com/en-us/library/hh229154.aspx">MSDN: Observable.Aggregate</a>
+     * @see <a href="http://en.wikipedia.org/wiki/Fold_(higher-order_function)">Wikipedia: Fold (higher-order function)</a>
+     */
+    public Observable<T> reduce(Func2<T, T, T> accumulator) {
+        /*
+         * Discussion and confirmation of implementation at https://github.com/Netflix/RxJava/issues/423#issuecomment-27642532
+         * 
+         * It should use last() not takeLast(1) since it needs to emit an error if the sequence is empty.
+         */
+        return create(OperationScan.scan(this, accumulator)).last();
+    }
+
+    /**
+     * Returns an Observable that counts the total number of items in the
+     * source Observable.
+     * <p>
+     * <img width="640" src="https://raw.github.com/wiki/Netflix/RxJava/images/rx-operators/count.png">
+     * 
+     * @return an Observable that emits the number of counted elements of the
+     *         source Observable as its single item
+     * @see <a href="https://github.com/Netflix/RxJava/wiki/Mathematical-Operators#count">count()</a>
+     * @see <a href="http://msdn.microsoft.com/en-us/library/hh229470.aspx">MSDN: Observable.Count</a>
+     */
+    public Observable<Integer> count() {
+        return reduce(0, new Func2<Integer, T, Integer>() {
+            @Override
+            public Integer call(Integer t1, T t2) {
+                return t1 + 1;
+            }
+        });
+    }
+
+    /**
+     * Returns an Observable that sums up the integers emitted by the source
+     * Observable.
+     * <p>
+     * <img width="640" src="https://raw.github.com/wiki/Netflix/RxJava/images/rx-operators/sum.png">
+     * 
+     * @param source source Observable to compute the sum of
+     * @return an Observable that emits the sum of all the items of the
+     *         source Observable as its single item
+     * @see <a href="https://github.com/Netflix/RxJava/wiki/Mathematical-Operators#sum">sum()</a>
+     * @see <a href="http://msdn.microsoft.com/en-us/library/system.reactive.linq.observable.sum.aspx">MSDN: Observable.Sum</a>
+     */
+    public static Observable<Integer> sum(Observable<Integer> source) {
+        return OperationSum.sum(source);
+    }
+
+    /**
+     * Returns an Observable that sums up the longs emitted by the source
+     * Observable.
+     * <p>
+     * <img width="640" src="https://raw.github.com/wiki/Netflix/RxJava/images/rx-operators/sum.png">
+     * 
+     * @param source source Observable to compute the sum of
+     * @return an Observable that emits the sum of all the items of the
+     *         source Observable as its single item
+     * @see <a href="https://github.com/Netflix/RxJava/wiki/Mathematical-Operators#sum">sumLongs()</a>
+     * @see <a href="http://msdn.microsoft.com/en-us/library/system.reactive.linq.observable.sum.aspx">MSDN: Observable.Sum</a>
+     */
+    public static Observable<Long> sumLongs(Observable<Long> source) {
+        return OperationSum.sumLongs(source);
+    }
+
+    /**
+     * Returns an Observable that sums up the floats emitted by the source
+     * Observable.
+     * <p>
+     * <img width="640" src="https://raw.github.com/wiki/Netflix/RxJava/images/rx-operators/sum.png">
+     * 
+     * @param source source Observable to compute the sum of
+     * @return an Observable that emits the sum of all the items of the
+     *         source Observable as its single item
+     * @see <a href="https://github.com/Netflix/RxJava/wiki/Mathematical-Operators#sum">sumFloats()</a>
+     * @see <a href="http://msdn.microsoft.com/en-us/library/system.reactive.linq.observable.sum.aspx">MSDN: Observable.Sum</a>
+     */
+    public static Observable<Float> sumFloats(Observable<Float> source) {
+        return OperationSum.sumFloats(source);
+    }
+
+    /**
+     * Returns an Observable that sums up the doubles emitted by the source
+     * Observable.
+     * <p>
+     * <img width="640" src="https://raw.github.com/wiki/Netflix/RxJava/images/rx-operators/sum.png">
+     * 
+     * @param source source Observable to compute the sum of
+     * @return an Observable that emits the sum of all the items of the
+     *         source Observable as its single item
+     * @see <a href="https://github.com/Netflix/RxJava/wiki/Mathematical-Operators#sum">sumDoubles()</a>
+     * @see <a href="http://msdn.microsoft.com/en-us/library/system.reactive.linq.observable.sum.aspx">MSDN: Observable.Sum</a>
+     */
+    public static Observable<Double> sumDoubles(Observable<Double> source) {
+        return OperationSum.sumDoubles(source);
+    }
+
+    /**
+     * Returns an Observable that computes the average of the integers emitted
+     * by the source Observable.
+     * <p>
+     * <img width="640" src="https://raw.github.com/wiki/Netflix/RxJava/images/rx-operators/average.png">
+     * 
+     * @param source source observable to compute the average of
+     * @return an Observable that emits the average of all the items emitted by
+     *         the source Observable as its single item
+     * @throws IllegalArgumentException if the Observable sequence is empty
+     * @see <a href="https://github.com/Netflix/RxJava/wiki/Mathematical-Operators#average">average()</a>
+     * @see <a href="http://msdn.microsoft.com/en-us/library/system.reactive.linq.observable.average.aspx">MSDN: Observable.Average</a>
+     */
+    public static Observable<Integer> average(Observable<Integer> source) {
+        return OperationAverage.average(source);
+    }
+
+    /**
+     * Returns an Observable that computes the average of the longs emitted by
+     * the source Observable.
+     * <p>
+     * <img width="640" src="https://raw.github.com/wiki/Netflix/RxJava/images/rx-operators/average.png">
+     * 
+     * @param source source observable to compute the average of
+     * @return an Observable that emits the average of all the items emitted by
+     *         the source Observable as its single item
+     * @see <a href="https://github.com/Netflix/RxJava/wiki/Mathematical-Operators#average">averageLongs()</a>
+     * @see <a href="http://msdn.microsoft.com/en-us/library/system.reactive.linq.observable.average.aspx">MSDN: Observable.Average</a>
+     */
+    public static Observable<Long> averageLongs(Observable<Long> source) {
+        return OperationAverage.averageLongs(source);
+    }
+
+    /**
+     * Returns an Observable that computes the average of the floats emitted by
+     * the source Observable.
+     * <p>
+     * <img width="640" src="https://raw.github.com/wiki/Netflix/RxJava/images/rx-operators/average.png">
+     * 
+     * @param source source observable to compute the average of
+     * @return an Observable that emits the average of all the items emitted by
+     *         the source Observable as its single item
+     * @see <a href="https://github.com/Netflix/RxJava/wiki/Mathematical-Operators#average">averageFloats()</a>
+     * @see <a href="http://msdn.microsoft.com/en-us/library/system.reactive.linq.observable.average.aspx">MSDN: Observable.Average</a>
+     */
+    public static Observable<Float> averageFloats(Observable<Float> source) {
+        return OperationAverage.averageFloats(source);
+    }
+
+    /**
+     * Returns an Observable that computes the average of the doubles emitted
+     * by the source Observable.
+     * <p>
+     * <img width="640" src="https://raw.github.com/wiki/Netflix/RxJava/images/rx-operators/average.png">
+     * 
+     * @param source source observable to compute the average of
+     * @return an Observable that emits the average of all the items emitted by
+     *         the source Observable as its single item
+     * @see <a href="https://github.com/Netflix/RxJava/wiki/Mathematical-Operators#average">averageDoubles()</a>
+     * @see <a href="http://msdn.microsoft.com/en-us/library/system.reactive.linq.observable.average.aspx">MSDN: Observable.Average</a>
+     */
+    public static Observable<Double> averageDoubles(Observable<Double> source) {
+        return OperationAverage.averageDoubles(source);
+    }
+
+    /**
+     * Returns the minimum item emitted by an Observable. If there are more than
+     * one minimum items, its returns the last one.
+     * <p>
+     * <img width="640" src="https://raw.github.com/wiki/Netflix/RxJava/images/rx-operators/min.png">
+     *
+     * @param source an Observable sequence to determine the minimum item of
+     * @return an Observable that emits the minimum item
+     * @throws IllegalArgumentException if the source is empty
+     * @see <a href="http://msdn.microsoft.com/en-us/library/hh229715.aspx">MSDN: Observable.Min</a>
+     */
+    public static <T extends Comparable<? super T>> Observable<T> min(Observable<T> source) {
+        return OperationMinMax.min(source);
+    }
+
+    /**
+     * Returns the minimum item emitted by an Observable according to a
+     * specified comparator. If there are more than one minimum items, it
+     * returns the last one.
+     * <p>
+     * <img width="640" src="https://raw.github.com/wiki/Netflix/RxJava/images/rx-operators/min.png">
+     *
+     * @param comparator the comparer used to compare elements
+     * @return an Observable that emits the minimum value according to the
+     *         specified comparator
+     * @throws IllegalArgumentException if the source is empty
+     * @see <a href="https://github.com/Netflix/RxJava/wiki/Mathematical-Operators#min">min()</a>
+     * @see <a href="http://msdn.microsoft.com/en-us/library/hh229095.aspx">MSDN: Observable.Min</a>
+     */
+    public Observable<T> min(Comparator<? super T> comparator) {
+        return OperationMinMax.min(this, comparator);
+    }
+
+    /**
+     * Returns the items emitted by an Observable sequence with the minimum key
+     * value. For an empty source, returns an Observable that emits an empty
+     * List.
+     * <p>
+     * <img width="640" src="https://raw.github.com/wiki/Netflix/RxJava/images/rx-operators/minBy.png">
+     *
+     * @param selector the key selector function
+     * @return an Observable that emits a List of the items with the minimum key
+     *         value
+     * @see <a href="https://github.com/Netflix/RxJava/wiki/Mathematical-Operators#minby">minBy()</a>
+     * @see <a href="http://msdn.microsoft.com/en-us/library/hh228970.aspx">MSDN: Observable.MinBy</a>
+     */
+    public <R extends Comparable<? super R>> Observable<List<T>> minBy(Func1<T, R> selector) {
+        return OperationMinMax.minBy(this, selector);
+    }
+
+    /**
+     * Returns the elements emitted by an Observable with the minimum key value 
+     * according to the specified comparator. For an empty source, it returns an
+     * Observable that emits an empty List.
+     * <p>
+     * <img width="640" src="https://raw.github.com/wiki/Netflix/RxJava/images/rx-operators/minBy.png">
+     *
+     * @param selector the key selector function
+     * @param comparator the comparator used to compare key values
+     * @return an Observable that emits a List of the elements with the minimum
+     *         key value according to the specified comparator
+     * @see <a href="https://github.com/Netflix/RxJava/wiki/Mathematical-Operators#minby">minBy()</a>
+     * @see <a href="http://msdn.microsoft.com/en-us/library/hh228970.aspx">MSDN: Observable.MinBy</a>
+     */
+    public <R> Observable<List<T>> minBy(Func1<T, R> selector, Comparator<? super R> comparator) {
+        return OperationMinMax.minBy(this, selector, comparator);
+    }
+
+    /**
+     * Returns the maximum item emitted by an Observable. If there is more
+     * than one maximum item, it returns the last one.
+     * <p>
+     * <img width="640" src="https://raw.github.com/wiki/Netflix/RxJava/images/rx-operators/max.png">
+     *
+     * @param source an Observable to determine the maximum item of
+     * @return an Observable that emits the maximum element
+     * @throws IllegalArgumentException if the source is empty
+     * @see <a href="https://github.com/Netflix/RxJava/wiki/Mathematical-Operators#max">max()</a>
+     * @see <a href="http://msdn.microsoft.com/en-us/library/hh211837.aspx">MSDN: Observable.Max</a>
+     */
+    public static <T extends Comparable<? super T>> Observable<T> max(Observable<T> source) {
+        return OperationMinMax.max(source);
+    }
+
+    /**
+     * Returns the maximum item emitted by an Observable according to the
+     * specified comparator. If there is more than one maximum item, it returns
+     * the last one.
+     * <p>
+     * <img width="640" src="https://raw.github.com/wiki/Netflix/RxJava/images/rx-operators/max.png">
+     *
+     * @param comparator the comparer used to compare items
+     * @return an Observable that emits the maximum item according to the
+     *         specified comparator
+     * @throws IllegalArgumentException if the source is empty
+     * @see <a href="https://github.com/Netflix/RxJava/wiki/Mathematical-Operators#max">max()</a>
+     * @see <a href="http://msdn.microsoft.com/en-us/library/hh211635.aspx">MSDN: Observable.Max</a>
+     */
+    public Observable<T> max(Comparator<? super T> comparator) {
+        return OperationMinMax.max(this, comparator);
+    }
+
+    /**
+     * Returns the items emitted by an Observable with the maximum key value.
+     * For an empty source, it returns an Observable that emits an empty List.
+     * <p>
+     * <img width="640" src="https://raw.github.com/wiki/Netflix/RxJava/images/rx-operators/maxBy.png">
+     *
+     * @param selector the key selector function
+     * @return an Observable that emits a List of the items with the maximum key
+     *         value
+     * @see <a href="https://github.com/Netflix/RxJava/wiki/Mathematical-Operators#maxby">maxBy()</a>
+     * @see <a href="http://msdn.microsoft.com/en-us/library/hh229058.aspx">MSDN: Observable.MaxBy</a>
+     */
+    public <R extends Comparable<? super R>> Observable<List<T>> maxBy(Func1<T, R> selector) {
+        return OperationMinMax.maxBy(this, selector);
+    }
+
+    /**
+     * Returns the items emitted by an Observable with the maximum key value
+     * according to the specified comparator. For an empty source, it returns an
+     * Observable that emits an empty List.
+     * <p>
+     * <img width="640" src="https://raw.github.com/wiki/Netflix/RxJava/images/rx-operators/maxBy.png">
+     *
+     * @param selector the key selector function
+     * @param comparator the comparator used to compare key values
+     * @return an Observable that emits a List of the elements with the maximum
+     *         key value according to the specified comparator
+     * @see <a href="https://github.com/Netflix/RxJava/wiki/Mathematical-Operators#maxby">maxBy()</a>
+     * @see <a href="http://msdn.microsoft.com/en-us/library/hh244330.aspx">MSDN: Observable.MaxBy</a>
+     */
+    public <R> Observable<List<T>> maxBy(Func1<T, R> selector, Comparator<? super R> comparator) {
+        return OperationMinMax.maxBy(this, selector, comparator);
+    }
+
+    /**
+     * Returns a {@link ConnectableObservable} that shares a single subscription
+     * to the underlying Observable that will replay all of its items and
+     * notifications to any future {@link Observer}.
+     * <p>
+     * <img width="640" src="https://raw.github.com/wiki/Netflix/RxJava/images/rx-operators/replay.png">
+     * 
+     * @return a {@link ConnectableObservable} that upon connection causes the
+     *         source Observable to emit items to its {@link Observer}s
+     * @see <a href="https://github.com/Netflix/RxJava/wiki/Connectable-Observable-Operators#observablereplay">replay()</a>
+     */
+    public ConnectableObservable<T> replay() {
+        return OperationMulticast.multicast(this, ReplaySubject.<T> create());
+    }
+
+    /**
+     * Retry subscription to origin Observable upto given retry count.
+     * <p>
+     * <img width="640" src="https://raw.github.com/wiki/Netflix/RxJava/images/rx-operators/retry.png">
+     * <p>
+     * If {@link Observer#onError} is invoked the source Observable will be
+     * re-subscribed to as many times as defined by retryCount.
+     * <p>
+     * Any {@link Observer#onNext} calls received on each attempt will be
+     * emitted and concatenated together.
+     * <p>
+     * For example, if an Observable fails on first time but emits [1, 2] then
+     * succeeds the second time and emits [1, 2, 3, 4, 5] then the complete
+     * output would be [1, 2, 1, 2, 3, 4, 5, onCompleted].
+     * 
+     * @param retryCount number of retry attempts before failing
+     * @return an Observable with retry logic
+     * @see <a href="https://github.com/Netflix/RxJava/wiki/Error-Handling-Operators#retry">retry()</a>
+     */
+    public Observable<T> retry(int retryCount) {
+        return create(OperationRetry.retry(this, retryCount));
+    }
+
+    /**
+     * Retry subscription to origin Observable whenever <code>onError</code> is
+     * called (infinite retry count).
+     * <p>
+     * <img width="640" src="https://raw.github.com/wiki/Netflix/RxJava/images/rx-operators/retry.png">
+     * <p>
+     * If {@link Observer#onError} is invoked the source Observable will be
+     * re-subscribed to.
+     * <p>
+     * Any {@link Observer#onNext} calls received on each attempt will be
+     * emitted and concatenated together.
+     * <p>
+     * For example, if an Observable fails on first time but emits [1, 2] then
+     * succeeds the second time and emits [1, 2, 3, 4, 5] then the complete
+     * output would be [1, 2, 1, 2, 3, 4, 5, onCompleted].
+     * 
+     * @return an Observable with retry logic
+     * @see <a href="https://github.com/Netflix/RxJava/wiki/Error-Handling-Operators#retry">retry()</a>
+     */
+    public Observable<T> retry() {
+        return create(OperationRetry.retry(this));
+    }
+
+    /**
+     * This method has similar behavior to {@link #replay} except that this
+     * auto-subscribes to the source Observable rather than returning a
+     * {@link ConnectableObservable}.
+     * <p>
+     * <img width="640" src="https://raw.github.com/wiki/Netflix/RxJava/images/rx-operators/cache.png">
+     * <p>
+     * This is useful when you want an Observable to cache responses and you
+     * can't control the subscribe/unsubscribe behavior of all the
+     * {@link Observer}s.
+     * <p>
+     * Note: You sacrifice the ability to unsubscribe from the origin when you
+     * use the <code>cache()</code> operator so be careful not to use this
+     * operator on Observables that emit an infinite or very large number of
+     * items that will use up memory.
+     * 
+     * @return an Observable that, when first subscribed to, caches all of its
+     *         notifications for the benefit of subsequent subscribers.
+     * @see <a href="https://github.com/Netflix/RxJava/wiki/Observable-Utility-Operators#cache">cache()</a>
+     */
+    public Observable<T> cache() {
+        return create(OperationCache.cache(this));
+    }
+
+    /**
+     * Perform work in parallel by sharding an {@code Observable<T>} on a
+     * {@link Schedulers#threadPoolForComputation()} {@link Scheduler} and
+     * return an {@code Observable<R>} with the output.
+     * <p>
+     * <img width="640" src="https://raw.github.com/wiki/Netflix/RxJava/images/rx-operators/parallel.png">
+     * 
+     * @param f a {@link Func1} that applies Observable operators to
+     *          {@code Observable<T>} in parallel and returns an
+     *          {@code Observable<R>}
+     * @return an Observable with the output of the {@link Func1} executed on a
+     *         {@link Scheduler}
+     * @see <a href="https://github.com/Netflix/RxJava/wiki/Observable-Utility-Operators#parallel">parallel()</a>
+     */
+    public <R> Observable<R> parallel(Func1<Observable<T>, Observable<R>> f) {
+        return OperationParallel.parallel(this, f);
+    }
+
+    /**
+     * Perform work in parallel by sharding an {@code Observable<T>} on a
+     * {@link Scheduler} and return an {@code Observable<R>} with the output.
+     * <p>
+     * <img width="640" src="https://raw.github.com/wiki/Netflix/RxJava/images/rx-operators/parallel.png">
+     * 
+     * @param f a {@link Func1} that applies Observable operators to
+     *          {@code Observable<T>} in parallel and returns an
+     *          {@code Observable<R>}
+     * @param s a {@link Scheduler} to perform the work on
+     * @return an Observable with the output of the {@link Func1} executed on a
+     *         {@link Scheduler}
+     * @see <a href="https://github.com/Netflix/RxJava/wiki/Observable-Utility-Operators#parallel">parallel()</a>
+     */
+
+    public <R> Observable<R> parallel(final Func1<Observable<T>, Observable<R>> f, final Scheduler s) {
+        return OperationParallel.parallel(this, f, s);
+    }
+
+    
+    /**
+     * Merges an <code>Observable&lt;Observable&lt;T&gt;&gt;</code> to
+     * <code>Observable&lt;Observable&lt;T&gt;&gt;</code> with the number of
+     * inner Observables defined by <code>parallelObservables</code>.
+     * <p>
+     * For example, if the original
+     * <code>Observable&lt;Observable&lt;T&gt;&gt;</code> has 100 Observables to
+     * be emitted and <code>parallelObservables</code> is 8, the 100 will be
+     * grouped onto 8 output Observables.
+     * <p>
+     * This is a mechanism for efficiently processing <i>n</i> number of
+     * Observables on a smaller <i>m</i> number of resources (typically CPU
+     * cores).
+     * <p>
+     * <img width="640" src="https://raw.github.com/wiki/Netflix/RxJava/images/rx-operators/parallelMerge.png">
+     * 
+     * @param parallelObservables the number of Observables to merge into
+     * @return an Observable of Observables constrained to number defined by
+     *         <code>parallelObservables</code>
+     * @see <a href="https://github.com/Netflix/RxJava/wiki/Combining-Observables#parallelmerge">parallelMerge()</a>
+     */
+    public static <T> Observable<Observable<T>> parallelMerge(Observable<Observable<T>> source, int parallelObservables) {
+        return OperationParallelMerge.parallelMerge(source, parallelObservables);
+    }
+    
+    /**
+     * Merges an <code>Observable&lt;Observable&lt;T&gt;&gt;</code> to
+     * <code>Observable&lt;Observable&lt;T&gt;&gt;</code> with the number of
+     * inner Observables defined by <code>parallelObservables</code> and runs
+     * each Observable on the defined Scheduler.
+     * <p>
+     * For example, if the original
+     * <code>Observable&lt;Observable&lt;T&gt;&gt;</code> has 100 Observables to
+     * be emitted and <code>parallelObservables</code> is 8, the 100 will be
+     * grouped onto 8 output Observables.
+     * <p>
+     * This is a mechanism for efficiently processing <i>n</i> number of
+     * Observables on a smaller <i>m</i> number of resources (typically CPU
+     * cores).
+     * <p>
+     * <img width="640" src="https://raw.github.com/wiki/Netflix/RxJava/images/rx-operators/parallelMerge.png">
+     * 
+     * @param parallelObservables the number of Observables to merge into
+     * @return an Observable of Observables constrained to number defined by
+     *         <code>parallelObservables</code>.
+     * @see <a href="https://github.com/Netflix/RxJava/wiki/Combining-Observables#parallelmerge">parallelMerge()</a>
+     */
+    public static <T> Observable<Observable<T>> parallelMerge(Observable<Observable<T>> source, int parallelObservables, Scheduler scheduler) {
+        return OperationParallelMerge.parallelMerge(source, parallelObservables, scheduler);
+    }
+    
+    /**
+     * Returns a {@link ConnectableObservable}, which waits until its
+     * {@link ConnectableObservable#connect connect} method is called before it
+     * begins emitting items to those {@link Observer}s that have subscribed to
+     * it.
+     * <p>
+     * <img width="640" src="https://raw.github.com/wiki/Netflix/RxJava/images/rx-operators/publishConnect.png">
+     * 
+     * @return a {@link ConnectableObservable} that upon connection causes the
+     *         source Observable to emit items to its {@link Observer}s
+     * @see <a href="https://github.com/Netflix/RxJava/wiki/Connectable-Observable-Operators#observablepublish-and-observablemulticast">publish()</a>
+     */
+    public ConnectableObservable<T> publish() {
+        return OperationMulticast.multicast(this, PublishSubject.<T> create());
+    }
+
+    /**
+     * Returns a {@link ConnectableObservable} that shares a single subscription
+     * that contains the last notification only.
+     * <p>
+     * <img width="640" src="https://raw.github.com/wiki/Netflix/RxJava/images/rx-operators/publishLast.png">
+     * 
+     * @return a {@link ConnectableObservable}
+     * @see <a href="https://github.com/Netflix/RxJava/wiki/Connectable-Observable-Operators#observablepublishlast">publishLast()</a>
+     */
+    public ConnectableObservable<T> publishLast() {
+        return OperationMulticast.multicast(this, AsyncSubject.<T> create());
+    }
+
+    /**
+     * Synonymous with <code>reduce()</code>.
+     * <p>
+     * <img width="640" src="https://raw.github.com/wiki/Netflix/RxJava/images/rx-operators/aggregate.png">
+     *
+     * @see <a href="https://github.com/Netflix/RxJava/wiki/Transforming-Observables#reduce-or-aggregate">aggregate()</a>
+     * @see #reduce(Func2)
+     */
+    public Observable<T> aggregate(Func2<T, T, T> accumulator) {
+        return reduce(accumulator);
+    }
+
+    /**
+     * Returns an Observable that applies a function of your choosing to the
+     * first item emitted by a source Observable, then feeds the result of that
+     * function along with the second item emitted by an Observable into the
+     * same function, and so on until all items have been emitted by the source
+     * Observable, emitting the final result from the final call to your
+     * function as its sole item.
+     * <p>
+     * <img width="640" src="https://raw.github.com/wiki/Netflix/RxJava/images/rx-operators/reduceSeed.png">
+     * <p>
+     * This technique, which is called "reduce" or "aggregate" here, is
+     * sometimes called "fold," "accumulate," "compress," or "inject" in other
+     * programming contexts. Groovy, for instance, has an <code>inject</code>
+     * method that does a similar operation on lists.
+     * 
+     * @param initialValue the initial (seed) accumulator value
+     * @param accumulator an accumulator function to be invoked on each item
+     *                    emitted by the source Observable, the result of which
+     *                    will be used in the next accumulator call
+     * @return an Observable that emits a single item that is the result of
+     *         accumulating the output from the items emitted by the source
+     *         Observable
+     * @see <a href="https://github.com/Netflix/RxJava/wiki/Transforming-Observables#reduce-or-aggregate">reduce()</a>
+     * @see <a href="http://msdn.microsoft.com/en-us/library/hh229154.aspx">MSDN: Observable.Aggregate</a>
+     * @see <a href="http://en.wikipedia.org/wiki/Fold_(higher-order_function)">Wikipedia: Fold (higher-order function)</a>
+     */
+    public <R> Observable<R> reduce(R initialValue, Func2<R, ? super T, R> accumulator) {
+        return create(OperationScan.scan(this, initialValue, accumulator)).takeLast(1);
+    }
+
+    /**
+     * Synonymous with <code>reduce()</code>.
+     * <p>
+     * <img width="640" src="https://raw.github.com/wiki/Netflix/RxJava/images/rx-operators/aggregateSeed.png">
+     * 
+     * @see <a href="https://github.com/Netflix/RxJava/wiki/Transforming-Observables#reduce-or-aggregate">aggregate()</a>
+     * @see #reduce(Object, Func2)
+     */
+    public <R> Observable<R> aggregate(R initialValue, Func2<R, ? super T, R> accumulator) {
+        return reduce(initialValue, accumulator);
+    }
+
+    /**
+     * Returns an Observable that applies a function of your choosing to the
+     * first item emitted by a source Observable, then feeds the result of that
+     * function along with the second item emitted by an Observable into the
+     * same function, and so on until all items have been emitted by the source
+     * Observable, emitting the result of each of these iterations.
+     * <p>
+     * <img width="640" src="https://raw.github.com/wiki/Netflix/RxJava/images/rx-operators/scan.png">
+     * <p>
+     * This sort of function is sometimes called an accumulator.
+     * <p>
+     * Note that when you pass a seed to <code>scan()</code> the resulting
+     * Observable will emit that seed as its first emitted item.
+     * 
+     * @param accumulator an accumulator function to be invoked on each item
+     *                    emitted by the source Observable, whose result will be
+     *                    emitted to {@link Observer}s via
+     *                    {@link Observer#onNext onNext} and used in the next
+     *                    accumulator call
+     * @return an Observable that emits the results of each call to the
+     *         accumulator function
+     * @see <a href="https://github.com/Netflix/RxJava/wiki/Transforming-Observables#scan">scan()</a>
+     * @see <a href="http://msdn.microsoft.com/en-us/library/hh211665.aspx">MSDN: Observable.Scan</a>
+     */
+    public Observable<T> scan(Func2<T, T, T> accumulator) {
+        return create(OperationScan.scan(this, accumulator));
+    }
+
+    /**
+     * Returns an Observable that emits the results of sampling the items
+     * emitted by the source Observable at a specified time interval.
+     * <p>
+     * <img width="640" src="https://raw.github.com/wiki/Netflix/RxJava/images/rx-operators/sample.png">
+     * 
+     * @param period the sampling rate
+     * @param unit the {@link TimeUnit} in which <code>period</code> is defined
+     * @return an Observable that emits the results of sampling the items
+     *         emitted by the source Observable at the specified time interval
+     * @see <a href="https://github.com/Netflix/RxJava/wiki/Filtering-Observables#sample-or-throttlelast">sample()</a>
+     */
+    public Observable<T> sample(long period, TimeUnit unit) {
+        return create(OperationSample.sample(this, period, unit));
+    }
+
+    /**
+     * Returns an Observable that emits the results of sampling the items
+     * emitted by the source Observable at a specified time interval.
+     * <p>
+     * <img width="640" src="https://raw.github.com/wiki/Netflix/RxJava/images/rx-operators/sample.png">
+     * 
+     * @param period the sampling rate
+     * @param unit the {@link TimeUnit} in which <code>period</code> is defined
+     * @param scheduler the {@link Scheduler} to use when sampling
+     * @return an Observable that emits the results of sampling the items
+     *         emitted by the source Observable at the specified time interval
+     * @see <a href="https://github.com/Netflix/RxJava/wiki/Filtering-Observables#sample-or-throttlelast">sample()</a>
+     */
+    public Observable<T> sample(long period, TimeUnit unit, Scheduler scheduler) {
+        return create(OperationSample.sample(this, period, unit, scheduler));
+    }
+
+    /**
+     * Returns an Observable that applies a function of your choosing to the
+     * first item emitted by a source Observable, then feeds the result of that
+     * function along with the second item emitted by an Observable into the
+     * same function, and so on until all items have been emitted by the source
+     * Observable, emitting the result of each of these iterations.
+     * <p>
+     * <img width="640" src="https://raw.github.com/wiki/Netflix/RxJava/images/rx-operators/scanSeed.png">
+     * <p>
+     * This sort of function is sometimes called an accumulator.
+     * <p>
+     * Note that when you pass a seed to <code>scan()</code> the resulting
+     * Observable will emit that seed as its first emitted item.
+     * 
+     * @param initialValue the initial (seed) accumulator value
+     * @param accumulator an accumulator function to be invoked on each item
+     *                    emitted by the source Observable, whose result will be
+     *                    emitted to {@link Observer}s via
+     *                    {@link Observer#onNext onNext} and used in the next
+     *                    accumulator call
+     * @return an Observable that emits the results of each call to the
+     *         accumulator function
+     * @see <a href="https://github.com/Netflix/RxJava/wiki/Transforming-Observables#scan">scan()</a>
+     * @see <a href="http://msdn.microsoft.com/en-us/library/hh211665.aspx">MSDN: Observable.Scan</a>
+     */
+    public <R> Observable<R> scan(R initialValue, Func2<R, ? super T, R> accumulator) {
+        return create(OperationScan.scan(this, initialValue, accumulator));
+    }
+
+    /**
+     * Returns an Observable that emits a Boolean that indicates whether all of
+     * the items emitted by the source Observable satisfy a condition.
+     * <p>
+     * <img width="640" src="https://raw.github.com/wiki/Netflix/RxJava/images/rx-operators/all.png">
+     * 
+     * @param predicate a function that evaluates an item and returns a Boolean
+     * @return an Observable that emits <code>true</code> if all items emitted
+     *         by the source Observable satisfy the predicate; otherwise,
+     *         <code>false</code>
+     * @see <a href="https://github.com/Netflix/RxJava/wiki/Observable-Utility-Operators#all">all()</a>
+     */
+    public Observable<Boolean> all(Func1<? super T, Boolean> predicate) {
+        return create(OperationAll.all(this, predicate));
+    }
+
+    /**
+     * Returns an Observable that skips the first <code>num</code> items emitted
+     * by the source Observable and emits the remainder.
+     * <p>
+     * <img width="640" src="https://raw.github.com/wiki/Netflix/RxJava/images/rx-operators/skip.png">
+     * <p>
+     * You can ignore the first <code>num</code> items emitted by an Observable
+     * and attend only to those items that come after, by modifying the
+     * Observable with the <code>skip</code> method.
+     * 
+     * @param num the number of items to skip
+     * @return an Observable that is identical to the source Observable except
+     *         that it does not emit the first <code>num</code> items that the
+     *         source emits
+     * @see <a href="https://github.com/Netflix/RxJava/wiki/Filtering-Observables#skip">skip()</a>
+     */
+    public Observable<T> skip(int num) {
+        return create(OperationSkip.skip(this, num));
+    }
+
+    /**
+     * Returns an Observable that emits only the very first item emitted by the
+     * source Observable.
+     * <p>
+     * <img width="640" src="https://raw.github.com/wiki/Netflix/RxJava/images/rx-operators/first.png">
+     * 
+     * @return an Observable that emits only the very first item from the
+     *         source, or none if the source Observable completes without
+     *         emitting a single item
+     * @see <a href="https://github.com/Netflix/RxJava/wiki/Filtering-Observables#first">first()</a>
+     * @see <a href="http://msdn.microsoft.com/en-us/library/hh229177.aspx">MSDN: Observable.First</a>
+     */
+    public Observable<T> first() {
+        return take(1);
+    }
+
+    /**
+     * Returns an Observable that emits only the very first item emitted by the
+     * source Observable that satisfies a given condition.
+     * <p>
+     * <img width="640" src="https://raw.github.com/wiki/Netflix/RxJava/images/rx-operators/firstN.png">
+     * 
+     * @param predicate the condition any source emitted item has to satisfy
+     * @return an Observable that emits only the very first item satisfying the
+     *         given condition from the source, or none if the source Observable
+     *         completes without emitting a single matching item
+     * @see <a href="https://github.com/Netflix/RxJava/wiki/Filtering-Observables#first">first()</a>
+     * @see <a href="http://msdn.microsoft.com/en-us/library/hh229177.aspx">MSDN: Observable.First</a>
+     */
+    public Observable<T> first(Func1<? super T, Boolean> predicate) {
+        return skipWhile(not(predicate)).take(1);
+    }
+
+    /**
+     * Returns an Observable that emits only the very first item emitted by the
+     * source Observable, or a default value.
+     * <p>
+     * <img width="640" src="https://raw.github.com/wiki/Netflix/RxJava/images/rx-operators/firstOrDefault.png">
+     * 
+     * @param defaultValue the default value to emit if the source Observable
+     *                     doesn't emit anything
+     * @return an Observable that emits only the very first item from the
+     *         source, or a default value if the source Observable completes
+     *         without emitting a single item
+     * @see <a href="https://github.com/Netflix/RxJava/wiki/Filtering-Observables#firstordefault">firstOrDefault()</a>
+     * @see <a href="http://msdn.microsoft.com/en-us/library/hh229320.aspx">MSDN: Observable.FirstOrDefault</a>
+     */
+    public Observable<T> firstOrDefault(T defaultValue) {
+        return create(OperationFirstOrDefault.firstOrDefault(this, defaultValue));
+    }
+
+    /**
+     * Returns an Observable that emits only the very first item emitted by the
+     * source Observable that satisfies a given condition, or a default value
+     * otherwise.
+     * <p>
+     * <img width="640" src="https://raw.github.com/wiki/Netflix/RxJava/images/rx-operators/firstOrDefaultN.png">
+     * 
+     * @param predicate the condition any source emitted item has to satisfy
+     * @param defaultValue the default value to emit if the source Observable
+     *        doesn't emit anything that satisfies the given condition
+     * @return an Observable that emits only the very first item from the source
+     *         that satisfies the given condition, or a default value otherwise
+     * @see <a href="https://github.com/Netflix/RxJava/wiki/Filtering-Observables#firstordefault">firstOrDefault()</a>
+     * @see <a href="http://msdn.microsoft.com/en-us/library/hh229759.aspx">MSDN: Observable.FirstOrDefault</a>
+     */
+    public Observable<T> firstOrDefault(Func1<? super T, Boolean> predicate, T defaultValue) {
+        return create(OperationFirstOrDefault.firstOrDefault(this, predicate, defaultValue));
+    }
+
+    /**
+     * Returns the elements of the specified sequence or the specified default
+     * value in a singleton sequence if the sequence is empty.
+     * <p>
+     * <img width="640" src="https://raw.github.com/wiki/Netflix/RxJava/images/rx-operators/defaultIfEmpty.png">
+     * 
+     * @param defaultValue the value to return if the sequence is empty
+     * @return an Observable that emits the specified default value if the
+     *         source is empty; otherwise, the items emitted by the source
+     * @see <a href="https://github.com/Netflix/RxJava/wiki/Transforming-Observables#defaultifempty">defaultIfEmpty()</a>
+     * @see <a href="http://msdn.microsoft.com/en-us/library/hh229624.aspx">MSDN: Observable.DefaultIfEmpty</a>
+     */
+    public Observable<T> defaultIfEmpty(T defaultValue) {
+        return create(OperationDefaultIfEmpty.defaultIfEmpty(this, defaultValue));
+    }
+
+    /**
+     * Returns an Observable that emits only the first <code>num</code> items
+     * emitted by the source Observable.
+     * <p>
+     * <img width="640" src="https://raw.github.com/wiki/Netflix/RxJava/images/rx-operators/take.png">
+     * <p>
+     * This method returns an Observable that will invoke a subscribing
+     * {@link Observer}'s {@link Observer#onNext onNext} function a maximum of
+     * <code>num</code> times before invoking
+     * {@link Observer#onCompleted onCompleted}.
+     * 
+     * @param num the number of items to emit
+     * @return an Observable that emits only the first <code>num</code> items
+     *         from the source Observable, or all of the items from the source
+     *         Observable if that Observable emits fewer than <code>num</code>
+     *         items
+     * @see <a href="https://github.com/Netflix/RxJava/wiki/Filtering-Observables#take">take()</a>
+     */
+    public Observable<T> take(final int num) {
+        return create(OperationTake.take(this, num));
+    }
+
+    /**
+     * Returns an Observable that emits items emitted by the source Observable
+     * so long as a specified condition is true.
+     * <p>
+     * <img width="640" src="https://raw.github.com/wiki/Netflix/RxJava/images/rx-operators/takeWhile.png">
+     * 
+     * @param predicate a function that evaluates an item emitted by the source
+     *                  Observable and returns a Boolean
+     * @return an Observable that emits the items from the source Observable so
+     *         long as each item satisfies the condition defined by
+     *         <code>predicate</code>
+     * @see <a href="https://github.com/Netflix/RxJava/wiki/Filtering-Observables#takewhile-and-takewhilewithindex">takeWhile()</a>
+     */
+    public Observable<T> takeWhile(final Func1<? super T, Boolean> predicate) {
+        return create(OperationTakeWhile.takeWhile(this, predicate));
+    }
+
+    /**
+     * Returns an Observable that emits the items emitted by a source Observable
+     * so long as a given predicate remains true, where the predicate can
+     * operate on both the item and its index relative to the complete sequence.
+     * <p>
+     * <img width="640" src="https://raw.github.com/wiki/Netflix/RxJava/images/rx-operators/takeWhileWithIndex.png">
+     * 
+     * @param predicate a function to test each item emitted by the source
+     *                  Observable for a condition; the second parameter of the
+     *                  function represents the index of the source item
+     * @return an Observable that emits items from the source Observable so long
+     *         as the predicate continues to return <code>true</code> for each
+     *         item, then completes
+     * @see <a href="https://github.com/Netflix/RxJava/wiki/Filtering-Observables#takewhile-and-takewhilewithindex">takeWhileWithIndex()</a>
+     */
+    public Observable<T> takeWhileWithIndex(final Func2<? super T, ? super Integer, Boolean> predicate) {
+        return create(OperationTakeWhile.takeWhileWithIndex(this, predicate));
+    }
+
+    /**
+     * Returns an Observable that emits only the very first item emitted by the
+     * source Observable.
+     * <p>
+     * <img width="640" src="https://raw.github.com/wiki/Netflix/RxJava/images/rx-operators/first.png">
+     * 
+     * @return an Observable that emits only the very first item from the
+     *         source, or none if the source Observable completes without
+     *         emitting a single item
+     * @see <a href="https://github.com/Netflix/RxJava/wiki/Filtering-Observables#first">first()</a>
+     * @see <a href="http://msdn.microsoft.com/en-us/library/hh229177.aspx">MSDN: Observable.First</a>
+     * @see #first()
+     */
+    public Observable<T> takeFirst() {
+        return first();
+    }
+
+    /**
+     * Returns an Observable that emits only the very first item emitted by the
+     * source Observable that satisfies a given condition.
+     * <p>
+     * <img width="640" src="https://raw.github.com/wiki/Netflix/RxJava/images/rx-operators/firstN.png">
+     * 
+     * @param predicate the condition any source emitted item has to satisfy
+     * @return an Observable that emits only the very first item satisfying the
+     *         given condition from the source, or none if the source Observable
+     *         completes without emitting a single matching item
+     * @see <a href="https://github.com/Netflix/RxJava/wiki/Filtering-Observables#first">first()</a>
+     * @see <a href="http://msdn.microsoft.com/en-us/library/hh229177.aspx">MSDN: Observable.First</a>
+     * @see #first(Func1)
+     */
+    public Observable<T> takeFirst(Func1<? super T, Boolean> predicate) {
+        return first(predicate);
+    }
+
+    /**
+     * Returns an Observable that emits only the last <code>count</code> items
+     * emitted by the source Observable.
+     * <p>
+     * <img width="640" src="https://raw.github.com/wiki/Netflix/RxJava/images/rx-operators/last.png">
+     * 
+     * @param count the number of items to emit from the end of the sequence
+     *              emitted by the source Observable
+     * @return an Observable that emits only the last <code>count</code> items
+     *         emitted by the source Observable
+     * @see <a href="https://github.com/Netflix/RxJava/wiki/Filtering-Observables#takelast">takeLast()</a>
+     */
+    public Observable<T> takeLast(final int count) {
+        return create(OperationTakeLast.takeLast(this, count));
+    }
+
+    /**
+     * Returns an Observable that emits the items from the source Observable
+     * only until the <code>other</code> Observable emits an item.
+     * <p>
+     * <img width="640" src="https://raw.github.com/wiki/Netflix/RxJava/images/rx-operators/takeUntil.png">
+     * 
+     * @param other the Observable whose first emitted item will cause
+     *              <code>takeUntil</code> to stop emitting items from the
+     *              source Observable
+     * @param <E> the type of items emitted by <code>other</code>
+     * @return an Observable that emits the items of the source Observable until
+     *         such time as <code>other</code> emits its first item
+     * @see <a href="https://github.com/Netflix/RxJava/wiki/Combining-Observables#takeuntil">takeUntil()</a>
+     */
+    public <E> Observable<T> takeUntil(Observable<? extends E> other) {
+        return OperationTakeUntil.takeUntil(this, other);
+    }
+
+    /**
+     * Returns an Observable that bypasses all items from the source Observable
+     * as long as the specified condition holds true, but emits all further
+     * source items as soon as the condition becomes false.
+     * <p>
+     * <img width="640" src="https://raw.github.com/wiki/Netflix/RxJava/images/rx-operators/skipWhileWithIndex.png">
+     * 
+     * @param predicate a function to test each item emitted from the source
+     *                  Observable for a condition. It receives the emitted item
+     *                  as the first parameter and the index of the emitted item
+     *                  as a second parameter.
+     * @return an Observable that emits all items from the source Observable as
+     *         soon as the condition becomes false
+     * @see <a href="https://github.com/Netflix/RxJava/wiki/Filtering-Observables#skipwhile-and-skipwhilewithindex">skipWhileWithIndex()</a>
+     * @see <a href="http://msdn.microsoft.com/en-us/library/hh211631.aspx">MSDN: Observable.SkipWhile</a>
+     */
+    public Observable<T> skipWhileWithIndex(Func2<? super T, Integer, Boolean> predicate) {
+        return create(OperationSkipWhile.skipWhileWithIndex(this, predicate));
+    }
+
+    /**
+     * Returns an Observable that bypasses all items from the source Observable
+     * as long as the specified condition holds true, but emits all further
+     * source items as soon as the condition becomes false.
+     * <p>
+     * <img width="640" src="https://raw.github.com/wiki/Netflix/RxJava/images/rx-operators/skipWhile.png">
+     * 
+     * @param predicate a function to test each item emitted from the source
+     *                  Observable for a condition
+     * @return an Observable that emits all items from the source Observable as
+     *         soon as the condition becomes false
+     * @see <a href="https://github.com/Netflix/RxJava/wiki/Filtering-Observables#skipwhile-and-skipwhilewithindex">skipWhile()</a>
+     * @see <a href="http://msdn.microsoft.com/en-us/library/hh229685.aspx">MSDN: Observable.SkipWhile</a>
+     */
+    public Observable<T> skipWhile(Func1<? super T, Boolean> predicate) {
+        return create(OperationSkipWhile.skipWhile(this, predicate));
+    }
+
+    /**
+     * Bypasses a specified number of items at the end of an Observable
+     * sequence.
+     * <p>
+     * This operator accumulates a queue with a length enough to store the first
+     * <code>count</code> items. As more items are received, items are taken
+     * from the front of the queue and produced on the result sequence. This
+     * causes elements to be delayed.
+     * <p>
+     * <img width="640" src="https://raw.github.com/wiki/Netflix/RxJava/images/rx-operators/skipLast.png">
+     * 
+     * @param count number of elements to bypass at the end of the source
+     *            sequence
+     * @return an Observable sequence emitting the source sequence items
+     *         except for the bypassed ones at the end
+     * @throws IndexOutOfBoundsException if <code>count</code> is less than zero
+     * @see <a href="https://github.com/Netflix/RxJava/wiki/Filtering-Observables#skiplast">skipLast()</a>
+     * @see <a href="http://msdn.microsoft.com/en-us/library/hh211750.aspx">MSDN: Observable.SkipLast</a>
+     */
+    public Observable<T> skipLast(int count) {
+        return create(OperationSkipLast.skipLast(this, count));
+    }
+
+    /**
+     * Returns an Observable that emits a single item, a list composed of all
+     * the items emitted by the source Observable.
+     * <p>
+     * <img width="640" src="https://raw.github.com/wiki/Netflix/RxJava/images/rx-operators/toList.png">
+     * <p>
+     * Normally, an Observable that returns multiple items will do so by
+     * invoking its {@link Observer}'s {@link Observer#onNext onNext} method for
+     * each such item. You can change this behavior, instructing the Observable
+     * to compose a list of all of these items and then to invoke the Observer's
+     * <code>onNext</code> function once, passing it the entire list, by calling
+     * the Observable's <code>toList</code> method prior to calling its
+     * {@link #subscribe} method.
+     * <p>
+     * Be careful not to use this operator on Observables that emit infinite or
+     * very large numbers of items, as you do not have the option to
+     * unsubscribe.
+     * 
+     * @return an Observable that emits a single item: a List containing all of
+     *         the items emitted by the source Observable.
+     * @see <a href="https://github.com/Netflix/RxJava/wiki/Observable-Utility-Operators#tolist">toList()</a>
+     */
+    public Observable<List<T>> toList() {
+        return create(OperationToObservableList.toObservableList(this));
+    }
+
+    /**
+     * Return an Observable that emits the items emitted by the source
+     * Observable, in a sorted order (each item emitted by the Observable must
+     * implement {@link Comparable} with respect to all other items in the
+     * sequence).
+     * <p>
+     * <img width="640" src="https://raw.github.com/wiki/Netflix/RxJava/images/rx-operators/toSortedList.png">
+     * 
+     * @throws ClassCastException if any item emitted by the Observable does not
+     *                            implement {@link Comparable} with respect to
+     *                            all other items emitted by the Observable
+     * @return an Observable that emits the items from the source Observable in
+     *         sorted order
+     * @see <a href="https://github.com/Netflix/RxJava/wiki/Observable-Utility-Operators#tosortedlist">toSortedList()</a>
+     */
+    public Observable<List<T>> toSortedList() {
+        return create(OperationToObservableSortedList.toSortedList(this));
+    }
+
+    /**
+     * Return an Observable that emits the items emitted by the source
+     * Observable, in a sorted order based on a specified comparison function
+     * <p>
+     * <img width="640" src="https://raw.github.com/wiki/Netflix/RxJava/images/rx-operators/toSortedList.f.png">
+     * 
+     * @param sortFunction a function that compares two items emitted by the
+     *                     source Observable and returns an Integer that
+     *                     indicates their sort order
+     * @return an Observable that emits the items from the source Observable in
+     *         sorted order
+     * @see <a href="https://github.com/Netflix/RxJava/wiki/Observable-Utility-Operators#tosortedlist">toSortedList()</a>
+     */
+    public Observable<List<T>> toSortedList(Func2<? super T, ? super T, Integer> sortFunction) {
+        return create(OperationToObservableSortedList.toSortedList(this, sortFunction));
+    }
+
+    /**
+     * Emit a specified set of items before beginning to emit items from the
+     * source Observable.
+     * <p>
+     * <img width="640" src="https://raw.github.com/wiki/Netflix/RxJava/images/rx-operators/startWith.png">
+     * 
+     * @param values Iterable of the items you want the modified Observable to
+     *               emit first
+     * @return an Observable that exhibits the modified behavior
+     * @see <a href="https://github.com/Netflix/RxJava/wiki/Combining-Observables#startwith">startWith()</a>
+     */
+    public Observable<T> startWith(Iterable<T> values) {
+        return concat(Observable.<T> from(values), this);
+    }
+
+    /**
+     * Emit a specified set of items with the specified scheduler before
+     * beginning to emit items from the source Observable.
+     * <p>
+     * <img width="640" src="https://raw.github.com/wiki/Netflix/RxJava/images/rx-operators/startWith.s.png">
+     * 
+     * @param values iterable of the items you want the modified Observable to
+     *               emit first
+     * @param scheduler the scheduler to emit the prepended values on
+     * @return an Observable that exhibits the modified behavior
+     * @see <a href="https://github.com/Netflix/RxJava/wiki/Combining-Observables#startwith">startWith()</a>
+     * @see <a href="http://msdn.microsoft.com/en-us/library/hh229372.aspx">MSDN: Observable.StartWith</a>
+     */
+    public Observable<T> startWith(Iterable<T> values, Scheduler scheduler) {
+        return concat(from(values, scheduler), this);
+    }
+
+    /**
+     * Emit a specified array of items with the specified scheduler before
+     * beginning to emit items from the source Observable.
+     * <p>
+     * <img width="640" src="https://raw.github.com/wiki/Netflix/RxJava/images/rx-operators/startWith.s.png">
+     *
+     * @param values the items you want the modified Observable to emit first
+     * @param scheduler the scheduler to emit the prepended values on
+     * @return an Observable that exhibits the modified behavior
+     * @see <a href="https://github.com/Netflix/RxJava/wiki/Combining-Observables#startwith">startWith()</a>
+     * @see <a href="http://msdn.microsoft.com/en-us/library/hh229372.aspx">MSDN: Observable.StartWith</a>
+     */
+    public Observable<T> startWith(T[] values, Scheduler scheduler) {
+        return startWith(Arrays.asList(values), scheduler);
+    }
+
+    /**
+     * Emit a specified item before beginning to emit items from the source
+     * Observable.
+     * <p>
+     * <img width="640" src="https://raw.github.com/wiki/Netflix/RxJava/images/rx-operators/startWith.png">
+     * 
+     * @param t1 item to emit
+     * @return an Observable that exhibits the modified behavior
+     * @see <a href="https://github.com/Netflix/RxJava/wiki/Combining-Observables#startwith">startWith()</a>
+     */
+    public Observable<T> startWith(T t1) {
+        return concat(Observable.<T> from(t1), this);
+    }
+
+    /**
+     * Emit a specified set of items before beginning to emit items from the
+     * source Observable.
+     * <p>
+     * <img width="640" src="https://raw.github.com/wiki/Netflix/RxJava/images/rx-operators/startWith.png">
+     * 
+     * @param t1 first item to emit
+     * @param t2 second item to emit
+     * @return an Observable that exhibits the modified behavior
+     * @see <a href="https://github.com/Netflix/RxJava/wiki/Combining-Observables#startwith">startWith()</a>
+     */
+    public Observable<T> startWith(T t1, T t2) {
+        return concat(Observable.<T> from(t1, t2), this);
+    }
+
+    /**
+     * Emit a specified set of items before beginning to emit items from the
+     * source Observable.
+     * <p>
+     * <img width="640" src="https://raw.github.com/wiki/Netflix/RxJava/images/rx-operators/startWith.png">
+     * 
+     * @param t1 first item to emit
+     * @param t2 second item to emit
+     * @param t3 third item to emit
+     * @return an Observable that exhibits the modified behavior
+     * @see <a href="https://github.com/Netflix/RxJava/wiki/Combining-Observables#startwith">startWith()</a>
+     */
+    public Observable<T> startWith(T t1, T t2, T t3) {
+        return concat(Observable.<T> from(t1, t2, t3), this);
+    }
+
+    /**
+     * Emit a specified set of items before beginning to emit items from the
+     * source Observable.
+     * <p>
+     * <img width="640" src="https://raw.github.com/wiki/Netflix/RxJava/images/rx-operators/startWith.png">
+     * 
+     * @param t1 first item to emit
+     * @param t2 second item to emit
+     * @param t3 third item to emit
+     * @param t4 fourth item to emit
+     * @return an Observable that exhibits the modified behavior
+     * @see <a href="https://github.com/Netflix/RxJava/wiki/Combining-Observables#startwith">startWith()</a>
+     */
+    public Observable<T> startWith(T t1, T t2, T t3, T t4) {
+        return concat(Observable.<T> from(t1, t2, t3, t4), this);
+    }
+
+    /**
+     * Emit a specified set of items before beginning to emit items from the
+     * source Observable.
+     * <p>
+     * <img width="640" src="https://raw.github.com/wiki/Netflix/RxJava/images/rx-operators/startWith.png">
+     * 
+     * @param t1 first item to emit
+     * @param t2 second item to emit
+     * @param t3 third item to emit
+     * @param t4 fourth item to emit
+     * @param t5 fifth item to emit
+     * @return an Observable that exhibits the modified behavior
+     * @see <a href="https://github.com/Netflix/RxJava/wiki/Combining-Observables#startwith">startWith()</a>
+     */
+    public Observable<T> startWith(T t1, T t2, T t3, T t4, T t5) {
+        return concat(Observable.<T> from(t1, t2, t3, t4, t5), this);
+    }
+
+    /**
+     * Emit a specified set of items before beginning to emit items from the
+     * source Observable.
+     * <p>
+     * <img width="640" src="https://raw.github.com/wiki/Netflix/RxJava/images/rx-operators/startWith.png">
+     * 
+     * @param t1 first item to emit
+     * @param t2 second item to emit
+     * @param t3 third item to emit
+     * @param t4 fourth item to emit
+     * @param t5 fifth item to emit
+     * @param t6 sixth item to emit
+     * @return an Observable that exhibits the modified behavior
+     * @see <a href="https://github.com/Netflix/RxJava/wiki/Combining-Observables#startwith">startWith()</a>
+     */
+    public Observable<T> startWith(T t1, T t2, T t3, T t4, T t5, T t6) {
+        return concat(Observable.<T> from(t1, t2, t3, t4, t5, t6), this);
+    }
+
+    /**
+     * Emit a specified set of items before beginning to emit items from the
+     * source Observable.
+     * <p>
+     * <img width="640" src="https://raw.github.com/wiki/Netflix/RxJava/images/rx-operators/startWith.png">
+     * 
+     * @param t1 first item to emit
+     * @param t2 second item to emit
+     * @param t3 third item to emit
+     * @param t4 fourth item to emit
+     * @param t5 fifth item to emit
+     * @param t6 sixth item to emit
+     * @param t7 seventh item to emit
+     * @return an Observable that exhibits the modified behavior
+     * @see <a href="https://github.com/Netflix/RxJava/wiki/Combining-Observables#startwith">startWith()</a>
+     */
+    public Observable<T> startWith(T t1, T t2, T t3, T t4, T t5, T t6, T t7) {
+        return concat(Observable.<T> from(t1, t2, t3, t4, t5, t6, t7), this);
+    }
+
+    /**
+     * Emit a specified set of items before beginning to emit items from the
+     * source Observable.
+     * <p>
+     * <img width="640" src="https://raw.github.com/wiki/Netflix/RxJava/images/rx-operators/startWith.png">
+     * 
+     * @param t1 first item to emit
+     * @param t2 second item to emit
+     * @param t3 third item to emit
+     * @param t4 fourth item to emit
+     * @param t5 fifth item to emit
+     * @param t6 sixth item to emit
+     * @param t7 seventh item to emit
+     * @param t8 eighth item to emit 
+     * @return an Observable that exhibits the modified behavior
+     * @see <a href="https://github.com/Netflix/RxJava/wiki/Combining-Observables#startwith">startWith()</a>
+     */
+    public Observable<T> startWith(T t1, T t2, T t3, T t4, T t5, T t6, T t7, T t8) {
+        return concat(Observable.<T> from(t1, t2, t3, t4, t5, t6, t7, t8), this);
+    }
+
+    /**
+     * Emit a specified set of items before beginning to emit items from the
+     * source Observable.
+     * <p>
+     * <img width="640" src="https://raw.github.com/wiki/Netflix/RxJava/images/rx-operators/startWith.png">
+     * 
+     * @param t1 first item to emit
+     * @param t2 second item to emit
+     * @param t3 third item to emit
+     * @param t4 fourth item to emit
+     * @param t5 fifth item to emit
+     * @param t6 sixth item to emit
+     * @param t7 seventh item to emit
+     * @param t8 eighth item to emit 
+     * @param t9 ninth item to emit
+     * @return an Observable that exhibits the modified behavior
+     * @see <a href="https://github.com/Netflix/RxJava/wiki/Combining-Observables#startwith">startWith()</a>
+     */
+    public Observable<T> startWith(T t1, T t2, T t3, T t4, T t5, T t6, T t7, T t8, T t9) {
+        return concat(Observable.<T> from(t1, t2, t3, t4, t5, t6, t7, t8, t9), this);
+    }
+
+    /**
+     * Groups the items emitted by an Observable according to a specified
+     * criterion, and emits these grouped items as {@link GroupedObservable}s,
+     * one GroupedObservable per group.
+     * <p>
+     * <img width="640" src="https://raw.github.com/wiki/Netflix/RxJava/images/rx-operators/groupBy.png">
+     * 
+     * @param keySelector a function that extracts the key from an item
+     * @param elementSelector a function to map a source item to an item in a
+     *                        {@link GroupedObservable}
+     * @param <K> the key type
+     * @param <R> the type of items emitted by the resulting
+     *            {@link GroupedObservable}s
+     * @return an Observable that emits {@link GroupedObservable}s, each of
+     *         which corresponds to a unique key value and emits items
+     *         representing items from the source Observable that share that key
+     *         value
+     * @see <a href="https://github.com/Netflix/RxJava/wiki/Transforming-Observables#groupby">groupBy</a>
+     */
+    public <K, R> Observable<GroupedObservable<K, R>> groupBy(final Func1<? super T, ? extends K> keySelector, final Func1<? super T, ? extends R> elementSelector) {
+        return create(OperationGroupBy.groupBy(this, keySelector, elementSelector));
+    }
+
+    /**
+     * Groups the items emitted by an Observable according to a specified
+     * criterion, and emits these grouped items as {@link GroupedObservable}s,
+     * one GroupedObservable per group.
+     * <p>
+     * <img width="640" src="https://raw.github.com/wiki/Netflix/RxJava/images/rx-operators/groupBy.png">
+     * 
+     * @param keySelector a function that extracts the key for each item
+     * @param <K> the key type
+     * @return an Observable that emits {@link GroupedObservable}s, each of
+     *         which corresponds to a unique key value and emits items
+     *         representing items from the source Observable that share that key
+     *         value
+     * @see <a href="https://github.com/Netflix/RxJava/wiki/Transforming-Observables#groupby">groupBy</a>
+     */
+    public <K> Observable<GroupedObservable<K, T>> groupBy(final Func1<? super T, ? extends K> keySelector) {
+        return create(OperationGroupBy.groupBy(this, keySelector));
+    }
+
+    /**
+     * Returns an {@link Observable} that emits <code>true</code> if the source
+     * {@link Observable} is empty, otherwise <code>false</code>.
+     * <p>
+     * In Rx.Net this is negated as the <code>any</code> operator but renamed in
+     * RxJava to better match Java naming idioms.
+     * <p>
+     * <img width="640" src="https://raw.github.com/wiki/Netflix/RxJava/images/rx-operators/isEmpty.png">
+     * 
+     * @return an Observable that emits a Boolean
+     * @see <a href="https://github.com/Netflix/RxJava/wiki/Observable-Utility-Operators#exists-and-isempty">isEmpty()</a>
+     * @see <a href= "http://msdn.microsoft.com/en-us/library/hh229905.aspx" >MSDN: Observable.Any</a>
+     */
+    public Observable<Boolean> isEmpty() {
+        return create(OperationAny.isEmpty(this));
+    }
+    
+    /**
+     * Returns an {@link Observable} that emits the last item emitted by the
+     * source or an <code>IllegalArgumentException</code> if the source
+     * {@link Observable} is empty.
+     * <p>
+     * <img width="640" src="https://raw.github.com/wiki/Netflix/RxJava/images/rx-operators/last.png">
+     * 
+     * @return 
+     * @see <a href="https://github.com/Netflix/RxJava/wiki/Filtering-Observable-Operators#last">last()</a>
+     */
+    public Observable<T> last() {
+        return create(OperationLast.last(this));
+    }
+
+    /**
+     * Converts an Observable into a {@link BlockingObservable} (an Observable
+     * with blocking operators).
+     * 
+     * @return
+     * @see <a href="https://github.com/Netflix/RxJava/wiki/Blocking-Observable-Operators">Blocking Observable Operators</a>
+     */
+    public BlockingObservable<T> toBlockingObservable() {
+        return BlockingObservable.from(this);
+    }
+
+    /**
+     * Converts the items emitted by an Observable to the specified type.
+     * <p>
+     * <img width="640" src="https://raw.github.com/wiki/Netflix/RxJava/images/rx-operators/cast.png">
+     * 
+     * @param klass the target class type which the items will be converted to
+     * @return an Observable that emits each item from the source Observable
+     *         converted to the specified type
+     * @see <a href="https://github.com/Netflix/RxJava/wiki/Transforming-Observables#cast">cast()</a>
+     * @see <a href="http://msdn.microsoft.com/en-us/library/hh211842.aspx">MSDN: Observable.Cast</a>
+     */
+    public <R> Observable<R> cast(final Class<R> klass) {
+        return create(OperationCast.cast(this, klass));
+    }
+
+    /**
+     * Filters the items emitted by an Observable based on the specified type.
+     * <p>
+     * <img width="640" src="https://raw.github.com/wiki/Netflix/RxJava/images/rx-operators/ofClass.png">
+     * 
+     * @param klass the class type to filter the items emitted by the source
+     *              Observable
+     * @return an Observable that emits items from the source Observable of
+     *         type <code>klass</code>.
+     * @see <a href="https://github.com/Netflix/RxJava/wiki/Filtering-Observables#ofclass">ofClass()</a>
+     * @see <a href="http://msdn.microsoft.com/en-us/library/hh229380.aspx">MSDN: Observable.OfType</a>
+     */
+    public <R> Observable<R> ofType(final Class<R> klass) {
+        return filter(new Func1<T, Boolean>() {
+            public Boolean call(T t) {
+                return klass.isInstance(t);
+            }
+        }).cast(klass);
+    }
+
+    /**
+     * Ignores all items emitted by an Observable and only calls
+     * <code>onCompleted</code> or <code>onError</code>.
+     * <p>
+     * <img width="640" src="https://raw.github.com/wiki/Netflix/RxJava/images/rx-operators/ignoreElements.png">
+     * 
+     * @return an empty Observable that only calls <code>onCompleted</code> or
+     *         <code>onError</code>
+     * @see <a href="https://github.com/Netflix/RxJava/wiki/Filtering-Observables#ignoreelements">ignoreElements()</a>
+     * @see <a href="http://msdn.microsoft.com/en-us/library/hh229242.aspx">MSDN: Observable.IgnoreElements</a>
+     */
+    public Observable<T> ignoreElements() {
+        return filter(alwaysFalse());
+    }
+
+    /**
+     * Applies a timeout policy for each element in the observable sequence,
+     * using the specified scheduler to run timeout timers. If the next element
+     * isn't received within the specified timeout duration starting from its
+     * predecessor, a TimeoutException is propagated to the observer.
+     * <p>
+     * <img width="640" src="https://raw.github.com/wiki/Netflix/RxJava/images/rx-operators/timeout.1.png">
+     *
+     * @param timeout maximum duration between values before a timeout occurs
+     * @param timeUnit the unit of time which applies to the
+     *                 <code>timeout</code> argument.
+     * @return the source Observable with a <code>TimeoutException</code> in
+     *         case of a timeout
+     * @see <a href="https://github.com/Netflix/RxJava/wiki/Filtering-Observables#timeout">timeout()</a>
+     * @see <a href="http://msdn.microsoft.com/en-us/library/hh244283.aspx">MSDN: Observable.Timeout</a>
+     */
+    public Observable<T> timeout(long timeout, TimeUnit timeUnit) {
+        return create(OperationTimeout.timeout(this, timeout, timeUnit));
+    }
+
+    /**
+     * Applies a timeout policy for each element in the observable sequence,
+     * using the specified scheduler to run timeout timers. If the next element
+     * isn't received within the specified timeout duration starting from its
+     * predecessor, the other observable sequence is used to produce future
+     * messages from that point on.
+     * <p>
+     * <img width="640" src="https://raw.github.com/wiki/Netflix/RxJava/images/rx-operators/timeout.2.png">
+     *
+     * @param timeout maximum duration between values before a timeout occurs
+     * @param timeUnit the unit of time which applies to the
+     *                 <code>timeout</code> argument
+     * @param other sequence to return in case of a timeout
+     * @return the source sequence switching to the other sequence in case of a
+     *         timeout
+     * @see <a href="https://github.com/Netflix/RxJava/wiki/Filtering-Observables#timeout">timeout()</a>
+     * @see <a href="http://msdn.microsoft.com/en-us/library/hh229512.aspx">MSDN: Observable.Timeout</a>
+     */
+    public Observable<T> timeout(long timeout, TimeUnit timeUnit, Observable<? extends T> other) {
+        return create(OperationTimeout.timeout(this, timeout, timeUnit, other));
+    }
+
+    /**
+     * Applies a timeout policy for each element in the observable sequence,
+     * using the specified scheduler to run timeout timers. If the next element
+     * isn't received within the specified timeout duration starting from its
+     * predecessor, a TimeoutException is propagated to the observer.
+     * <p>
+     * <img width="640" src="https://raw.github.com/wiki/Netflix/RxJava/images/rx-operators/timeout.1.png">
+     *
+     * @param timeout maximum duration between values before a timeout occurs
+     * @param timeUnit the unit of time which applies to the
+     *                 <code>timeout</code> argument
+     * @param scheduler Scheduler to run the timeout timers on
+     * @return the source sequence with a <code>TimeoutException</code> in case
+     *         of a timeout
+     * @see <a href="https://github.com/Netflix/RxJava/wiki/Filtering-Observables#timeout">timeout()</a>
+     * @see <a href="http://msdn.microsoft.com/en-us/library/hh228946.aspx">MSDN: Observable.Timeout</a>
+     */
+    public Observable<T> timeout(long timeout, TimeUnit timeUnit, Scheduler scheduler) {
+        return create(OperationTimeout.timeout(this, timeout, timeUnit, scheduler));
+    }
+
+    /**
+     * Applies a timeout policy for each element in the observable sequence,
+     * using the specified scheduler to run timeout timers. If the next element
+     * isn't received within the specified timeout duration starting from its
+     * predecessor, the other observable sequence is used to produce future
+     * messages from that point on.
+     * <p>
+     * <img width="640" src="https://raw.github.com/wiki/Netflix/RxJava/images/rx-operators/timeout.2.png">
+     *
+     * @param timeout maximum duration between values before a timeout occurs
+     * @param timeUnit the unit of time which applies to the
+     *                 <code>timeout</code> argument
+     * @param other sequence to return in case of a timeout
+     * @param scheduler Scheduler to run the timeout timers on
+     * @return the source sequence switching to the other sequence in case of a
+     *         timeout
+     * @see <a href="https://github.com/Netflix/RxJava/wiki/Filtering-Observables#timeout">timeout()</a>
+     * @see <a href="http://msdn.microsoft.com/en-us/library/hh211676.aspx">MSDN: Observable.Timeout</a>
+     */
+    public Observable<T> timeout(long timeout, TimeUnit timeUnit, Observable<? extends T> other, Scheduler scheduler) {
+        return create(OperationTimeout.timeout(this, timeout, timeUnit, other, scheduler));
+    }
+
+    /**
+     * Records the time interval between consecutive items emitted by an
+     * Observable.
+     * <p>
+     * <img width="640" src="https://raw.github.com/wiki/Netflix/RxJava/images/rx-operators/timeInterval.png">
+     * 
+     * @return an Observable that emits time interval information items
+     * @see <a href="https://github.com/Netflix/RxJava/wiki/Observable-Utility-Operators#timeinterval">timeInterval()</a>
+     * @see <a href="http://msdn.microsoft.com/en-us/library/hh212107.aspx">MSDN: Observable.TimeInterval</a>
+     */
+    public Observable<TimeInterval<T>> timeInterval() {
+        return create(OperationTimeInterval.timeInterval(this));
+    }
+
+    /**
+     * Records the time interval between consecutive items emitted by an
+     * Observable, using the specified Scheduler to compute time intervals.
+     * <p>
+     * <img width="640" src="https://raw.github.com/wiki/Netflix/RxJava/images/rx-operators/timeInterval.png">
+     * 
+     * @param scheduler Scheduler used to compute time intervals
+     * @return an Observable that emits time interval information items
+     * @see <a href="https://github.com/Netflix/RxJava/wiki/Observable-Utility-Operators#timeinterval">timeInterval()</a>
+     * @see <a href="http://msdn.microsoft.com/en-us/library/hh212107.aspx">MSDN: Observable.TimeInterval</a>
+     */
+    public Observable<TimeInterval<T>> timeInterval(Scheduler scheduler) {
+        return create(OperationTimeInterval.timeInterval(this, scheduler));
+    }
+
+    /**
+     * Constructs an Observable that depends on a resource object.
+     * <p>
+     * <img width="640" src="https://raw.github.com/wiki/Netflix/RxJava/images/rx-operators/using.png">
+     *
+     * @param resourceFactory the factory function to obtain a resource object
+     *                        that depends on the Observable
+     * @param observableFactory the factory function to obtain an Observable
+     * @return the Observable whose lifetime controls the lifetime of the
+     *         dependent resource object
+     * @see <a href="https://github.com/Netflix/RxJava/wiki/Observable-Utility-Operators#using">using()</a>
+     * @see <a href="http://msdn.microsoft.com/en-us/library/hh229585.aspx">MSDN: Observable.Using</a>
+     */
+    public static <T, RESOURCE extends Subscription> Observable<T> using(Func0<RESOURCE> resourceFactory, Func1<RESOURCE, Observable<T>> observableFactory) {
+        return create(OperationUsing.using(resourceFactory, observableFactory));
+    }
+
+    /**
+     * Propagates the Observable sequence that reacts first.
+     * <p>
+     * <img width="640" src="https://raw.github.com/wiki/Netflix/RxJava/images/rx-operators/amb.png">
+     *
+     * @param o1 an Observable competing to react first
+     * @param o2 an Observable competing to react first
+     * @return an Observable that reflects whichever of the given Observables
+     *         reacted first
+     * @see <a href="https://github.com/Netflix/RxJava/wiki/Combining-Observables#amb">amb()</a>
+     * @see <a href="http://msdn.microsoft.com/en-us/library/hh229733.aspx">MSDN: Observable.Amb</a>
+     */
+    public static <T> Observable<T> amb(Observable<? extends T> o1, Observable<? extends T> o2) {
+        return create(OperationAmb.amb(o1, o2));
+    }
+
+    /**
+     * Propagates the Observable sequence that reacts first.
+     * <p>
+     * <img width="640" src="https://raw.github.com/wiki/Netflix/RxJava/images/rx-operators/amb.png">
+     *
+     * @param o1 an Observable competing to react first
+     * @param o2 an Observable competing to react first
+     * @param o3 an Observable competing to react first
+     * @return an Observable that reflects whichever of the given Observables
+     *         reacted first
+     * @see <a href="https://github.com/Netflix/RxJava/wiki/Combining-Observables#amb">amb()</a>
+     * @see <a href="http://msdn.microsoft.com/en-us/library/hh229733.aspx">MSDN: Observable.Amb</a>
+     */
+    public static <T> Observable<T> amb(Observable<? extends T> o1, Observable<? extends T> o2, Observable<? extends T> o3) {
+        return create(OperationAmb.amb(o1, o2, o3));
+    }
+
+    /**
+     * Propagates the observable sequence that reacts first.
+     * <p>
+     * <img width="640" src="https://raw.github.com/wiki/Netflix/RxJava/images/rx-operators/amb.png">
+     *
+     * @param o1 an Observable competing to react first
+     * @param o2 an Observable competing to react first
+     * @param o3 an Observable competing to react first
+     * @param o4 an Observable competing to react first
+     * @return an Observable that reflects whichever of the given Observables
+     *         reacted first
+     * @see <a href="https://github.com/Netflix/RxJava/wiki/Combining-Observables#amb">amb()</a>
+     * @see <a href="http://msdn.microsoft.com/en-us/library/hh229733.aspx">MSDN: Observable.Amb</a>
+     */
+    public static <T> Observable<T> amb(Observable<? extends T> o1, Observable<? extends T> o2, Observable<? extends T> o3, Observable<? extends T> o4) {
+        return create(OperationAmb.amb(o1, o2, o3, o4));
+    }
+
+    /**
+     * Propagates the Observable sequence that reacts first.
+     * <p>
+     * <img width="640" src="https://raw.github.com/wiki/Netflix/RxJava/images/rx-operators/amb.png">
+     *
+     * @param o1 an Observable competing to react first
+     * @param o2 an Observable competing to react first
+     * @param o3 an Observable competing to react first
+     * @param o4 an Observable competing to react first
+     * @param o5 an Observable competing to react first
+     * @return an Observable that reflects whichever of the given Observables
+     *         reacted first
+     * @see <a href="https://github.com/Netflix/RxJava/wiki/Combining-Observables#amb">amb()</a>
+     * @see <a href="http://msdn.microsoft.com/en-us/library/hh229733.aspx">MSDN: Observable.Amb</a>
+     */
+    public static <T> Observable<T> amb(Observable<? extends T> o1, Observable<? extends T> o2, Observable<? extends T> o3, Observable<? extends T> o4, Observable<? extends T> o5) {
+        return create(OperationAmb.amb(o1, o2, o3, o4, o5));
+    }
+
+    /**
+     * Propagates the observable sequence that reacts first.
+     * <p>
+     * <img width="640" src="https://raw.github.com/wiki/Netflix/RxJava/images/rx-operators/amb.png">
+     *
+     * @param o1 an Observable competing to react first
+     * @param o2 an Observable competing to react first
+     * @param o3 an Observable competing to react first
+     * @param o4 an Observable competing to react first
+     * @param o5 an Observable competing to react first
+     * @param o6 an Observable competing to react first
+     * @return an Observable that reflects whichever of the given Observables
+     *         reacted first
+     * @see <a href="https://github.com/Netflix/RxJava/wiki/Combining-Observables#amb">amb()</a>
+     * @see <a href="http://msdn.microsoft.com/en-us/library/hh229733.aspx">MSDN: Observable.Amb</a>
+     */
+    public static <T> Observable<T> amb(Observable<? extends T> o1, Observable<? extends T> o2, Observable<? extends T> o3, Observable<? extends T> o4, Observable<? extends T> o5, Observable<? extends T> o6) {
+        return create(OperationAmb.amb(o1, o2, o3, o4, o5, o6));
+    }
+
+    /**
+     * Propagates the observable sequence that reacts first.
+     * <p>
+     * <img width="640" src="https://raw.github.com/wiki/Netflix/RxJava/images/rx-operators/amb.png">
+     *
+     * @param o1 an Observable competing to react first
+     * @param o2 an Observable competing to react first
+     * @param o3 an Observable competing to react first
+     * @param o4 an Observable competing to react first
+     * @param o5 an Observable competing to react first
+     * @param o6 an Observable competing to react first
+     * @param o7 an Observable competing to react first
+     * @return an Observable that reflects whichever of the given Observables
+     *         reacted first
+     * @see <a href="https://github.com/Netflix/RxJava/wiki/Combining-Observables#amb">amb()</a>
+     * @see <a href="http://msdn.microsoft.com/en-us/library/hh229733.aspx">MSDN: Observable.Amb</a>
+     */
+    public static <T> Observable<T> amb(Observable<? extends T> o1, Observable<? extends T> o2, Observable<? extends T> o3, Observable<? extends T> o4, Observable<? extends T> o5, Observable<? extends T> o6, Observable<? extends T> o7) {
+        return create(OperationAmb.amb(o1, o2, o3, o4, o5, o6, o7));
+    }
+
+    /**
+     * Propagates the observable sequence that reacts first.
+     * <p>
+     * <img width="640" src="https://raw.github.com/wiki/Netflix/RxJava/images/rx-operators/amb.png">
+     *
+     * @param o1 an Observable competing to react first
+     * @param o2 an Observable competing to react first
+     * @param o3 an Observable competing to react first
+     * @param o4 an Observable competing to react first
+     * @param o5 an Observable competing to react first
+     * @param o6 an Observable competing to react first
+     * @param o7 an Observable competing to react first
+     * @param o8 an observable competing to react first
+     * @return an Observable that reflects whichever of the given Observables
+     *         reacted first
+     * @see <a href="https://github.com/Netflix/RxJava/wiki/Combining-Observables#amb">amb()</a>
+     * @see <a href="http://msdn.microsoft.com/en-us/library/hh229733.aspx">MSDN: Observable.Amb</a>
+     */
+    public static <T> Observable<T> amb(Observable<? extends T> o1, Observable<? extends T> o2, Observable<? extends T> o3, Observable<? extends T> o4, Observable<? extends T> o5, Observable<? extends T> o6, Observable<? extends T> o7, Observable<? extends T> o8) {
+        return create(OperationAmb.amb(o1, o2, o3, o4, o5, o6, o7, o8));
+    }
+
+    /**
+     * Propagates the observable sequence that reacts first.
+     * <p>
+     * <img width="640" src="https://raw.github.com/wiki/Netflix/RxJava/images/rx-operators/amb.png">
+     *
+     * @param o1 an Observable competing to react first
+     * @param o2 an Observable competing to react first
+     * @param o3 an Observable competing to react first
+     * @param o4 an Observable competing to react first
+     * @param o5 an Observable competing to react first
+     * @param o6 an Observable competing to react first
+     * @param o7 an Observable competing to react first
+     * @param o8 an Observable competing to react first
+     * @param o9 an Observable competing to react first
+     * @return an Observable that reflects whichever of the given Observables
+     *         reacted first
+     * @see <a href="https://github.com/Netflix/RxJava/wiki/Combining-Observables#amb">amb()</a>
+     * @see <a href="http://msdn.microsoft.com/en-us/library/hh229733.aspx">MSDN: Observable.Amb</a>
+     */
+    public static <T> Observable<T> amb(Observable<? extends T> o1, Observable<? extends T> o2, Observable<? extends T> o3, Observable<? extends T> o4, Observable<? extends T> o5, Observable<? extends T> o6, Observable<? extends T> o7, Observable<? extends T> o8, Observable<? extends T> o9) {
+        return create(OperationAmb.amb(o1, o2, o3, o4, o5, o6, o7, o8, o9));
+    }
+
+    /**
+     * Propagates the observable sequence that reacts first.
+     * <p>
+     * <img width="640" src="https://raw.github.com/wiki/Netflix/RxJava/images/rx-operators/amb.png">
+     *
+     * @param sources Observable sources competing to react first
+     * @return an Observable that reflects whichever of the given Observables
+     *         reacted first
+     * @see <a href="https://github.com/Netflix/RxJava/wiki/Combining-Observables#amb">amb()</a>
+     * @see <a href="http://msdn.microsoft.com/en-us/library/hh229115.aspx">MSDN: Observable.Amb</a>
+     */
+    public static <T> Observable<T> amb(Iterable<? extends Observable<? extends T>> sources) {
+        return create(OperationAmb.amb(sources));
+    }
+
+    /**
+     * Invokes an action for each item emitted by the Observable.
+     * <p>
+     * <img width="640" src="https://raw.github.com/wiki/Netflix/RxJava/images/rx-operators/doOnEach.png">
+     *
+     * @param observer the action to invoke for each item emitted in the source
+     *        sequence
+     * @return the source sequence with the side-effecting behavior applied
+     * @see <a href="https://github.com/Netflix/RxJava/wiki/Observable-Utility-Operators#dooneach">doOnEach()</a>
+     * @see <a href="http://msdn.microsoft.com/en-us/library/hh229307.aspx">MSDN: Observable.Do</a>
+     */
+    public Observable<T> doOnEach(Observer<? super T> observer) {
+        return create(OperationDoOnEach.doOnEach(this, observer));
+    }
+
+    /**
+     * Invokes an action for each item emitted by an Observable.
+     * <p>
+     * <img width="640" src="https://raw.github.com/wiki/Netflix/RxJava/images/rx-operators/doOnEach.png">
+     *
+     * @param onNext the action to invoke for each item in the source
+     *               sequence
+     * @return the source sequence with the side-effecting behavior applied
+     * @see <a href="https://github.com/Netflix/RxJava/wiki/Observable-Utility-Operators#dooneach">doOnEach()</a>
+     * @see <a href="http://msdn.microsoft.com/en-us/library/hh229804.aspx">MSDN: Observable.Do</a>
+     */
+    public Observable<T> doOnEach(final Action1<T> onNext) {
+        Observer<T> observer = new Observer<T>() {
+            @Override
+            public void onCompleted() {}
+
+            @Override
+            public void onError(Throwable e) {}
+
+            @Override
+            public void onNext(T args) {
+                onNext.call(args);
+            }
+
+        };
+
+
+        return create(OperationDoOnEach.doOnEach(this, observer));
+    }
+    
+    /**
+     * Invokes an action if <code>onError</code> is called from the Observable.
+     * <p>
+     * <img width="640" src="https://raw.github.com/wiki/Netflix/RxJava/images/rx-operators/doOnError.png">
+     *
+     * @param onError the action to invoke if <code>onError</code> is invoked
+     * @return the source sequence with the side-effecting behavior applied
+     * @see <a href="https://github.com/Netflix/RxJava/wiki/Observable-Utility-Operators#doonerror">doOnError()</a>
+     * @see <a href="http://msdn.microsoft.com/en-us/library/hh229804.aspx">MSDN: Observable.Do</a>
+     */
+    public Observable<T> doOnError(final Action1<Throwable> onError) {
+        Observer<T> observer = new Observer<T>() {
+            @Override
+            public void onCompleted() {}
+
+            @Override
+            public void onError(Throwable e) {
+                onError.call(e);
+            }
+
+            @Override
+            public void onNext(T args) { }
+
+        };
+
+
+        return create(OperationDoOnEach.doOnEach(this, observer));
+    }
+    
+    /**
+     * Invokes an action when <code>onCompleted</code> is called by the
+     * Observable.
+     * <p>
+     * <img width="640" src="https://raw.github.com/wiki/Netflix/RxJava/images/rx-operators/doOnCompleted.png">
+     *
+     * @param onCompleted the action to invoke when <code>onCompleted</code> is
+     *                    called
+     * @return the source sequence with the side-effecting behavior applied
+     * @see <a href="https://github.com/Netflix/RxJava/wiki/Observable-Utility-Operators#dooncompleted">doOnCompleted()</a>
+     * @see <a href="http://msdn.microsoft.com/en-us/library/hh229804.aspx">MSDN: Observable.Do</a>
+     */
+    public Observable<T> doOnCompleted(final Action0 onCompleted) {
+        Observer<T> observer = new Observer<T>() {
+            @Override
+            public void onCompleted() {
+                onCompleted.call();
+            }
+
+            @Override
+            public void onError(Throwable e) { }
+
+            @Override
+            public void onNext(T args) { }
+
+        };
+
+
+        return create(OperationDoOnEach.doOnEach(this, observer));
+    }
+
+    /**
+     * Invokes an action for each item emitted by an Observable.
+     *
+     * @param onNext the action to invoke for each item in the source sequence
+     * @param onError the action to invoke when the source Observable calls
+     *                <code>onError</code>
+     * @return the source sequence with the side-effecting behavior applied
+     * @see <a href="https://github.com/Netflix/RxJava/wiki/Observable-Utility-Operators#dooneach">doOnEach()</a>
+     * @see <a href="http://msdn.microsoft.com/en-us/library/hh229539.aspx">MSDN: Observable.Do</a>
+     */
+    public Observable<T> doOnEach(final Action1<T> onNext, final Action1<Throwable> onError) {
+        Observer<T> observer = new Observer<T>() {
+            @Override
+            public void onCompleted() {}
+
+            @Override
+            public void onError(Throwable e) {
+                onError.call(e);
+            }
+
+            @Override
+            public void onNext(T args) {
+                onNext.call(args);
+            }
+
+        };
+
+
+        return create(OperationDoOnEach.doOnEach(this, observer));
+    }
+
+    /**
+     * Invokes an action for each item emitted by an Observable.
+     *
+     * @param onNext the action to invoke for each item in the source sequence
+     * @param onError the action to invoke when the source Observable calls
+     *                <code>onError</code>
+     * @param onCompleted the action to invoke when the source Observable calls
+     *                    <code>onCompleted</code>
+     * @return the source sequence with the side-effecting behavior applied
+     * @see <a href="https://github.com/Netflix/RxJava/wiki/Observable-Utility-Operators#dooneach">doOnEach()</a>
+     * @see <a href="http://msdn.microsoft.com/en-us/library/hh229830.aspx">MSDN: Observable.Do</a>
+     */
+    public Observable<T> doOnEach(final Action1<T> onNext, final Action1<Throwable> onError, final Action0 onCompleted) {
+        Observer<T> observer = new Observer<T>() {
+            @Override
+            public void onCompleted() {
+                onCompleted.call();
+            }
+
+            @Override
+            public void onError(Throwable e) {
+                onError.call(e);
+            }
+
+            @Override
+            public void onNext(T args) {
+                onNext.call(args);
+            }
+
+        };
+
+
+        return create(OperationDoOnEach.doOnEach(this, observer));
+    }
+
+    /**
+     * Whether a given {@link Function} is an internal implementation inside
+     * rx.* packages or not.
+     * <p>
+     * For why this is being used see
+     * https://github.com/Netflix/RxJava/issues/216 for discussion on
+     * "Guideline 6.4: Protect calls to user code from within an operator"
+     * 
+     * Note: If strong reasons for not depending on package names comes up then
+     * the implementation of this method can change to looking for a marker
+     * interface.
+     * 
+     * @param o
+     * @return {@code true} if the given function is an internal implementation,
+     *         and {@code false} otherwise.
+     */
+    private boolean isInternalImplementation(Object o) {
+        if (o == null) {
+            return true;
+        }
+        // prevent double-wrapping (yeah it happens)
+        if (o instanceof SafeObserver) {
+            return true;
+        }
+
+        Class<?> clazz = o.getClass();
+        if (internalClassMap.containsKey(clazz)) {
+            //don't need to do reflection
+            return internalClassMap.get(clazz);
+        } else {
+            // we treat the following package as "internal" and don't wrap it
+            Package p = o.getClass().getPackage(); // it can be null
+            Boolean isInternal = (p != null && p.getName().startsWith("rx.operators"));
+            internalClassMap.put(clazz, isInternal);
+            return isInternal;
+        }
+    }
+
+    /**
+     * Creates a pattern that matches when both Observable sequences have an
+     * available item.
+     * <p>
+     * <img width="640" src="https://raw.github.com/wiki/Netflix/RxJava/images/rx-operators/and_then_when.png">
+     *
+     * @param right Observable sequence to match with the left sequence
+     * @return Pattern object that matches when both Observable sequences have
+     *         an available item
+     * @throws NullPointerException if <code>right</code> is null
+     * @see <a href="https://github.com/Netflix/RxJava/wiki/Combining-Observables#and-then-and-when">and()</a>
+     * @see <a href='http://msdn.microsoft.com/en-us/library/hh229153.aspx'>MSDN: Observable.And</a>
+     */
+    public <T2> Pattern2<T, T2> and(Observable<T2> right) {
+        return OperationJoinPatterns.and(this, right);
+    }
+
+    /**
+     * Matches when the Observable sequence has an available item and
+     * projects the item by invoking the selector function.
+     * <p>
+     * <img width="640" src="https://raw.github.com/wiki/Netflix/RxJava/images/rx-operators/and_then_when.png">
+     *
+     * @param selector Selector that will be invoked for elements in the source
+     *        sequence
+     * @return Plan that produces the projected results, to be fed (with other
+     *         plans) to the When operator
+     * @throws NullPointerException if <code>selector</code> is null
+     * @see <a href="https://github.com/Netflix/RxJava/wiki/Combining-Observables#and-then-and-when">then()</a>
+     * @see <a href='http://msdn.microsoft.com/en-us/library/hh211662.aspx'>MSDN: Observable.Then</a>
+     */
+    public <R> Plan0<R> then(Func1<T, R> selector) {
+        return OperationJoinPatterns.then(this, selector);
+    }
+
+    /**
+     * Joins together the results from several patterns.
+     * <p>
+     * <img width="640" src="https://raw.github.com/wiki/Netflix/RxJava/images/rx-operators/and_then_when.png">
+     *
+     * @param plans a series of plans created by use of the Then operator on
+     *              patterns
+     * @return an Observable sequence with the results from matching several
+     *         patterns
+     * @throws NullPointerException if <code>plans</code> is null
+     * @see <a href="https://github.com/Netflix/RxJava/wiki/Combining-Observables#and-then-and-when">when()</a>
+     * @see <a href='http://msdn.microsoft.com/en-us/library/hh229889.aspx'>MSDN: Observable.When</a>
+     */
+    public static <R> Observable<R> when(Plan0<R>... plans) {
+        return create(OperationJoinPatterns.when(plans));
+    }
+
+    /**
+     * Joins together the results from several patterns.
+     * <p>
+     * <img width="640" src="https://raw.github.com/wiki/Netflix/RxJava/images/rx-operators/and_then_when.png">
+     *
+     * @param plans a series of plans created by use of the Then operator on
+     *        patterns
+     * @return an Observable sequence with the results from matching several
+     *         patterns
+     * @throws NullPointerException if <code>plans</code> is null
+     * @see <a href="https://github.com/Netflix/RxJava/wiki/Combining-Observables#and-then-and-when">when()</a>
+     * @see <a href='http://msdn.microsoft.com/en-us/library/hh229558.aspx'>MSDN: Observable.When</a>
+     */
+    public static <R> Observable<R> when(Iterable<? extends Plan0<R>> plans) {
+        if (plans == null) {
+            throw new NullPointerException("plans");
+        }
+        return create(OperationJoinPatterns.when(plans));
+    }
+
+    /**
+     * Joins the results from a pattern.
+     * <p>
+     * <img width="640" src="https://raw.github.com/wiki/Netflix/RxJava/images/rx-operators/and_then_when.png">
+     *
+     * @param p1 the plan to join
+     * @return an Observable sequence with the results from matching a pattern
+     * @see <a href="https://github.com/Netflix/RxJava/wiki/Combining-Observables#and-then-and-when">when()</a>
+     * @see <a href='http://msdn.microsoft.com/en-us/library/hh229889.aspx'>MSDN: Observable.When</a>
+     */
+    @SuppressWarnings("unchecked")
+    public static <R> Observable<R> when(Plan0<R> p1) {
+        return create(OperationJoinPatterns.when(p1));
+    }
+
+    /**
+     * Joins together the results from several patterns.
+     * <p>
+     * <img width="640" src="https://raw.github.com/wiki/Netflix/RxJava/images/rx-operators/and_then_when.png">
+     *
+     * @param p1 a plan
+     * @param p2 a plan
+     * @return an Observable sequence with the results from matching several
+     *         patterns
+     * @see <a href="https://github.com/Netflix/RxJava/wiki/Combining-Observables#and-then-and-when">when()</a>
+     * @see <a href='http://msdn.microsoft.com/en-us/library/hh229889.aspx'>MSDN: Observable.When</a>
+     */
+    @SuppressWarnings("unchecked")
+    public static <R> Observable<R> when(Plan0<R> p1, Plan0<R> p2) {
+        return create(OperationJoinPatterns.when(p1, p2));
+    }
+
+    /**
+     * Joins together the results from several patterns.
+     * <p>
+     * <img width="640" src="https://raw.github.com/wiki/Netflix/RxJava/images/rx-operators/and_then_when.png">
+     *
+     * @param p1 a plan
+     * @param p2 a plan
+     * @param p3 a plan
+     * @return an Observable sequence with the results from matching several
+     *         patterns
+     * @see <a href="https://github.com/Netflix/RxJava/wiki/Combining-Observables#and-then-and-when">when()</a>
+     * @see <a href='http://msdn.microsoft.com/en-us/library/hh229889.aspx'>MSDN: Observable.When</a>
+     */
+    @SuppressWarnings("unchecked")
+    public static <R> Observable<R> when(Plan0<R> p1, Plan0<R> p2, Plan0<R> p3) {
+        return create(OperationJoinPatterns.when(p1, p2, p3));
+    }
+
+    /**
+     * Joins together the results from several patterns.
+     * <p>
+     * <img width="640" src="https://raw.github.com/wiki/Netflix/RxJava/images/rx-operators/and_then_when.png">
+     *
+     * @param p1 a plan
+     * @param p2 a plan
+     * @param p3 a plan
+     * @param p4 a plan
+     * @return an Observable sequence with the results from matching several
+     *         patterns
+     * @see <a href="https://github.com/Netflix/RxJava/wiki/Combining-Observables#and-then-and-when">when()</a>
+     * @see <a href='http://msdn.microsoft.com/en-us/library/hh229889.aspx'>MSDN: Observable.When</a>
+     */
+    @SuppressWarnings("unchecked")
+    public static <R> Observable<R> when(Plan0<R> p1, Plan0<R> p2, Plan0<R> p3, Plan0<R> p4) {
+        return create(OperationJoinPatterns.when(p1, p2, p3, p4));
+    }
+
+    /**
+     * Joins together the results from several patterns.
+     * <p>
+     * <img width="640" src="https://raw.github.com/wiki/Netflix/RxJava/images/rx-operators/and_then_when.png">
+     *
+     * @param p1 a plan
+     * @param p2 a plan
+     * @param p3 a plan
+     * @param p4 a plan
+     * @param p5 a plan
+     * @return an Observable sequence with the results from matching several
+     *         patterns
+     * @see <a href="https://github.com/Netflix/RxJava/wiki/Combining-Observables#and-then-and-when">when()</a>
+     * @see <a href='http://msdn.microsoft.com/en-us/library/hh229889.aspx'>MSDN: Observable.When</a>
+     */
+    @SuppressWarnings("unchecked")
+    public static <R> Observable<R> when(Plan0<R> p1, Plan0<R> p2, Plan0<R> p3, Plan0<R> p4, Plan0<R> p5) {
+        return create(OperationJoinPatterns.when(p1, p2, p3, p4, p5));
+    }
+
+    /**
+     * Joins together the results from several patterns.
+     * <p>
+     * <img width="640" src="https://raw.github.com/wiki/Netflix/RxJava/images/rx-operators/and_then_when.png">
+     *
+     * @param p1 a plan
+     * @param p2 a plan
+     * @param p3 a plan
+     * @param p4 a plan
+     * @param p5 a plan
+     * @param p6 a plan
+     * @return an Observable sequence with the results from matching several
+     *         patterns
+     * @see <a href="https://github.com/Netflix/RxJava/wiki/Combining-Observables#and-then-and-when">when()</a>
+     * @see <a href='http://msdn.microsoft.com/en-us/library/hh229889.aspx'>MSDN: Observable.When</a>
+     */
+    @SuppressWarnings("unchecked")
+    public static <R> Observable<R> when(Plan0<R> p1, Plan0<R> p2, Plan0<R> p3, Plan0<R> p4, Plan0<R> p5, Plan0<R> p6) {
+        return create(OperationJoinPatterns.when(p1, p2, p3, p4, p5, p6));
+    }
+
+    /**
+     * Joins together the results from several patterns.
+     * <p>
+     * <img width="640" src="https://raw.github.com/wiki/Netflix/RxJava/images/rx-operators/and_then_when.png">
+     *
+     * @param p1 a plan
+     * @param p2 a plan
+     * @param p3 a plan
+     * @param p4 a plan
+     * @param p5 a plan
+     * @param p6 a plan
+     * @param p7 a plan
+     * @return an Observable sequence with the results from matching several
+     *         patterns
+     * @see <a href="https://github.com/Netflix/RxJava/wiki/Combining-Observables#and-then-and-when">when()</a>
+     * @see <a href='http://msdn.microsoft.com/en-us/library/hh229889.aspx'>MSDN: Observable.When</a>
+     */
+    @SuppressWarnings("unchecked")
+    public static <R> Observable<R> when(Plan0<R> p1, Plan0<R> p2, Plan0<R> p3, Plan0<R> p4, Plan0<R> p5, Plan0<R> p6, Plan0<R> p7) {
+        return create(OperationJoinPatterns.when(p1, p2, p3, p4, p5, p6, p7));
+    }
+
+    /**
+     * Joins together the results from several patterns.
+     * <p>
+     * <img width="640" src="https://raw.github.com/wiki/Netflix/RxJava/images/rx-operators/and_then_when.png">
+     *
+     * @param p1 a plan
+     * @param p2 a plan
+     * @param p3 a plan
+     * @param p4 a plan
+     * @param p5 a plan
+     * @param p6 a plan
+     * @param p7 a plan
+     * @param p8 a plan
+     * @return an Observable sequence with the results from matching several
+     *         patterns
+     * @see <a href="https://github.com/Netflix/RxJava/wiki/Combining-Observables#and-then-and-when">when()</a>
+     * @see <a href='http://msdn.microsoft.com/en-us/library/hh229889.aspx'>MSDN: Observable.When</a>
+     */
+    @SuppressWarnings("unchecked")
+    public static <R> Observable<R> when(Plan0<R> p1, Plan0<R> p2, Plan0<R> p3, Plan0<R> p4, Plan0<R> p5, Plan0<R> p6, Plan0<R> p7, Plan0<R> p8) {
+        return create(OperationJoinPatterns.when(p1, p2, p3, p4, p5, p6, p7, p8));
+    }
+
+    /**
+     * Joins together the results from several patterns.
+     * <p>
+     * <img width="640" src="https://raw.github.com/wiki/Netflix/RxJava/images/rx-operators/and_then_when.png">
+     *
+     * @param p1 a plan
+     * @param p2 a plan
+     * @param p3 a plan
+     * @param p4 a plan
+     * @param p5 a plan
+     * @param p6 a plan
+     * @param p7 a plan
+     * @param p8 a plan
+     * @param p9 a plan
+     * @return an Observable sequence with the results from matching several
+     *         patterns
+     * @see <a href="https://github.com/Netflix/RxJava/wiki/Combining-Observables#and-then-and-when">when()</a>
+     * @see <a href='http://msdn.microsoft.com/en-us/library/hh229889.aspx'>MSDN: Observable.When</a>
+     */
+    @SuppressWarnings("unchecked")
+    public static <R> Observable<R> when(Plan0<R> p1, Plan0<R> p2, Plan0<R> p3, Plan0<R> p4, Plan0<R> p5, Plan0<R> p6, Plan0<R> p7, Plan0<R> p8, Plan0<R> p9) {
+        return create(OperationJoinPatterns.when(p1, p2, p3, p4, p5, p6, p7, p8, p9));
+    }
+}
+