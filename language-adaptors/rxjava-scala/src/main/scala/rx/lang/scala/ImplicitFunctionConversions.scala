--- conflicted
+++ resolved
@@ -18,16 +18,12 @@
 import java.lang.Exception
 import java.{ lang => jlang }
 
+import scala.language.implicitConversions
 import scala.collection.Seq
-<<<<<<< HEAD
-import java.{lang => jlang}
-import language.implicitConversions
-import rx.lang.scala.JavaConversions._
-=======
-import scala.language.implicitConversions
->>>>>>> af81c41d
 
 import rx.util.functions._
+import rx.lang.scala.JavaConversions._
+
 
 /**
  * These function conversions convert between Scala functions and Rx `Func`s and `Action`s.
